--- conflicted
+++ resolved
@@ -114,11 +114,7 @@
 
 impl TestRunner {
     pub fn new(trace: bool) -> Self {
-<<<<<<< HEAD
         Self::new_with_genesis(trace, create_genesis(BTreeSet::new(), 1u64, 1u64))
-=======
-        Self::new_with_genesis(trace, create_genesis(HashSet::new(), 1u64, 1u64))
->>>>>>> 94f14cd2
     }
 
     pub fn new_with_genesis(trace: bool, genesis: SystemTransaction) -> Self {
@@ -450,7 +446,7 @@
 
     pub fn new_validator(&mut self) -> (EcdsaSecp256k1PublicKey, SystemAddress) {
         let (pub_key, _) = self.new_key_pair();
-        let manifest = ManifestBuilder::new(&NetworkDefinition::simulator())
+        let manifest = ManifestBuilder::new()
             .lock_fee(FAUCET_COMPONENT, 10.into())
             .create_validator(pub_key)
             .build();
