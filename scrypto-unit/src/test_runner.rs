--- conflicted
+++ resolved
@@ -411,22 +411,8 @@
         substate.node_deref()
     }
 
-<<<<<<< HEAD
-    pub fn deref_system_address(&mut self, system_address: SystemAddress) -> RENodeId {
-        let substate: GlobalAddressSubstate = self
-            .substate_store
-            .get_substate(&SubstateId(
-                RENodeId::Global(GlobalAddress::System(system_address)),
-                SubstateOffset::Global(GlobalOffset::Global),
-            ))
-            .map(|output| output.substate.to_runtime().into())
-            .unwrap();
-
-        substate.node_deref()
-    }
-
-    pub fn get_validator_info(&mut self, system_address: SystemAddress) -> ValidatorSubstate {
-        let node_id = self.deref_system_address(system_address);
+    pub fn get_validator_info(&mut self, system_address: ComponentAddress) -> ValidatorSubstate {
+        let node_id = self.deref_component_address(system_address);
         let substate_id = SubstateId(
             node_id,
             SubstateOffset::Validator(ValidatorOffset::Validator),
@@ -441,12 +427,8 @@
         substate
     }
 
-    pub fn get_validator_with_key(&mut self, key: &EcdsaSecp256k1PublicKey) -> SystemAddress {
-        let node_id = self.deref_system_address(EPOCH_MANAGER);
-=======
     pub fn get_validator_with_key(&mut self, key: &EcdsaSecp256k1PublicKey) -> ComponentAddress {
         let node_id = self.deref_component_address(EPOCH_MANAGER);
->>>>>>> cfa59f67
         let substate_id = SubstateId(
             node_id,
             SubstateOffset::EpochManager(EpochManagerOffset::CurrentValidatorSet),
