--- conflicted
+++ resolved
@@ -59,13 +59,10 @@
     + SysNativeInvokable<AuthZoneCreateProofByIdsInvocation, E>
     + SysNativeInvokable<AuthZoneClearInvocation, E>
     + SysNativeInvokable<AuthZoneDrainInvocation, E>
-<<<<<<< HEAD
     + SysNativeInvokable<AuthZoneAssertAccessRuleInvocation, E>
-=======
     + SysNativeInvokable<AccessRulesAddAccessCheckInvocation, E>
     + SysNativeInvokable<ComponentSetRoyaltyConfigInvocation, E>
     + SysNativeInvokable<PackageSetRoyaltyConfigInvocation, E>
->>>>>>> 826bb38c
     + SysNativeInvokable<PackagePublishNoOwnerInvocation, E>
     + SysNativeInvokable<PackagePublishWithOwnerInvocation, E>
     + SysNativeInvokable<BucketTakeInvocation, E>
