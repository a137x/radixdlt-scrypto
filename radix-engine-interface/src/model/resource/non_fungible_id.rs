use sbor::rust::borrow::ToOwned;
use sbor::rust::fmt;
use sbor::rust::format;
use sbor::rust::str::FromStr;
use sbor::rust::string::String;
use sbor::rust::string::ToString;
use sbor::rust::vec;
use sbor::rust::vec::Vec;
use sbor::*;

use crate::abi::*;
use crate::data::*;
use crate::scrypto_type;
use crate::Describe;

/// Represents a key for a non-fungible resource
#[derive(Clone, PartialEq, Eq, PartialOrd, Ord, Hash)]
pub enum NonFungibleId {
    String(String),
    U32(u32),
    U64(u64),
    Bytes(Vec<u8>),
    UUID(u128),
}

/// Represents type of non-fungible id
#[derive(Clone, Copy, PartialEq, Eq, PartialOrd, Ord, Hash, Encode, Decode, Describe, Default)]
pub enum NonFungibleIdType {
    String,
    U32,
    U64,
    Bytes,
    #[default]
    UUID,
}

pub const NON_FUNGIBLE_ID_MAX_LENGTH: usize = 64;

impl NonFungibleId {
    /// Returns non-fungible ID type.
    pub fn id_type(&self) -> NonFungibleIdType {
        match self {
            NonFungibleId::Bytes(..) => NonFungibleIdType::Bytes,
            NonFungibleId::String(..) => NonFungibleIdType::String,
            NonFungibleId::U32(..) => NonFungibleIdType::U32,
            NonFungibleId::U64(..) => NonFungibleIdType::U64,
            NonFungibleId::UUID(..) => NonFungibleIdType::UUID,
        }
    }

<<<<<<< HEAD
    /// Returns string representation of non-fungible ID value for transaction manifest.
    pub fn to_manifest_string(&self) -> String {
        match self {
            NonFungibleId::Bytes(b) => format!("Bytes(\"{}\")", hex::encode(b)),
            NonFungibleId::String(s) => format!("\"{}\"", s),
            NonFungibleId::U32(n) => format!("{}u32", n),
            NonFungibleId::U64(n) => format!("{}u64", n),
            NonFungibleId::UUID(u) => format!("{}u128", u),
        }
    }

    /// Converts transaction manifest representation string to non-fungible ID.
    pub fn try_from_manifest_string(s: &str) -> Result<Self, ParseNonFungibleIdError> {
        // TODO: improve this parser for properly handing edge cases
        let s = s.trim();
        if s.len() > 9 && s.starts_with("Bytes(\"") && s.ends_with("\")") {
            Ok(NonFungibleId::Bytes(
                hex::decode(&s[7..s.len() - 2])
                    .map_err(|_| ParseNonFungibleIdError::InvalidValue)?,
            ))
        } else if s.len() > 4 && s.ends_with("u128") {
            Ok(NonFungibleId::UUID(
                s[0..s.len() - 4]
                    .parse::<u128>()
                    .map_err(|_| ParseNonFungibleIdError::InvalidValue)?,
            ))
        } else if s.len() > 3 && s.ends_with("u64") {
            Ok(NonFungibleId::U64(
                s[0..s.len() - 3]
                    .parse::<u64>()
                    .map_err(|_| ParseNonFungibleIdError::InvalidValue)?,
            ))
        } else if s.len() > 3 && s.ends_with("u32") {
            Ok(NonFungibleId::U32(
                s[0..s.len() - 3]
                    .parse::<u32>()
                    .map_err(|_| ParseNonFungibleIdError::InvalidValue)?,
            ))
        } else if s.len() > 2 && s.starts_with("\"") && s.ends_with("\"") {
            Ok(NonFungibleId::String(s[1..s.len() - 1].to_string()))
        } else {
            Err(ParseNonFungibleIdError::InvalidValue)
        }
    }

    /// Returns simple string representation of non-fungible ID value.
    pub fn to_simple_string(&self) -> String {
        match self {
            NonFungibleId::Bytes(b) => hex::encode(b),
            NonFungibleId::String(s) => s.clone(),
            NonFungibleId::U32(n) => format!("{}", n),
            NonFungibleId::U64(n) => format!("{}", n),
            NonFungibleId::UUID(u) => format!("{}", u),
        }
    }

    /// Converts simple string representation to non-fungible ID.
    pub fn try_from_simple_string(
        id_type: NonFungibleIdType,
        s: &str,
    ) -> Result<Self, ParseNonFungibleIdError> {
        match id_type {
            NonFungibleIdType::Bytes => Ok(NonFungibleId::Bytes(
                hex::decode(s).map_err(|_| ParseNonFungibleIdError::InvalidValue)?,
            )),
            NonFungibleIdType::U32 => Ok(NonFungibleId::U32(
                s.parse::<u32>()
                    .map_err(|_| ParseNonFungibleIdError::InvalidValue)?,
            )),
            NonFungibleIdType::U64 => Ok(NonFungibleId::U64(
                s.parse::<u64>()
                    .map_err(|_| ParseNonFungibleIdError::InvalidValue)?,
            )),
            NonFungibleIdType::String => Ok(NonFungibleId::String(s.to_string())),
            NonFungibleIdType::UUID => Ok(NonFungibleId::UUID(
                s.parse::<u128>()
                    .map_err(|_| ParseNonFungibleIdError::InvalidValue)?,
            )),
        }
    }
=======
    pub fn validate_contents(&self) -> Result<(), ParseNonFungibleIdError> {
        match self {
            NonFungibleId::String(value) => {
                if value.len() > NON_FUNGIBLE_ID_MAX_LENGTH {
                    return Err(ParseNonFungibleIdError::TooLong);
                }
                validate_non_fungible_id_string(value)?;
            }
            NonFungibleId::Bytes(value) => {
                if value.len() > NON_FUNGIBLE_ID_MAX_LENGTH {
                    return Err(ParseNonFungibleIdError::TooLong);
                }
            }
            _ => {}
        }
        Ok(())
    }
}

fn validate_non_fungible_id_string(string: &str) -> Result<(), ParseNonFungibleIdError> {
    for char in string.chars() {
        if !matches!(char, '0'..='9' | 'A'..='Z' | 'a'..='z' | '_') {
            return Err(ParseNonFungibleIdError::InvalidCharacter(char));
        }
    }
    Ok(())
>>>>>>> ebe6ad22
}

//========
// error
//========

/// Represents an error when decoding non-fungible id.
#[derive(Debug, Clone, PartialEq, Eq)]
pub enum ParseNonFungibleIdError {
    InvalidHex(String),
    InvalidSbor,
    UnexpectedTypeId,
    TooLong,
    InvalidCharacter(char),
}

#[cfg(not(feature = "alloc"))]
impl std::error::Error for ParseNonFungibleIdError {}

#[cfg(not(feature = "alloc"))]
impl fmt::Display for ParseNonFungibleIdError {
    fn fmt(&self, f: &mut fmt::Formatter) -> fmt::Result {
        write!(f, "{:?}", self)
    }
}

//========
// binary
//========

// Extract internal type id to optimize decoding process.
fn validate_id(slice: &[u8]) -> Result<SborTypeId<ScryptoCustomTypeId>, DecodeError> {
    let mut decoder = ScryptoDecoder::new(slice);
    decoder.read_and_check_payload_prefix(SCRYPTO_SBOR_V1_PAYLOAD_PREFIX)?;
    decoder.read_type_id()
}

impl TryFrom<&[u8]> for NonFungibleId {
    type Error = ParseNonFungibleIdError;

    fn try_from(slice: &[u8]) -> Result<Self, Self::Error> {
        let non_fungible_id = match validate_id(slice) {
            Ok(type_id) => match type_id {
                ScryptoSborTypeId::Array => NonFungibleId::Bytes(
                    scrypto_decode::<Vec<u8>>(slice)
                        .map_err(|_| ParseNonFungibleIdError::InvalidSbor)?,
                ),
                ScryptoSborTypeId::String => NonFungibleId::String(
                    scrypto_decode::<String>(slice)
                        .map_err(|_| ParseNonFungibleIdError::InvalidSbor)?,
                ),
                ScryptoSborTypeId::U32 => NonFungibleId::U32(
                    scrypto_decode::<u32>(slice)
                        .map_err(|_| ParseNonFungibleIdError::InvalidSbor)?,
                ),
                ScryptoSborTypeId::U64 => NonFungibleId::U64(
                    scrypto_decode::<u64>(slice)
                        .map_err(|_| ParseNonFungibleIdError::InvalidSbor)?,
                ),
                ScryptoSborTypeId::U128 => NonFungibleId::UUID(
                    scrypto_decode::<u128>(slice)
<<<<<<< HEAD
                        .map_err(|_| ParseNonFungibleIdError::InvalidValue)?,
                )),
                _ => Err(ParseNonFungibleIdError::UnexpectedTypeId),
=======
                        .map_err(|_| ParseNonFungibleIdError::InvalidSbor)?,
                ),
                ScryptoSborTypeId::Custom(ScryptoCustomTypeId::Decimal) => NonFungibleId::Decimal(
                    scrypto_decode::<Decimal>(slice)
                        .map_err(|_| ParseNonFungibleIdError::InvalidSbor)?,
                ),
                _ => return Err(ParseNonFungibleIdError::UnexpectedTypeId),
>>>>>>> ebe6ad22
            },
            Err(_) => return Err(ParseNonFungibleIdError::InvalidSbor),
        };

        non_fungible_id.validate_contents()?;

        Ok(non_fungible_id)
    }
}

impl NonFungibleId {
    pub fn to_vec(&self) -> Vec<u8> {
        match self {
            NonFungibleId::Bytes(b) => scrypto_encode(&b).expect("Error encoding Byte array"),
            NonFungibleId::String(s) => scrypto_encode(&s).expect("Error encoding String"),
            NonFungibleId::U32(n) => scrypto_encode(&n).expect("Error encoding Number 32-bits"),
            NonFungibleId::U64(n) => scrypto_encode(&n).expect("Error encoding Number 64-bits"),
            NonFungibleId::UUID(u) => scrypto_encode(&u).expect("Error encoding UUID"),
        }
    }
}

scrypto_type!(
    NonFungibleId,
    ScryptoCustomTypeId::NonFungibleId,
    Type::NonFungibleId
);

//======
// text
//======

impl FromStr for NonFungibleId {
    type Err = ParseNonFungibleIdError;

    fn from_str(s: &str) -> Result<Self, Self::Err> {
        let bytes =
            hex::decode(s).map_err(|_| ParseNonFungibleIdError::InvalidHex(s.to_owned()))?;
        Self::try_from(bytes.as_slice())
    }
}

impl fmt::Display for NonFungibleIdType {
    fn fmt(&self, f: &mut fmt::Formatter) -> Result<(), fmt::Error> {
        match self {
            NonFungibleIdType::Bytes => write!(f, "Bytes"),
            NonFungibleIdType::U32 => write!(f, "U32"),
            NonFungibleIdType::U64 => write!(f, "U64"),
            NonFungibleIdType::String => write!(f, "String"),
            NonFungibleIdType::UUID => write!(f, "UUID"),
        }
    }
}

impl fmt::Debug for NonFungibleIdType {
    fn fmt(&self, f: &mut fmt::Formatter) -> fmt::Result {
        write!(f, "{}", self)
    }
}

impl fmt::Display for NonFungibleId {
    fn fmt(&self, f: &mut fmt::Formatter) -> Result<(), fmt::Error> {
        match self {
            NonFungibleId::Bytes(b) => write!(f, "Bytes(\"{}\")", hex::encode(b)),
            NonFungibleId::String(s) => write!(f, "\"{}\"", s),
            NonFungibleId::U32(n) => write!(f, "{}u32", n),
            NonFungibleId::U64(n) => write!(f, "{}u64", n),
            NonFungibleId::UUID(u) => write!(f, "{}u128", u),
        }
    }
}

impl fmt::Debug for NonFungibleId {
    fn fmt(&self, f: &mut fmt::Formatter) -> fmt::Result {
        write!(f, "{}", self.to_string())
    }
}

#[cfg(test)]
mod tests {
    use super::*;

    #[test]
    fn test_non_fungible_id_type_and_display() {
        let nfid = NonFungibleId::U32(1);
        assert_eq!(nfid.id_type(), NonFungibleIdType::U32);
        assert_eq!(format!("{}", nfid), "1u32");

        let nfid = NonFungibleId::U64(100);
        assert_eq!(nfid.id_type(), NonFungibleIdType::U64);
        assert_eq!(format!("{}", nfid), "100u64");

        let nfid = NonFungibleId::String(String::from("test"));
        assert_eq!(nfid.id_type(), NonFungibleIdType::String);
        assert_eq!(format!("{}", nfid), "\"test\"");

        let nfid = NonFungibleId::UUID(1_u128);
        assert_eq!(nfid.id_type(), NonFungibleIdType::UUID);
        assert_eq!(format!("{}", nfid), "1u128");

        let nfid = NonFungibleId::Bytes(vec![1, 2, 3, 255]);
        assert_eq!(nfid.id_type(), NonFungibleIdType::Bytes);
        assert_eq!(format!("{}", nfid), "Bytes(\"010203ff\")");
    }

    #[test]
    fn test_non_fungible_length_validation() {
        // Bytes length
        let validation_result =
            NonFungibleId::Bytes([0; NON_FUNGIBLE_ID_MAX_LENGTH].to_vec()).validate_contents();
        assert!(matches!(validation_result, Ok(_)));
        let validation_result =
            NonFungibleId::Bytes([0; 1 + NON_FUNGIBLE_ID_MAX_LENGTH].to_vec()).validate_contents();
        assert!(matches!(
            validation_result,
            Err(ParseNonFungibleIdError::TooLong)
        ));

        // String length
        let validation_result =
            NonFungibleId::String(string_of_length(NON_FUNGIBLE_ID_MAX_LENGTH)).validate_contents();
        assert!(matches!(validation_result, Ok(_)));
        let validation_result =
            NonFungibleId::String(string_of_length(1 + NON_FUNGIBLE_ID_MAX_LENGTH))
                .validate_contents();
        assert!(matches!(
            validation_result,
            Err(ParseNonFungibleIdError::TooLong)
        ));
    }

    fn string_of_length(size: usize) -> String {
        let mut str_buf = String::new();
        for _ in 0..size {
            str_buf.push('a');
        }
        str_buf
    }

    #[test]
    fn test_non_fungible_string_validation() {
        let valid_id_string = "abcdefghijklmnopqrstuvwxyz_ABCDEFGHIJKLMNOPQRSTUVWZYZ_0123456789";
        let validation_result =
            NonFungibleId::String(valid_id_string.to_owned()).validate_contents();
        assert!(matches!(validation_result, Ok(_)));

        test_invalid_char('.');
        test_invalid_char('`');
        test_invalid_char('\\');
        test_invalid_char('"');
        test_invalid_char(' ');
        test_invalid_char('\r');
        test_invalid_char('\n');
        test_invalid_char('\t');
        test_invalid_char('\u{0000}'); // Null
        test_invalid_char('\u{0301}'); // Combining acute accent
        test_invalid_char('\u{2764}'); // ❤
        test_invalid_char('\u{000C}'); // Form feed
        test_invalid_char('\u{202D}'); // LTR override
        test_invalid_char('\u{202E}'); // RTL override
        test_invalid_char('\u{1F600}'); // :-) emoji
    }

    fn test_invalid_char(char: char) {
        let validation_result =
            NonFungibleId::String(format!("valid_{}", char)).validate_contents();
        assert_eq!(
            validation_result,
            Err(ParseNonFungibleIdError::InvalidCharacter(char))
        );
    }

    #[test]
    fn test_non_fungible_id_type_default() {
        assert_eq!(NonFungibleIdType::default(), NonFungibleIdType::UUID);
    }

    #[test]
    fn test_non_fungible_id_encode_decode() {
        let n = NonFungibleId::U32(1);
        let buf = n.to_vec();
        let val = NonFungibleId::try_from(buf.as_slice()).unwrap();
        assert_eq!(n.id_type(), val.id_type());
        assert!(matches!(val, NonFungibleId::U32(v) if v == 1));

        let n = NonFungibleId::U64(u64::MAX);
        let buf = n.to_vec();
        let val = NonFungibleId::try_from(buf.as_slice()).unwrap();
        assert_eq!(n.id_type(), val.id_type());
        assert!(matches!(val, NonFungibleId::U64(v) if v == u64::MAX));

        let n = NonFungibleId::UUID(u128::MAX);
        let buf = n.to_vec();
        let val = NonFungibleId::try_from(buf.as_slice()).unwrap();
        assert_eq!(n.id_type(), val.id_type());
        assert!(matches!(val, NonFungibleId::UUID(v) if v == u128::MAX));

        const TEST_STR: &str = "test_string_0123";
        let n = NonFungibleId::String(TEST_STR.to_string());
        let buf = n.to_vec();
        let val = NonFungibleId::try_from(buf.as_slice()).unwrap();
        assert_eq!(n.id_type(), val.id_type());
        assert!(matches!(val, NonFungibleId::String(s) if s == TEST_STR));

        let array: [u8; 5] = [1, 2, 3, 4, 5];
        let n = NonFungibleId::Bytes(array.to_vec());
        let buf = n.to_vec();
        let val = NonFungibleId::try_from(buf.as_slice()).unwrap();
        assert_eq!(n.id_type(), val.id_type());
        assert!(matches!(val, NonFungibleId::Bytes(b) if b == array));
    }

    #[test]
    fn test_non_fungible_id_string_rep() {
        // internal buffer representation:
        //   <sbor-v1 prefix: 5c><sbor type id><optional element id><optional size><bytes>
        assert_eq!(
            NonFungibleId::from_str("5c2007023575").unwrap(),
            NonFungibleId::Bytes(vec![53u8, 117u8]),
        );
        assert_eq!(
            NonFungibleId::from_str("5c0905000000").unwrap(),
            NonFungibleId::U32(5)
        );
        assert_eq!(
            NonFungibleId::from_str("5c0a0500000000000000").unwrap(),
            NonFungibleId::U64(5)
        );
        assert_eq!(
            NonFungibleId::from_str("5c0b05000000000000000000000000000000").unwrap(),
            NonFungibleId::UUID(5)
        );

        assert_eq!(
            NonFungibleId::from_str("5c0c0474657374").unwrap(),
            NonFungibleId::String(String::from("test"))
        );
    }

    #[test]
    fn test_non_fungible_id_manifest_conversion() {
        assert_eq!(
            NonFungibleId::try_from_manifest_string("1u32").unwrap(),
            NonFungibleId::U32(1)
        );
        assert_eq!(
            NonFungibleId::try_from_manifest_string("10u64").unwrap(),
            NonFungibleId::U64(10)
        );
        assert_eq!(
            NonFungibleId::try_from_manifest_string("1234567890u128").unwrap(),
            NonFungibleId::UUID(1234567890)
        );
        assert_eq!(
            NonFungibleId::try_from_manifest_string("\"test\"").unwrap(),
            NonFungibleId::String(String::from("test"))
        );
        assert_eq!(
            NonFungibleId::try_from_manifest_string("Bytes(\"010a\")").unwrap(),
            NonFungibleId::Bytes(vec![1, 10])
        );
    }

    #[test]
    fn test_non_fungible_id_simple_conversion() {
        assert_eq!(
            NonFungibleId::try_from_simple_string(NonFungibleIdType::U32, "1").unwrap(),
            NonFungibleId::U32(1)
        );
        assert_eq!(
            NonFungibleId::try_from_simple_string(NonFungibleIdType::U64, "10").unwrap(),
            NonFungibleId::U64(10)
        );
        assert_eq!(
            NonFungibleId::try_from_simple_string(NonFungibleIdType::UUID, "1234567890").unwrap(),
            NonFungibleId::UUID(1234567890)
        );
        assert_eq!(
            NonFungibleId::try_from_simple_string(NonFungibleIdType::String, "test").unwrap(),
            NonFungibleId::String(String::from("test"))
        );
        assert_eq!(
            NonFungibleId::try_from_simple_string(NonFungibleIdType::Bytes, "010a").unwrap(),
            NonFungibleId::Bytes(vec![1, 10])
        );
    }
}<|MERGE_RESOLUTION|>--- conflicted
+++ resolved
@@ -48,7 +48,6 @@
         }
     }
 
-<<<<<<< HEAD
     /// Returns string representation of non-fungible ID value for transaction manifest.
     pub fn to_manifest_string(&self) -> String {
         match self {
@@ -67,7 +66,7 @@
         if s.len() > 9 && s.starts_with("Bytes(\"") && s.ends_with("\")") {
             Ok(NonFungibleId::Bytes(
                 hex::decode(&s[7..s.len() - 2])
-                    .map_err(|_| ParseNonFungibleIdError::InvalidValue)?,
+                    .map_err(|_| ParseNonFungibleIdError::InvalidSbor)?,
             ))
         } else if s.len() > 4 && s.ends_with("u128") {
             Ok(NonFungibleId::UUID(
@@ -129,7 +128,7 @@
             )),
         }
     }
-=======
+
     pub fn validate_contents(&self) -> Result<(), ParseNonFungibleIdError> {
         match self {
             NonFungibleId::String(value) => {
@@ -156,7 +155,6 @@
         }
     }
     Ok(())
->>>>>>> ebe6ad22
 }
 
 //========
@@ -168,6 +166,7 @@
 pub enum ParseNonFungibleIdError {
     InvalidHex(String),
     InvalidSbor,
+    InvalidValue,
     UnexpectedTypeId,
     TooLong,
     InvalidCharacter(char),
@@ -218,19 +217,9 @@
                 ),
                 ScryptoSborTypeId::U128 => NonFungibleId::UUID(
                     scrypto_decode::<u128>(slice)
-<<<<<<< HEAD
-                        .map_err(|_| ParseNonFungibleIdError::InvalidValue)?,
-                )),
-                _ => Err(ParseNonFungibleIdError::UnexpectedTypeId),
-=======
-                        .map_err(|_| ParseNonFungibleIdError::InvalidSbor)?,
-                ),
-                ScryptoSborTypeId::Custom(ScryptoCustomTypeId::Decimal) => NonFungibleId::Decimal(
-                    scrypto_decode::<Decimal>(slice)
                         .map_err(|_| ParseNonFungibleIdError::InvalidSbor)?,
                 ),
                 _ => return Err(ParseNonFungibleIdError::UnexpectedTypeId),
->>>>>>> ebe6ad22
             },
             Err(_) => return Err(ParseNonFungibleIdError::InvalidSbor),
         };
