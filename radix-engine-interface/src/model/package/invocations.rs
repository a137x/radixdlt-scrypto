use crate::api::api::Invocation;
use crate::api::types::RENodeId;
use crate::crypto::Blob;
use crate::model::*;
use crate::scrypto;
use crate::wasm::*;
use sbor::rust::collections::HashMap;
use sbor::rust::string::String;

#[derive(Debug)]
#[scrypto(TypeId, Encode, Decode)]
pub struct PackagePublishNoOwnerInvocation {
    pub code: Blob,
    pub abi: Blob,
    pub metadata: HashMap<String, String>,
}

impl Invocation for PackagePublishNoOwnerInvocation {
    type Output = PackageAddress;
}

impl ScryptoNativeInvocation for PackagePublishNoOwnerInvocation {
    type ScryptoOutput = PackageAddress;
}

impl Into<NativeFnInvocation> for PackagePublishNoOwnerInvocation {
    fn into(self) -> NativeFnInvocation {
        NativeFnInvocation::Function(NativeFunctionInvocation::Package(
            PackageFunctionInvocation::PublishNoOwner(self),
        ))
    }
}

#[derive(Debug)]
#[scrypto(TypeId, Encode, Decode)]
pub struct PackagePublishWithOwnerInvocation {
    pub code: Blob,
    pub abi: Blob,
    pub metadata: HashMap<String, String>,
}

impl Invocation for PackagePublishWithOwnerInvocation {
    type Output = (PackageAddress, Bucket);
}

impl ScryptoNativeInvocation for PackagePublishWithOwnerInvocation {
    type ScryptoOutput = (PackageAddress, Bucket);
}

impl Into<NativeFnInvocation> for PackagePublishWithOwnerInvocation {
    fn into(self) -> NativeFnInvocation {
        NativeFnInvocation::Function(NativeFunctionInvocation::Package(
            PackageFunctionInvocation::PublishWithOwner(self),
        ))
    }
}

#[derive(Debug)]
#[scrypto(TypeId, Encode, Decode)]
pub struct PackageSetRoyaltyConfigInvocation {
    pub receiver: PackageAddress,
    pub royalty_config: HashMap<String, RoyaltyConfig>, // TODO: optimize to allow per blueprint configuration.
}

impl Invocation for PackageSetRoyaltyConfigInvocation {
    type Output = ();
}

impl ScryptoNativeInvocation for PackageSetRoyaltyConfigInvocation {
    type ScryptoOutput = ();
}

impl Into<NativeFnInvocation> for PackageSetRoyaltyConfigInvocation {
    fn into(self) -> NativeFnInvocation {
        NativeFnInvocation::Method(NativeMethodInvocation::Package(
            PackageMethodInvocation::SetRoyaltyConfig(self),
        ))
    }
}

#[derive(Debug)]
#[scrypto(TypeId, Encode, Decode)]
<<<<<<< HEAD
pub struct PackageClaimRoyaltyInvocation {
    pub receiver: PackageAddress,
}

impl SysInvocation for PackageClaimRoyaltyInvocation {
    type Output = Bucket;
}

impl ScryptoNativeInvocation for PackageClaimRoyaltyInvocation {}

impl Into<NativeFnInvocation> for PackageClaimRoyaltyInvocation {
    fn into(self) -> NativeFnInvocation {
        NativeFnInvocation::Method(NativeMethodInvocation::Package(
            PackageMethodInvocation::ClaimRoyalty(self),
        ))
    }
=======
pub struct PackageSetRoyaltyConfigExecutable {
    pub receiver: RENodeId,
    pub royalty_config: HashMap<String, RoyaltyConfig>,
>>>>>>> 5b13fa70
}<|MERGE_RESOLUTION|>--- conflicted
+++ resolved
@@ -80,16 +80,24 @@
 
 #[derive(Debug)]
 #[scrypto(TypeId, Encode, Decode)]
-<<<<<<< HEAD
+pub struct PackageSetRoyaltyConfigExecutable {
+    pub receiver: RENodeId,
+    pub royalty_config: HashMap<String, RoyaltyConfig>,
+}
+
+#[derive(Debug)]
+#[scrypto(TypeId, Encode, Decode)]
 pub struct PackageClaimRoyaltyInvocation {
     pub receiver: PackageAddress,
 }
 
-impl SysInvocation for PackageClaimRoyaltyInvocation {
+impl Invocation for PackageClaimRoyaltyInvocation {
     type Output = Bucket;
 }
 
-impl ScryptoNativeInvocation for PackageClaimRoyaltyInvocation {}
+impl ScryptoNativeInvocation for PackageClaimRoyaltyInvocation {
+    type ScryptoOutput = Bucket;
+}
 
 impl Into<NativeFnInvocation> for PackageClaimRoyaltyInvocation {
     fn into(self) -> NativeFnInvocation {
@@ -97,9 +105,10 @@
             PackageMethodInvocation::ClaimRoyalty(self),
         ))
     }
-=======
-pub struct PackageSetRoyaltyConfigExecutable {
+}
+
+#[derive(Debug)]
+#[scrypto(TypeId, Encode, Decode)]
+pub struct PackageClaimRoyaltyExecutable {
     pub receiver: RENodeId,
-    pub royalty_config: HashMap<String, RoyaltyConfig>,
->>>>>>> 5b13fa70
 }