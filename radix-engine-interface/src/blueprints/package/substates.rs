use crate::blueprints::package::BlueprintType;
use crate::internal_prelude::*;
use radix_blueprint_schema_init::*;
<<<<<<< HEAD

pub const PACKAGE_CODE_ID: u64 = 0u64;
pub const RESOURCE_CODE_ID: u64 = 1u64;
pub const IDENTITY_CODE_ID: u64 = 2u64;
pub const CONSENSUS_MANAGER_CODE_ID: u64 = 3u64;
pub const ACCOUNT_CODE_ID: u64 = 5u64;
pub const ACCESS_CONTROLLER_V1_CODE_ID: u64 = 6u64;
pub const TRANSACTION_PROCESSOR_CODE_ID: u64 = 7u64;
pub const METADATA_CODE_ID: u64 = 10u64;
pub const ROYALTY_CODE_ID: u64 = 11u64;
pub const ROLE_ASSIGNMENT_CODE_ID: u64 = 12u64;
pub const POOL_V1_0_CODE_ID: u64 = 13u64;
pub const TRANSACTION_TRACKER_CODE_ID: u64 = 14u64;
pub const TEST_UTILS_CODE_ID: u64 = 15u64;
pub const CONSENSUS_MANAGER_SECONDS_PRECISION_CODE_ID: u64 = 16u64;
pub const POOL_V1_1_CODE_ID: u64 = 17u64;
pub const ROLE_ASSIGNMENT_BOTTLENOSE_EXTENSION_CODE_ID: u64 = 18u64;
pub const LOCKER_CODE_ID: u64 = 19u64;
pub const ACCOUNT_BOTTLENOSE_EXTENSION_CODE_ID: u64 = 20u64;
pub const ACCESS_CONTROLLER_V2_CODE_ID: u64 = 21u64;
=======
use strum::FromRepr;

#[derive(FromRepr)]
#[repr(u64)]
pub enum NativeCodeId {
    /// * Introduced: Babylon
    /// * Coverage  : All package blueprints
    /// * Changes   : N/A
    PackageCode1 = 0u64,

    /// * Introduced: Bottlenose
    /// * Coverage  : All package blueprints
    /// * Changes   : Add limit to reserved role key
    PackageCode2 = 22u64,

    /// * Introduced: Babylon
    /// * Coverage  : All resource blueprints
    /// * Changes   : N/A
    ResourceCode1 = 1u64,

    /// * Introduced: Babylon
    /// * Coverage  : All identity blueprints
    /// * Changes   : N/A
    IdentityCode1 = 2u64,

    /// * Introduced: Babylon
    /// * Coverage  : All consensus manager blueprints
    /// * Changes   : N/A
    ConsensusManagerCode1 = 3u64,

    /// * Introduced: Anemone
    /// * Coverage  : `CONSENSUS_MANAGER_GET_CURRENT_TIME_IDENT` and `CONSENSUS_MANAGER_COMPARE_CURRENT_TIME_IDENT`
    /// * Changes   : Add second precision time
    ConsensusManagerCode2 = 16u64,

    /// * Introduced: Babylon
    /// * Coverage  : All account blueprints
    /// * Changes   : N/A
    AccountCode1 = 5u64,

    /// * Introduced: Bottlenose
    /// * Coverage  : `ACCOUNT_TRY_DEPOSIT_OR_REFUND_IDENT` and `ACCOUNT_TRY_DEPOSIT_BATCH_OR_REFUND_IDENT`
    /// * Changes   : Update `try_deposit` logic
    AccountCode2 = 20u64,

    /// * Introduced: Babylon
    /// * Coverage  : All access controller blueprints
    /// * Changes   : N/A
    AccessControllerCode1 = 6u64,

    /// * Introduced: Babylon
    /// * Coverage  : All pool blueprints
    /// * Changes   : N/A
    PoolCode1 = 13u64,

    /// * Introduced: Anemone
    /// * Coverage  : All pool blueprints
    /// * Changes   : Update pools to use precise decimal
    PoolCode2 = 17u64,

    /// * Introduced: Babylon
    /// * Coverage  : All transaction tracker blueprints
    /// * Changes   : N/A
    TransactionTrackerCode1 = 14u64,

    /// * Introduced: Babylon
    /// * Coverage  : All test blueprints
    /// * Changes   : N/A
    TestUtilsCode1 = 15u64,

    /// * Introduced: Bottlenose
    /// * Coverage  : All locker blueprints
    /// * Changes   : N/A
    LockerCode1 = 19u64,

    /// * Introduced: Babylon
    /// * Coverage  : All transaction processor blueprints
    /// * Changes   : N/A
    TransactionProcessorCode1 = 7u64,

    /// * Introduced: Bottlenose
    /// * Coverage  : All transaction processor blueprints
    /// * Changes   : Add blob limits
    TransactionProcessorCode2 = 21u64,

    /// * Introduced: Babylon
    /// * Coverage  : All metadata object module blueprints
    /// * Changes   : N/A
    MetadataCode1 = 10u64,

    /// * Introduced: Babylon
    /// * Coverage  : All royalty object module blueprints
    /// * Changes   : N/A
    RoyaltyCode1 = 11u64,

    /// * Introduced: Babylon
    /// * Coverage  : All role assignment object module blueprints
    /// * Changes   : N/A
    RoleAssignmentCode1 = 12u64,

    /// * Introduced: Bottlenose
    /// * Coverage  : `ROLE_ASSIGNMENT_GET_OWNER_ROLE_IDENT`
    /// * Changes   : Add `get_owner_role``
    RoleAssignmentCode2 = 18u64,
}
>>>>>>> dd879709

pub const PACKAGE_FIELDS_PARTITION_OFFSET: PartitionOffset = PartitionOffset(0u8);
pub const PACKAGE_BLUEPRINTS_PARTITION_OFFSET: PartitionOffset = PartitionOffset(1u8);
pub const PACKAGE_BLUEPRINT_DEPENDENCIES_PARTITION_OFFSET: PartitionOffset = PartitionOffset(2u8);
// There is no partition offset for the package schema collection as it is directly mapped to SCHEMAS_PARTITION
pub const PACKAGE_ROYALTY_PARTITION_OFFSET: PartitionOffset = PartitionOffset(3u8);
pub const PACKAGE_AUTH_TEMPLATE_PARTITION_OFFSET: PartitionOffset = PartitionOffset(4u8);
pub const PACKAGE_VM_TYPE_PARTITION_OFFSET: PartitionOffset = PartitionOffset(5u8);
pub const PACKAGE_ORIGINAL_CODE_PARTITION_OFFSET: PartitionOffset = PartitionOffset(6u8);
pub const PACKAGE_INSTRUMENTED_CODE_PARTITION_OFFSET: PartitionOffset = PartitionOffset(7u8);

define_wrapped_hash!(
    /// Represents a particular instance of code under a package
    CodeHash
);

#[derive(Copy, Debug, Clone, PartialEq, Eq, Sbor)]
pub enum VmType {
    Native,
    ScryptoV1,
}

#[derive(Debug, Clone, Copy, PartialEq, Eq, Hash, Sbor)]
pub enum BlueprintPayloadDef {
    Static(ScopedTypeId), // Fully Resolved type is defined in package
    Generic(u8),          // Fully Resolved type is mapped directly to a generic defined by instance
                          // TODO: How to represent a structure containing a generic?
}

impl BlueprintPayloadDef {
    pub fn from_type_ref(type_ref: TypeRef<LocalTypeId>, schema_hash: SchemaHash) -> Self {
        match type_ref {
            TypeRef::Static(type_id) => {
                BlueprintPayloadDef::Static(ScopedTypeId(schema_hash, type_id))
            }
            TypeRef::Generic(index) => BlueprintPayloadDef::Generic(index),
        }
    }
}

#[derive(Debug, Clone, PartialEq, Eq, Sbor)]
pub struct FunctionSchema {
    pub receiver: Option<ReceiverInfo>,
    pub input: BlueprintPayloadDef,
    pub output: BlueprintPayloadDef,
}

#[derive(Debug, Clone, Copy, PartialEq, Eq, ScryptoSbor, Ord, PartialOrd, Hash)]
pub struct BlueprintVersion {
    pub major: u32,
    pub minor: u32,
    pub patch: u32,
}

impl Default for BlueprintVersion {
    fn default() -> Self {
        Self {
            major: 1,
            minor: 0,
            patch: 0,
        }
    }
}

#[derive(Debug, Clone, PartialEq, Eq, ScryptoSbor, Ord, PartialOrd, Hash)]
pub struct CanonicalBlueprintId {
    pub address: PackageAddress,
    pub blueprint: String,
    pub version: BlueprintVersion,
}

#[derive(Debug, Clone, PartialEq, Eq, ScryptoSbor, Ord, PartialOrd, Hash)]
pub struct BlueprintVersionKey {
    pub blueprint: String,
    pub version: BlueprintVersion,
}

impl BlueprintVersionKey {
    pub fn new_default<S: ToString>(blueprint: S) -> Self {
        Self {
            blueprint: blueprint.to_string(),
            version: BlueprintVersion::default(),
        }
    }
}

#[derive(Debug, Clone, PartialEq, Eq, ScryptoSbor)]
#[sbor(transparent)]
pub struct BlueprintDependencies {
    pub dependencies: IndexSet<GlobalAddress>,
}

#[derive(Debug, Clone, PartialEq, Eq, ScryptoSbor)]
pub struct PackageExport {
    pub code_hash: CodeHash,
    pub export_name: String,
}

#[derive(Debug, Clone, PartialEq, Eq, ScryptoSbor)]
pub struct BlueprintDefinition {
    // Frontend interface, this must be backward compatible with minor version updates
    pub interface: BlueprintInterface,

    // Backend implementation pointers

    // There is an implicit invariant that must be maintained in that the key set in `function_exports`
    // matches that of the `functions` under `interface`. This is currently maintained since the
    // `publish` interface uses `BlueprintDefinitionInit` rather than `BlueprintDefinition`.
    pub function_exports: IndexMap<String, PackageExport>,
    pub hook_exports: IndexMap<BlueprintHook, PackageExport>,
}

#[derive(Debug, Clone, PartialEq, Eq, ScryptoSbor)]
pub enum KeyOrValue {
    Key,
    Value,
}

#[derive(Debug, Clone, PartialEq, Eq, ScryptoSbor)]
pub enum InputOrOutput {
    Input,
    Output,
}

#[derive(Debug, Clone, PartialEq, Eq, ScryptoSbor)]
pub enum BlueprintPayloadIdentifier {
    Function(String, InputOrOutput),
    Event(String),
    Field(u8),
    KeyValueEntry(u8, KeyOrValue),
    IndexEntry(u8, KeyOrValue),
    SortedIndexEntry(u8, KeyOrValue),
}

#[derive(Debug, Clone, PartialEq, Eq, ScryptoSbor)]
pub enum BlueprintPartitionType {
    KeyValueCollection,
    IndexCollection,
    SortedIndexCollection,
}

#[derive(Debug, Clone, PartialEq, Eq, ScryptoSbor, ManifestSbor)]
pub struct BlueprintInterface {
    pub blueprint_type: BlueprintType,
    pub is_transient: bool,
    pub generics: Vec<GenericBound>,
    pub feature_set: IndexSet<String>,
    pub state: IndexedStateSchema,
    pub functions: IndexMap<String, FunctionSchema>,
    pub events: IndexMap<String, BlueprintPayloadDef>,
    pub types: IndexMap<String, ScopedTypeId>,
}

impl BlueprintInterface {
    pub fn get_field_payload_def(&self, field_index: u8) -> Option<BlueprintPayloadDef> {
        self.state.get_field_payload_def(field_index)
    }

    pub fn get_kv_key_payload_def(&self, collection_index: u8) -> Option<BlueprintPayloadDef> {
        self.state.get_kv_key_payload_def(collection_index)
    }

    pub fn find_function(&self, ident: &str) -> Option<FunctionSchema> {
        if let Some(x) = self.functions.get(ident) {
            if x.receiver.is_none() {
                return Some(x.clone());
            }
        }
        None
    }

    pub fn find_method(&self, ident: &str) -> Option<FunctionSchema> {
        if let Some(x) = self.functions.get(ident) {
            if x.receiver.is_some() {
                return Some(x.clone());
            }
        }
        None
    }

    pub fn get_function_input_payload_def(&self, ident: &str) -> Option<BlueprintPayloadDef> {
        let schema = self.functions.get(ident)?;
        Some(schema.input.clone())
    }

    pub fn get_function_output_payload_def(&self, ident: &str) -> Option<BlueprintPayloadDef> {
        let schema = self.functions.get(ident)?;
        Some(schema.output.clone())
    }

    pub fn get_event_payload_def(&self, event_name: &str) -> Option<BlueprintPayloadDef> {
        self.events.get(event_name).cloned()
    }

    pub fn get_payload_def(
        &self,
        payload_identifier: &BlueprintPayloadIdentifier,
    ) -> Option<(BlueprintPayloadDef, bool, bool)> {
        match payload_identifier {
            BlueprintPayloadIdentifier::Function(function_ident, InputOrOutput::Input) => {
                let payload_def = self.get_function_input_payload_def(function_ident.as_str())?;
                Some((payload_def, true, true))
            }
            BlueprintPayloadIdentifier::Function(function_ident, InputOrOutput::Output) => {
                let payload_def = self.get_function_output_payload_def(function_ident.as_str())?;
                Some((payload_def, true, true))
            }
            BlueprintPayloadIdentifier::Field(field_index) => {
                let payload_def = self.get_field_payload_def(*field_index)?;
                Some((payload_def, true, self.is_transient))
            }
            BlueprintPayloadIdentifier::KeyValueEntry(collection_index, KeyOrValue::Key) => {
                let payload_def = self.get_kv_key_payload_def(*collection_index)?;
                Some((payload_def, false, self.is_transient))
            }
            BlueprintPayloadIdentifier::KeyValueEntry(collection_index, KeyOrValue::Value) => {
                let (payload_def, allow_ownership) =
                    self.state.get_kv_value_payload_def(*collection_index)?;
                Some((payload_def, allow_ownership, self.is_transient))
            }
            BlueprintPayloadIdentifier::IndexEntry(collection_index, KeyOrValue::Key) => {
                let type_pointer = self.state.get_index_payload_def_key(*collection_index)?;
                Some((type_pointer, false, self.is_transient))
            }
            BlueprintPayloadIdentifier::IndexEntry(collection_index, KeyOrValue::Value) => {
                let type_pointer = self.state.get_index_payload_def_value(*collection_index)?;
                Some((type_pointer, false, self.is_transient))
            }
            BlueprintPayloadIdentifier::SortedIndexEntry(collection_index, KeyOrValue::Key) => {
                let type_pointer = self
                    .state
                    .get_sorted_index_payload_def_key(*collection_index)?;
                Some((type_pointer, false, self.is_transient))
            }
            BlueprintPayloadIdentifier::SortedIndexEntry(collection_index, KeyOrValue::Value) => {
                let type_pointer = self
                    .state
                    .get_sorted_index_payload_def_value(*collection_index)?;
                Some((type_pointer, false, self.is_transient))
            }
            BlueprintPayloadIdentifier::Event(event_name) => {
                let type_pointer = self.get_event_payload_def(event_name.as_str())?;
                Some((type_pointer, false, false))
            }
        }
    }
}

#[derive(Debug, Copy, Clone, PartialEq, Eq)]
pub enum SystemInstruction {
    MapCollectionToPhysicalPartition {
        collection_index: u8,
        partition_num: PartitionNumber,
    },
}

#[derive(Debug, Copy, Clone, PartialEq, Eq, ScryptoSbor, ManifestSbor, PartialOrd, Ord, Hash)]
pub enum PartitionDescription {
    Logical(PartitionOffset),
    Physical(PartitionNumber),
}

#[derive(Debug, Clone, PartialEq, Eq, ScryptoSbor, ManifestSbor)]
pub struct IndexedStateSchema {
    pub fields: Option<(PartitionDescription, Vec<FieldSchema<BlueprintPayloadDef>>)>,
    pub collections: Vec<(
        PartitionDescription,
        BlueprintCollectionSchema<BlueprintPayloadDef>,
    )>,
    pub num_logical_partitions: u8,
}

impl IndexedStateSchema {
    pub fn from_schema(
        schema_hash: SchemaHash,
        schema: BlueprintStateSchemaInit,
        system_mappings: IndexMap<usize, PartitionNumber>,
    ) -> Self {
        let mut partition_offset = 0u8;

        let mut fields = None;
        if !schema.fields.is_empty() {
            let schema_fields = schema
                .fields
                .into_iter()
                .map(|field_schema| FieldSchema {
                    field: BlueprintPayloadDef::from_type_ref(field_schema.field, schema_hash),
                    condition: field_schema.condition,
                    transience: field_schema.transience,
                })
                .collect();
            fields = Some((
                PartitionDescription::Logical(PartitionOffset(partition_offset)),
                schema_fields,
            ));
            partition_offset += 1;
        };

        let mut collections = Vec::new();
        for (collection_index, collection_schema) in schema.collections.into_iter().enumerate() {
            let schema = collection_schema
                .map(|type_ref| BlueprintPayloadDef::from_type_ref(type_ref, schema_hash));

            if let Some(partition_num) = system_mappings.get(&collection_index) {
                collections.push((PartitionDescription::Physical(*partition_num), schema));
            } else {
                collections.push((
                    PartitionDescription::Logical(PartitionOffset(partition_offset)),
                    schema,
                ));
                partition_offset += 1;
            }
        }

        Self {
            fields,
            collections,
            num_logical_partitions: partition_offset,
        }
    }

    pub fn num_logical_partitions(&self) -> u8 {
        self.num_logical_partitions
    }

    pub fn num_fields(&self) -> usize {
        match &self.fields {
            Some((_, indices)) => indices.len(),
            _ => 0usize,
        }
    }

    pub fn get_partition(
        &self,
        collection_index: u8,
    ) -> Option<(PartitionDescription, BlueprintPartitionType)> {
        self.collections
            .get(collection_index as usize)
            .map(|(partition, schema)| {
                let partition_type = match schema {
                    BlueprintCollectionSchema::KeyValueStore(..) => {
                        BlueprintPartitionType::KeyValueCollection
                    }
                    BlueprintCollectionSchema::Index(..) => BlueprintPartitionType::IndexCollection,
                    BlueprintCollectionSchema::SortedIndex(..) => {
                        BlueprintPartitionType::SortedIndexCollection
                    }
                };
                (*partition, partition_type)
            })
    }

    pub fn get_field_payload_def(&self, field_index: u8) -> Option<BlueprintPayloadDef> {
        let (_partition, fields) = self.fields.clone()?;
        let field_schema = fields.get(field_index.clone() as usize)?;
        Some(field_schema.field.clone())
    }

    pub fn get_kv_key_payload_def(&self, collection_index: u8) -> Option<BlueprintPayloadDef> {
        let (_partition, schema) = self.collections.get(collection_index.clone() as usize)?;
        match schema {
            BlueprintCollectionSchema::KeyValueStore(key_value_store) => {
                Some(key_value_store.key.clone())
            }
            _ => None,
        }
    }

    pub fn get_kv_value_payload_def(
        &self,
        collection_index: u8,
    ) -> Option<(BlueprintPayloadDef, bool)> {
        let (_partition, schema) = self.collections.get(collection_index.clone() as usize)?;
        match schema {
            BlueprintCollectionSchema::KeyValueStore(key_value_store) => Some((
                key_value_store.value.clone(),
                key_value_store.allow_ownership,
            )),
            _ => None,
        }
    }

    pub fn get_index_payload_def_key(&self, collection_index: u8) -> Option<BlueprintPayloadDef> {
        let (_partition, schema) = self.collections.get(collection_index.clone() as usize)?;
        match schema {
            BlueprintCollectionSchema::Index(index) => Some(index.key.clone()),
            _ => None,
        }
    }

    pub fn get_index_payload_def_value(&self, collection_index: u8) -> Option<BlueprintPayloadDef> {
        let (_partition, schema) = self.collections.get(collection_index.clone() as usize)?;
        match schema {
            BlueprintCollectionSchema::Index(index) => Some(index.value.clone()),
            _ => None,
        }
    }

    pub fn get_sorted_index_payload_def_key(
        &self,
        collection_index: u8,
    ) -> Option<BlueprintPayloadDef> {
        let (_partition, schema) = self.collections.get(collection_index.clone() as usize)?;
        match schema {
            BlueprintCollectionSchema::SortedIndex(index) => Some(index.key.clone()),
            _ => None,
        }
    }

    pub fn get_sorted_index_payload_def_value(
        &self,
        collection_index: u8,
    ) -> Option<BlueprintPayloadDef> {
        let (_partition, schema) = self.collections.get(collection_index.clone() as usize)?;
        match schema {
            BlueprintCollectionSchema::SortedIndex(index) => Some(index.value.clone()),
            _ => None,
        }
    }

    pub fn fields_partition(&self) -> Option<PartitionDescription> {
        match &self.fields {
            Some((partition, ..)) => Some(partition.clone()),
            _ => None,
        }
    }

    pub fn field(
        &self,
        field_index: u8,
    ) -> Option<(PartitionDescription, FieldSchema<BlueprintPayloadDef>)> {
        match &self.fields {
            Some((partition, fields)) => {
                let field_index: usize = field_index.into();
                fields
                    .get(field_index)
                    .cloned()
                    .map(|f| (partition.clone(), f))
            }
            _ => None,
        }
    }
}<|MERGE_RESOLUTION|>--- conflicted
+++ resolved
@@ -1,28 +1,6 @@
 use crate::blueprints::package::BlueprintType;
 use crate::internal_prelude::*;
 use radix_blueprint_schema_init::*;
-<<<<<<< HEAD
-
-pub const PACKAGE_CODE_ID: u64 = 0u64;
-pub const RESOURCE_CODE_ID: u64 = 1u64;
-pub const IDENTITY_CODE_ID: u64 = 2u64;
-pub const CONSENSUS_MANAGER_CODE_ID: u64 = 3u64;
-pub const ACCOUNT_CODE_ID: u64 = 5u64;
-pub const ACCESS_CONTROLLER_V1_CODE_ID: u64 = 6u64;
-pub const TRANSACTION_PROCESSOR_CODE_ID: u64 = 7u64;
-pub const METADATA_CODE_ID: u64 = 10u64;
-pub const ROYALTY_CODE_ID: u64 = 11u64;
-pub const ROLE_ASSIGNMENT_CODE_ID: u64 = 12u64;
-pub const POOL_V1_0_CODE_ID: u64 = 13u64;
-pub const TRANSACTION_TRACKER_CODE_ID: u64 = 14u64;
-pub const TEST_UTILS_CODE_ID: u64 = 15u64;
-pub const CONSENSUS_MANAGER_SECONDS_PRECISION_CODE_ID: u64 = 16u64;
-pub const POOL_V1_1_CODE_ID: u64 = 17u64;
-pub const ROLE_ASSIGNMENT_BOTTLENOSE_EXTENSION_CODE_ID: u64 = 18u64;
-pub const LOCKER_CODE_ID: u64 = 19u64;
-pub const ACCOUNT_BOTTLENOSE_EXTENSION_CODE_ID: u64 = 20u64;
-pub const ACCESS_CONTROLLER_V2_CODE_ID: u64 = 21u64;
-=======
 use strum::FromRepr;
 
 #[derive(FromRepr)]
@@ -74,6 +52,11 @@
     AccessControllerCode1 = 6u64,
 
     /// * Introduced: Babylon
+    /// * Coverage  : All access controller blueprints
+    /// * Changes   : Introduce fee vault
+    AccessControllerCode2 = 23u64,
+
+    /// * Introduced: Babylon
     /// * Coverage  : All pool blueprints
     /// * Changes   : N/A
     PoolCode1 = 13u64,
@@ -128,7 +111,6 @@
     /// * Changes   : Add `get_owner_role``
     RoleAssignmentCode2 = 18u64,
 }
->>>>>>> dd879709
 
 pub const PACKAGE_FIELDS_PARTITION_OFFSET: PartitionOffset = PartitionOffset(0u8);
 pub const PACKAGE_BLUEPRINTS_PARTITION_OFFSET: PartitionOffset = PartitionOffset(1u8);
