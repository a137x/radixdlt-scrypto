--- conflicted
+++ resolved
@@ -261,11 +261,7 @@
     runs-on: ${{ matrix.os }}
     strategy:
       matrix:
-<<<<<<< HEAD
-        os: [ubuntu-latest-16-cores, gh-ephemeral-windows-runner]
-=======
-        os: [gh-runner-scrypto-ubuntu-jammy-16-cores, windows-latest-16-cores]
->>>>>>> 4f2918a8
+        os: [gh-runner-scrypto-ubuntu-jammy-16-cores, gh-ephemeral-windows-runner]
     steps:
       - uses: RDXWorks-actions/checkout@main
       - name: Setup environment
@@ -295,11 +291,7 @@
     runs-on: ${{ matrix.os }}
     strategy:
       matrix:
-<<<<<<< HEAD
-        os: [ubuntu-latest-16-cores, gh-ephemeral-windows-runner, macos-latest]
-=======
-        os: [gh-runner-scrypto-ubuntu-jammy-16-cores, windows-latest-16-cores, macos-latest]
->>>>>>> 4f2918a8
+        os: [gh-runner-scrypto-ubuntu-jammy-16-cores, gh-ephemeral-windows-runner, macos-latest]
     steps:
       - uses: RDXWorks-actions/checkout@main
       - name: Setup environment
