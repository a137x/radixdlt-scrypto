--- conflicted
+++ resolved
@@ -218,17 +218,12 @@
     - uses: actions-rs/toolchain@v1
       with:
         toolchain: 1.70.0
-<<<<<<< HEAD
-    - name: reset registry
-      run: rm -fr ~/.cargo/registry
     - uses: radixdlt/rust-cache@allow_registry_src_caching
       with:
         prefix-key: ""
         shared-key: radix-engine-release-${{ runner.os }}
         cache-directories: ~/.cargo/registry/src/**/librocksdb-sys-*
         workspaces: "."
-=======
->>>>>>> 880a6a00
     - name: Install nextest
       uses: taiki-e/install-action@nextest
     - name: Add wasm target
