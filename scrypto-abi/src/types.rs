--- conflicted
+++ resolved
@@ -83,11 +83,7 @@
 }
 
 // Need to update `scrypto-derive/src/import.rs` after changing the table below
-<<<<<<< HEAD
-const MAPPING: [(ScryptoType, u8, &str); 14] = [
-=======
-const MAPPING: [(ScryptoType, u8, &str); 15] = [
->>>>>>> a4c67e9e
+const MAPPING: [(ScryptoType, u8, &str); 16] = [
     (ScryptoType::PackageAddress, 0x80, "PackageAddress"), // 128
     (ScryptoType::ComponentAddress, 0x81, "ComponentAddress"), // 129
     (ScryptoType::Component, 0x82, "ComponentAddress"),    // 130
