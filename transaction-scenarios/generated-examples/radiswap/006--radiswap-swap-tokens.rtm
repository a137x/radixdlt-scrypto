--- conflicted
+++ resolved
@@ -14,11 +14,7 @@
     Bucket("input")
 ;
 CALL_METHOD
-<<<<<<< HEAD
-    Address("component_sim1cq49w9xq09scf526j6efeq4cgqw6pnnc3pexu4kwvfgckpj7hcrpv4")
-=======
-    Address("component_sim1czcyvwqvvd2pstkuncs57rtltaa7c2u5kevkfqkfqy5jnp6wwkdf6x")
->>>>>>> a0b8ddc8
+    Address("component_sim1cqyjjeca0fjqp2e0uav2p7ua0xjutz0pjz9psqgfqlvzz00f303zkz")
     "swap"
     Bucket("input")
 ;
