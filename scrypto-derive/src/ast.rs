--- conflicted
+++ resolved
@@ -2,12 +2,8 @@
 use syn::punctuated::Punctuated;
 use syn::token::{Brace, Paren};
 use syn::{
-<<<<<<< HEAD
-    braced, parenthesized, Attribute, Ident, ItemConst, ItemImpl, ItemStruct, ItemUse, Path,
-=======
-    braced, parenthesized, Attribute, Ident, ItemImpl, ItemMacro, ItemStruct, ItemUse, Path,
->>>>>>> 1b31890a
-    Result, Token, Visibility,
+    braced, parenthesized, Attribute, Ident, ItemConst, ItemImpl, ItemMacro, ItemStruct, ItemUse,
+    Path, Result, Token, Visibility,
 };
 
 /// Represents a blueprint which is a module with an optional set of attributes
@@ -32,11 +28,8 @@
     pub module_ident: Ident,
     pub brace: Brace,
     pub use_statements: Vec<ItemUse>,
-<<<<<<< HEAD
     pub const_statements: Vec<ItemConst>,
-=======
     pub macro_statements: Vec<ItemMacro>,
->>>>>>> 1b31890a
     pub structure: ItemStruct,
     pub implementation: ItemImpl,
     pub semi: Option<Token![;]>,
@@ -57,21 +50,20 @@
             }
             use_statements
         };
-<<<<<<< HEAD
         let const_statements = {
             let mut const_statements = Vec::new();
             while content.peek(Token![const]) {
                 const_statements.push(content.call(ItemConst::parse)?)
             }
             const_statements
-=======
+        };
+
         let macro_statements = {
             let mut macro_statements = Vec::new();
             while content.peek2(Token![!]) {
                 macro_statements.push(content.call(ItemMacro::parse)?)
             }
             macro_statements
->>>>>>> 1b31890a
         };
         let structure = content.parse()?;
         let implementation = content.parse()?;
@@ -83,11 +75,8 @@
             module_ident,
             brace,
             use_statements,
-<<<<<<< HEAD
             const_statements,
-=======
-            macro_statements: macro_statements,
->>>>>>> 1b31890a
+            macro_statements,
             structure,
             implementation,
             semi,
