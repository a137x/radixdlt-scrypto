--- conflicted
+++ resolved
@@ -1251,12 +1251,9 @@
                 ),
                 virtual_lazy_load_functions: btreemap!(),
                 event_schema: [].into(),
-<<<<<<< HEAD
                 dependencies: btreeset!(),
-=======
                 method_auth_template: btreemap!(),
                 outer_method_auth_template: btreemap!(),
->>>>>>> 1b31890a
             },
         );
 
