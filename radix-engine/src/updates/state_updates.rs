use crate::blueprints::consensus_manager::*;
use crate::blueprints::locker::LockerNativePackage;
use crate::blueprints::models::KeyValueEntryContentSource;
use crate::blueprints::package::*;
use crate::blueprints::pool::v1::constants::*;
use crate::internal_prelude::*;
use crate::kernel::kernel::{KernelBoot, BOOT_LOADER_KERNEL_BOOT_FIELD_KEY};
use crate::object_modules::role_assignment::*;
use crate::system::system_callback::{
    SystemBoot, SystemParameters, BOOT_LOADER_SYSTEM_SUBSTATE_FIELD_KEY,
};
use crate::system::system_db_reader::{ObjectCollectionKey, SystemDatabaseReader};
use crate::track::{NodeStateUpdates, PartitionStateUpdates, StateUpdates};
use crate::transaction::{CostingParameters, LimitParameters};
use crate::vm::*;
use radix_common::constants::*;
use radix_common::crypto::hash;
use radix_common::math::Decimal;
use radix_common::prelude::ScopedTypeId;
use radix_common::prelude::{scrypto_encode, ScryptoCustomTypeKind};
use radix_common::types::SubstateKey;
use radix_engine_interface::api::ObjectModuleId;
use radix_engine_interface::blueprints::account::*;
use radix_engine_interface::blueprints::consensus_manager::*;
use radix_engine_interface::blueprints::transaction_processor::TRANSACTION_PROCESSOR_BLUEPRINT;
use radix_engine_interface::prelude::*;
use radix_engine_interface::types::CollectionDescriptor;
use radix_rust::indexmap;
use radix_substate_store_interface::interface::*;
use sbor::{generate_full_schema, TypeAggregator};

/// A quick macro for encoding and unwrapping.
macro_rules! scrypto_encode {
    (
        $expr: expr
    ) => {
        ::radix_common::prelude::scrypto_encode($expr).unwrap()
    };
}

pub fn generate_bls128_and_keccak256_state_updates() -> StateUpdates {
    let substate = scrypto_encode(&VmBoot::V1 {
        scrypto_version: ScryptoVmVersion::crypto_utils_added().into(),
    })
    .unwrap();

    StateUpdates {
        by_node: indexmap!(
            TRANSACTION_TRACKER.into_node_id() => NodeStateUpdates::Delta {
                by_partition: indexmap! {
                    BOOT_LOADER_PARTITION => PartitionStateUpdates::Delta {
                        by_substate: indexmap! {
                            SubstateKey::Field(BOOT_LOADER_VM_BOOT_FIELD_KEY) => DatabaseUpdate::Set(substate)
                        }
                    },
                }
            }
        ),
    }
}

/// Generates the state updates required for introducing deferred reference check costs
pub fn generate_ref_check_costs_state_updates() -> StateUpdates {
    let substate = scrypto_encode(&KernelBoot::V1 {
        ref_check_costing: true,
    })
    .unwrap();

    StateUpdates {
        by_node: indexmap!(
            TRANSACTION_TRACKER.into_node_id() => NodeStateUpdates::Delta {
                by_partition: indexmap! {
                    BOOT_LOADER_PARTITION => PartitionStateUpdates::Delta {
                        by_substate: indexmap! {
                            SubstateKey::Field(BOOT_LOADER_KERNEL_BOOT_FIELD_KEY) => DatabaseUpdate::Set(substate)
                        }
                    },
                }
            }
        ),
    }
}

/// Generates the state updates required for updating the Consensus Manager blueprint
/// to use seconds precision
pub fn generate_seconds_precision_timestamp_state_updates<S: SubstateDatabase>(
    db: &S,
) -> StateUpdates {
    let reader = SystemDatabaseReader::new(db);
    let consensus_mgr_pkg_node_id = CONSENSUS_MANAGER_PACKAGE.into_node_id();
    let bp_version_key = BlueprintVersionKey {
        blueprint: CONSENSUS_MANAGER_BLUEPRINT.to_string(),
        version: BlueprintVersion::default(),
    };

    // Generate the new code substates
    let (new_code_substate, new_vm_type_substate, code_hash) = {
        let original_code = (NativeCodeId::ConsensusManagerCode2 as u64)
            .to_be_bytes()
            .to_vec();

        let code_hash = CodeHash::from_hash(hash(&original_code));
        let code_substate = PackageCodeOriginalCodeV1 {
            code: original_code,
        }
        .into_versioned()
        .into_locked_substate();
        let vm_type_substate = PackageCodeVmTypeV1 {
            vm_type: VmType::Native,
        }
        .into_versioned()
        .into_locked_substate();
        (
            scrypto_encode(&code_substate).unwrap(),
            scrypto_encode(&vm_type_substate).unwrap(),
            code_hash,
        )
    };

    // Generate the new schema substate
    let (
        new_schema_substate,
        get_current_time_input_v2_type_id,
        compare_current_time_input_v2_type_id,
        new_schema_hash,
    ) = {
        let mut aggregator = TypeAggregator::<ScryptoCustomTypeKind>::new();
        let get_current_time_input_v2 =
            aggregator.add_child_type_and_descendents::<ConsensusManagerGetCurrentTimeInputV2>();
        let compare_current_time_input_v2 = aggregator
            .add_child_type_and_descendents::<ConsensusManagerCompareCurrentTimeInputV2>();
        let schema = generate_full_schema(aggregator);
        let schema_hash = schema.generate_schema_hash();
        let schema_substate = schema.into_locked_substate();
        (
            scrypto_encode(&schema_substate).unwrap(),
            get_current_time_input_v2,
            compare_current_time_input_v2,
            schema_hash,
        )
    };

    // Generate the blueprint definition substate updates
    let updated_bp_definition_substate = {
        let versioned_definition: VersionedPackageBlueprintVersionDefinition = reader
            .read_object_collection_entry(
                &consensus_mgr_pkg_node_id,
                ObjectModuleId::Main,
                ObjectCollectionKey::KeyValue(
                    PackageCollection::BlueprintVersionDefinitionKeyValue.collection_index(),
                    &bp_version_key,
                ),
            )
            .unwrap()
            .unwrap();

        let mut definition = versioned_definition.fully_update_and_into_latest_version();

        let export = definition
            .function_exports
            .get_mut(CONSENSUS_MANAGER_GET_CURRENT_TIME_IDENT)
            .unwrap();
        export.code_hash = code_hash;
        let function_schema = definition
            .interface
            .functions
            .get_mut(CONSENSUS_MANAGER_GET_CURRENT_TIME_IDENT)
            .unwrap();
        function_schema.input = BlueprintPayloadDef::Static(ScopedTypeId(
            new_schema_hash,
            get_current_time_input_v2_type_id,
        ));

        let export = definition
            .function_exports
            .get_mut(CONSENSUS_MANAGER_COMPARE_CURRENT_TIME_IDENT)
            .unwrap();
        export.code_hash = code_hash;
        let function_schema = definition
            .interface
            .functions
            .get_mut(CONSENSUS_MANAGER_COMPARE_CURRENT_TIME_IDENT)
            .unwrap();
        function_schema.input = BlueprintPayloadDef::Static(ScopedTypeId(
            new_schema_hash,
            compare_current_time_input_v2_type_id,
        ));

        scrypto_encode(
            &PackageBlueprintVersionDefinitionVersions::V1(definition)
                .into_versioned()
                .into_locked_substate(),
        )
        .unwrap()
    };

    let bp_definition_partition_num = reader
        .get_partition_of_collection(
            &consensus_mgr_pkg_node_id,
            ObjectModuleId::Main,
            PackageCollection::BlueprintVersionDefinitionKeyValue.collection_index(),
        )
        .unwrap();

    let vm_type_partition_num = reader
        .get_partition_of_collection(
            &consensus_mgr_pkg_node_id,
            ObjectModuleId::Main,
            PackageCollection::CodeVmTypeKeyValue.collection_index(),
        )
        .unwrap();

    let original_code_partition_num = reader
        .get_partition_of_collection(
            &consensus_mgr_pkg_node_id,
            ObjectModuleId::Main,
            PackageCollection::CodeOriginalCodeKeyValue.collection_index(),
        )
        .unwrap();

    let schema_partition_num = reader
        .get_partition_of_collection(
            &consensus_mgr_pkg_node_id,
            ObjectModuleId::Main,
            PackageCollection::SchemaKeyValue.collection_index(),
        )
        .unwrap();

    StateUpdates {
        by_node: indexmap!(
            consensus_mgr_pkg_node_id => NodeStateUpdates::Delta {
                by_partition: indexmap! {
                    bp_definition_partition_num => PartitionStateUpdates::Delta {
                        by_substate: indexmap! {
                            SubstateKey::Map(scrypto_encode(&bp_version_key).unwrap()) => DatabaseUpdate::Set(
                                updated_bp_definition_substate
                            )
                        }
                    },
                    vm_type_partition_num => PartitionStateUpdates::Delta {
                        by_substate: indexmap! {
                            SubstateKey::Map(scrypto_encode(&code_hash).unwrap()) => DatabaseUpdate::Set(new_vm_type_substate)
                        }
                    },
                    original_code_partition_num => PartitionStateUpdates::Delta {
                        by_substate: indexmap! {
                            SubstateKey::Map(scrypto_encode(&code_hash).unwrap()) => DatabaseUpdate::Set(new_code_substate)
                        }
                    },
                    schema_partition_num => PartitionStateUpdates::Delta {
                        by_substate: indexmap! {
                            SubstateKey::Map(scrypto_encode(&new_schema_hash).unwrap()) => DatabaseUpdate::Set(new_schema_substate)
                        }
                    }
                }
            }
        ),
    }
}

/// Generates the state updates required for updating the TransactionProcessor blueprint
/// to limit blob memory usage
pub fn generate_transaction_processor_blob_limits_state_updates<S: SubstateDatabase>(
    db: &S,
) -> StateUpdates {
    let reader = SystemDatabaseReader::new(db);
    let tx_processor_pkg_node_id = TRANSACTION_PROCESSOR_PACKAGE.into_node_id();
    let bp_version_key = BlueprintVersionKey {
        blueprint: TRANSACTION_PROCESSOR_BLUEPRINT.to_string(),
        version: BlueprintVersion::default(),
    };

    // Generate the new code substates
    let (new_code_substate, new_vm_type_substate, old_code_hash, new_code_hash) = {
        let old_code = (NativeCodeId::TransactionProcessorCode1 as u64)
            .to_be_bytes()
            .to_vec();
        let old_code_hash = CodeHash::from_hash(hash(&old_code));

        let new_code = (NativeCodeId::TransactionProcessorCode2 as u64)
            .to_be_bytes()
            .to_vec();
        let new_code_hash = CodeHash::from_hash(hash(&new_code));

        let versioned_code = PackageCodeOriginalCodeV1 { code: new_code }.into_versioned();
        let code_payload = versioned_code.into_payload();
        let code_substate = code_payload.into_locked_substate();
        let vm_type_substate = PackageCodeVmTypeV1 {
            vm_type: VmType::Native,
        }
        .into_versioned()
        .into_locked_substate();
        (
            scrypto_encode(&code_substate).unwrap(),
            scrypto_encode(&vm_type_substate).unwrap(),
            old_code_hash,
            new_code_hash,
        )
    };

    // Generate the blueprint definition substate updates
    let updated_bp_definition_substate = {
        let versioned_definition: VersionedPackageBlueprintVersionDefinition = reader
            .read_object_collection_entry(
                &tx_processor_pkg_node_id,
                ObjectModuleId::Main,
                ObjectCollectionKey::KeyValue(
                    PackageCollection::BlueprintVersionDefinitionKeyValue.collection_index(),
                    &bp_version_key,
                ),
            )
            .unwrap()
            .unwrap();

        let mut definition = versioned_definition.fully_update_and_into_latest_version();

        for (_, export) in definition.function_exports.iter_mut() {
            export.code_hash = new_code_hash
        }

        scrypto_encode(&definition.into_versioned().into_locked_substate()).unwrap()
    };

    let bp_definition_partition_num = reader
        .get_partition_of_collection(
            &tx_processor_pkg_node_id,
            ObjectModuleId::Main,
            PackageCollection::BlueprintVersionDefinitionKeyValue.collection_index(),
        )
        .unwrap();

    let vm_type_partition_num = reader
        .get_partition_of_collection(
            &tx_processor_pkg_node_id,
            ObjectModuleId::Main,
            PackageCollection::CodeVmTypeKeyValue.collection_index(),
        )
        .unwrap();

    let original_code_partition_num = reader
        .get_partition_of_collection(
            &tx_processor_pkg_node_id,
            ObjectModuleId::Main,
            PackageCollection::CodeOriginalCodeKeyValue.collection_index(),
        )
        .unwrap();

    StateUpdates {
        by_node: indexmap!(
            tx_processor_pkg_node_id => NodeStateUpdates::Delta {
                by_partition: indexmap! {
                    bp_definition_partition_num => PartitionStateUpdates::Delta {
                        by_substate: indexmap! {
                            SubstateKey::Map(scrypto_encode(&bp_version_key).unwrap()) => DatabaseUpdate::Set(
                                updated_bp_definition_substate
                            )
                        }
                    },
                    vm_type_partition_num => PartitionStateUpdates::Delta {
                        by_substate: indexmap! {
                            SubstateKey::Map(scrypto_encode(&old_code_hash).unwrap()) => DatabaseUpdate::Delete,
                            SubstateKey::Map(scrypto_encode(&new_code_hash).unwrap()) => DatabaseUpdate::Set(new_vm_type_substate)
                        }
                    },
                    original_code_partition_num => PartitionStateUpdates::Delta {
                        by_substate: indexmap! {
                            SubstateKey::Map(scrypto_encode(&old_code_hash).unwrap()) => DatabaseUpdate::Delete,
                            SubstateKey::Map(scrypto_encode(&new_code_hash).unwrap()) => DatabaseUpdate::Set(new_code_substate)
                        }
                    },
                }
            }
        ),
    }
}

/// Generates the state updates required to update the pool package from the v1.0 to the v1.1
/// logic. No schema changes took place, just a change of logic. It produces the following
/// updates:
///
/// * Removes the old code_hash => vm_type substate.
/// * Adds a new code_hash => vm_type substate.
/// * Removes the old code_hash => original_code substate.
/// * Adds a new code_hash => original_code substate.
/// * Updates the function exports in the blueprint definitions to point to the new code hash.
pub fn generate_pool_math_precision_fix_state_updates<S: SubstateDatabase>(db: &S) -> StateUpdates {
    let reader = SystemDatabaseReader::new(db);

    let pool_package_node_id = POOL_PACKAGE.into_node_id();

    // The old and new code hashes
    let old_code_id = NativeCodeId::PoolCode1;
    let new_code_id = NativeCodeId::PoolCode2;

    let old_code = (old_code_id as u64).to_be_bytes().to_vec();
    let new_code = (new_code_id as u64).to_be_bytes().to_vec();

    let old_code_hash = CodeHash::from_hash(hash(&old_code));
    let new_code_hash = CodeHash::from_hash(hash(&new_code));

    // New code substate created from the new code
    let new_code_substate = PackageCodeOriginalCodeV1 { code: new_code }
        .into_versioned()
        .into_payload()
        .into_locked_substate();

    // New VM substate, which we will map the new code hash to.
    let new_vm_type_substate = PackageCodeVmTypeV1 {
        vm_type: VmType::Native,
    }
    .into_versioned()
    .into_payload()
    .into_locked_substate();

    // Update the function exports in the blueprint definition.
    let [(one_resource_pool_blueprint_key, one_resource_pool_blueprint_definition), (two_resource_pool_blueprint_key, two_resource_pool_blueprint_definition), (multi_resource_pool_blueprint_key, multi_resource_pool_blueprint_definition)] =
        [
            ONE_RESOURCE_POOL_BLUEPRINT_IDENT,
            TWO_RESOURCE_POOL_BLUEPRINT_IDENT,
            MULTI_RESOURCE_POOL_BLUEPRINT_IDENT,
        ]
        .map(|blueprint_name| {
            let blueprint_version_key = BlueprintVersionKey {
                blueprint: blueprint_name.to_owned(),
                version: BlueprintVersion::default(),
            };

            let versioned_definition: VersionedPackageBlueprintVersionDefinition = reader
                .read_object_collection_entry(
                    &pool_package_node_id,
                    ObjectModuleId::Main,
                    ObjectCollectionKey::KeyValue(
                        PackageCollection::BlueprintVersionDefinitionKeyValue.collection_index(),
                        &blueprint_version_key,
                    ),
                )
                .unwrap()
                .unwrap();
            let mut blueprint_definition =
                versioned_definition.fully_update_and_into_latest_version();

            for (_, export) in blueprint_definition.function_exports.iter_mut() {
                export.code_hash = new_code_hash
            }

            (
                blueprint_version_key,
                PackageBlueprintVersionDefinitionVersions::V1(blueprint_definition)
                    .into_versioned()
                    .into_payload()
                    .into_locked_substate(),
            )
        });

    let original_code_partition_number = reader
        .get_partition_of_collection(
            &pool_package_node_id,
            ObjectModuleId::Main,
            PackageCollection::CodeOriginalCodeKeyValue.collection_index(),
        )
        .unwrap();

    let vm_type_partition_number = reader
        .get_partition_of_collection(
            &pool_package_node_id,
            ObjectModuleId::Main,
            PackageCollection::CodeVmTypeKeyValue.collection_index(),
        )
        .unwrap();

    let blueprint_definition_partition_number = reader
        .get_partition_of_collection(
            &pool_package_node_id,
            ObjectModuleId::Main,
            PackageCollection::BlueprintVersionDefinitionKeyValue.collection_index(),
        )
        .unwrap();

    StateUpdates {
        by_node: indexmap! {
            pool_package_node_id => NodeStateUpdates::Delta {
                by_partition: indexmap! {
                    original_code_partition_number => PartitionStateUpdates::Delta {
                        by_substate: indexmap! {
                            SubstateKey::Map(scrypto_encode(&old_code_hash).unwrap())
                                => DatabaseUpdate::Delete,
                            SubstateKey::Map(scrypto_encode(&new_code_hash).unwrap())
                                => DatabaseUpdate::Set(scrypto_encode(&new_code_substate).unwrap()),
                        }
                    },
                    vm_type_partition_number => PartitionStateUpdates::Delta {
                        by_substate: indexmap! {
                            SubstateKey::Map(scrypto_encode(&old_code_hash).unwrap())
                                => DatabaseUpdate::Delete,
                            SubstateKey::Map(scrypto_encode(&new_code_hash).unwrap())
                                => DatabaseUpdate::Set(scrypto_encode(&new_vm_type_substate).unwrap()),
                        }
                    },
                    blueprint_definition_partition_number => PartitionStateUpdates::Delta {
                        by_substate: indexmap! {
                            SubstateKey::Map(scrypto_encode(&one_resource_pool_blueprint_key).unwrap())
                                => DatabaseUpdate::Set(scrypto_encode(&one_resource_pool_blueprint_definition).unwrap()),
                            SubstateKey::Map(scrypto_encode(&two_resource_pool_blueprint_key).unwrap())
                                => DatabaseUpdate::Set(scrypto_encode(&two_resource_pool_blueprint_definition).unwrap()),
                            SubstateKey::Map(scrypto_encode(&multi_resource_pool_blueprint_key).unwrap())
                                => DatabaseUpdate::Set(scrypto_encode(&multi_resource_pool_blueprint_definition).unwrap()),
                        }
                    }
                }
            }
        },
    }
}

pub fn generate_validator_creation_fee_fix_state_updates<S: SubstateDatabase>(
    db: &S,
) -> StateUpdates {
    let reader = SystemDatabaseReader::new(db);
    let consensus_mgr_node_id = CONSENSUS_MANAGER.into_node_id();

    let versioned_config: VersionedConsensusManagerConfiguration = reader
        .read_typed_object_field(
            &consensus_mgr_node_id,
            ModuleId::Main,
            ConsensusManagerField::Configuration.field_index(),
        )
        .unwrap();

    let mut config = versioned_config.fully_update_and_into_latest_version();
    config.config.validator_creation_usd_cost = Decimal::from(100);

    let updated_substate = config.into_locked_substate();

    StateUpdates {
        by_node: indexmap!(
            consensus_mgr_node_id => NodeStateUpdates::Delta {
                by_partition: indexmap! {
                    MAIN_BASE_PARTITION => PartitionStateUpdates::Delta {
                        by_substate: indexmap! {
                            SubstateKey::Field(ConsensusManagerField::Configuration.field_index()) => DatabaseUpdate::Set(
                                scrypto_encode(&updated_substate).unwrap()
                            )
                        }
                    },
                }
            }
        ),
    }
}

pub fn generate_owner_role_getter_state_updates<S: SubstateDatabase>(db: &S) -> StateUpdates {
    let reader = SystemDatabaseReader::new(db);
    let node_id = ROLE_ASSIGNMENT_MODULE_PACKAGE.into_node_id();
    let blueprint_version_key = BlueprintVersionKey {
        blueprint: ROLE_ASSIGNMENT_BLUEPRINT.to_string(),
        version: Default::default(),
    };

    // Creating the original code substates for extension.
    let (code_hash, (code_substate, vm_type_substate)) = {
<<<<<<< HEAD
        let original_code = ROLE_ASSIGNMENT_GET_OWNER_ROLE_CODE_ID
=======
        let original_code = (NativeCodeId::RoleAssignmentCode2 as u64)
>>>>>>> 6530e094
            .to_be_bytes()
            .to_vec();

        let code_hash = CodeHash::from_hash(hash(&original_code));
        let code_substate = PackageCodeOriginalCodeV1 {
            code: original_code,
        }
        .into_versioned()
        .into_locked_substate();
        let vm_type_substate = PackageCodeVmTypeV1 {
            vm_type: VmType::Native,
        }
        .into_locked_substate();

        (code_hash, (code_substate, vm_type_substate))
    };

    // Creating the new schema substate with the methods added by the extension
    let (added_functions, schema) = RoleAssignmentBottlenoseExtension::added_functions_schema();
    let (schema_hash, schema_substate) =
        (schema.generate_schema_hash(), schema.into_locked_substate());

    // Updating the blueprint definition of the existing blueprint with the added functions.
    let blueprint_definition_substate = {
        let mut blueprint_definition = reader
            .read_object_collection_entry::<_, VersionedPackageBlueprintVersionDefinition>(
                &node_id,
                ObjectModuleId::Main,
                ObjectCollectionKey::KeyValue(
                    PackageCollection::BlueprintVersionDefinitionKeyValue.collection_index(),
                    &blueprint_version_key,
                ),
            )
            .unwrap()
            .unwrap()
            .fully_update_and_into_latest_version();

        for (function_name, added_function) in added_functions.into_iter() {
            let TypeRef::Static(input_local_id) = added_function.input else {
                unreachable!()
            };
            let TypeRef::Static(output_local_id) = added_function.output else {
                unreachable!()
            };

            blueprint_definition.function_exports.insert(
                function_name.clone(),
                PackageExport {
                    code_hash,
                    export_name: function_name.clone(),
                },
            );
            blueprint_definition.interface.functions.insert(
                function_name,
                FunctionSchema {
                    receiver: added_function.receiver,
                    input: BlueprintPayloadDef::Static(ScopedTypeId(schema_hash, input_local_id)),
                    output: BlueprintPayloadDef::Static(ScopedTypeId(schema_hash, output_local_id)),
                },
            );
        }

        blueprint_definition.into_locked_substate()
    };

    // Getting the partition number of the various collections that we're updating
    let [blueprint_version_definition_partition_number, code_vm_type_partition_number, code_original_code_partition_number, schema_partition_number] =
        [
            PackageCollection::BlueprintVersionDefinitionKeyValue,
            PackageCollection::CodeVmTypeKeyValue,
            PackageCollection::CodeOriginalCodeKeyValue,
            PackageCollection::SchemaKeyValue,
        ]
        .map(|package_collection| {
            reader
                .get_partition_of_collection(
                    &node_id,
                    ObjectModuleId::Main,
                    package_collection.collection_index(),
                )
                .unwrap()
        });

    // Generating the state updates
    StateUpdates {
        by_node: indexmap!(
            node_id => NodeStateUpdates::Delta {
                by_partition: indexmap! {
                    blueprint_version_definition_partition_number => PartitionStateUpdates::Delta {
                        by_substate: indexmap! {
                            SubstateKey::Map(scrypto_encode!(&blueprint_version_key)) => DatabaseUpdate::Set(
                                scrypto_encode!(&blueprint_definition_substate)
                            )
                        }
                    },
                    code_vm_type_partition_number => PartitionStateUpdates::Delta {
                        by_substate: indexmap! {
                            SubstateKey::Map(scrypto_encode!(&code_hash)) => DatabaseUpdate::Set(
                                scrypto_encode!(&vm_type_substate)
                            )
                        }
                    },
                    code_original_code_partition_number => PartitionStateUpdates::Delta {
                        by_substate: indexmap! {
                            SubstateKey::Map(scrypto_encode!(&code_hash)) => DatabaseUpdate::Set(
                                scrypto_encode!(&code_substate)
                            )
                        }
                    },
                    schema_partition_number => PartitionStateUpdates::Delta {
                        by_substate: indexmap! {
                            SubstateKey::Map(scrypto_encode!(&schema_hash)) => DatabaseUpdate::Set(
                                scrypto_encode!(&schema_substate)
                            )
                        }
                    }
                }
            }
        ),
    }
}

pub fn generate_locker_package_state_updates() -> StateUpdates {
    let package_definition = LockerNativePackage::definition();
    let package_structure = PackageNativePackage::validate_and_build_package_structure(
        package_definition,
        VmType::Native,
        (NativeCodeId::LockerCode1 as u64).to_be_bytes().to_vec(),
        Default::default(),
        false,
        &VmBoot::latest(),
    )
    .unwrap_or_else(|err| {
        panic!(
            "Invalid flashed Package definition with native_code_id {}: {:?}",
            NativeCodeId::LockerCode1 as u64,
            err
        )
    });

    let partitions = create_package_partition_substates(
        package_structure,
        metadata_init! {
            "name" => "Locker Package", locked;
            "description" => "A native package that defines the logic for dApp-owned lockers to send resources to specified account addresses.", locked;
        },
        None,
    );

    StateUpdates {
        by_node: indexmap! {
            LOCKER_PACKAGE.into_node_id() => NodeStateUpdates::Delta {
                by_partition: partitions
                    .into_iter()
                    .map(|(partition_num, substates)| {
                        (
                            partition_num,
                            PartitionStateUpdates::Delta {
                                by_substate: substates
                                    .into_iter()
                                    .map(|(key, value)| {
                                        (key, DatabaseUpdate::Set(value.as_vec_ref().clone()))
                                    })
                                    .collect(),
                            },
                        )
                    })
                    .collect(),
            }
        },
    }
}

pub fn generate_account_bottlenose_extension_state_updates<S: SubstateDatabase>(
    db: &S,
) -> StateUpdates {
    let reader = SystemDatabaseReader::new(db);
    let node_id = ACCOUNT_PACKAGE.into_node_id();
    let blueprint_version_key = BlueprintVersionKey {
        blueprint: ACCOUNT_BLUEPRINT.to_string(),
        version: Default::default(),
    };

    // Creating the original code substates for extension.
    let (code_hash, (code_substate, vm_type_substate)) = {
<<<<<<< HEAD
        let original_code = ACCOUNT_TRY_DEPOSIT_CODE_ID.to_be_bytes().to_vec();
=======
        let original_code = (NativeCodeId::AccountCode2 as u64).to_be_bytes().to_vec();
>>>>>>> 6530e094

        let code_hash = CodeHash::from_hash(hash(&original_code));
        let code_substate = PackageCodeOriginalCodeV1 {
            code: original_code,
        }
        .into_locked_substate();
        let vm_type_substate = PackageCodeVmTypeV1 {
            vm_type: VmType::Native,
        }
        .into_locked_substate();

        (code_hash, (code_substate, vm_type_substate))
    };

    // Updating the blueprint definition of the existing blueprint so that the code used is the new
    // one.
    let blueprint_definition_substate = {
        let mut blueprint_definition = reader
            .read_object_collection_entry::<_, VersionedPackageBlueprintVersionDefinition>(
                &node_id,
                ObjectModuleId::Main,
                ObjectCollectionKey::KeyValue(
                    PackageCollection::BlueprintVersionDefinitionKeyValue.collection_index(),
                    &blueprint_version_key,
                ),
            )
            .unwrap()
            .unwrap()
            .fully_update_and_into_latest_version();

        for function_name in [
            ACCOUNT_TRY_DEPOSIT_OR_REFUND_IDENT,
            ACCOUNT_TRY_DEPOSIT_BATCH_OR_REFUND_IDENT,
        ] {
            blueprint_definition
                .function_exports
                .get_mut(function_name)
                .expect("This function must exist")
                .code_hash = code_hash;
        }

        blueprint_definition.into_locked_substate()
    };

    // Getting the partition number of the various collections that we're updating
    let [blueprint_version_definition_partition_number, code_vm_type_partition_number, code_original_code_partition_number] =
        [
            PackageCollection::BlueprintVersionDefinitionKeyValue,
            PackageCollection::CodeVmTypeKeyValue,
            PackageCollection::CodeOriginalCodeKeyValue,
        ]
        .map(|package_collection| {
            reader
                .get_partition_of_collection(
                    &node_id,
                    ObjectModuleId::Main,
                    package_collection.collection_index(),
                )
                .unwrap()
        });

    // Generating the state updates
    StateUpdates {
        by_node: indexmap!(
            node_id => NodeStateUpdates::Delta {
                by_partition: indexmap! {
                    blueprint_version_definition_partition_number => PartitionStateUpdates::Delta {
                        by_substate: indexmap! {
                            SubstateKey::Map(scrypto_encode!(&blueprint_version_key)) => DatabaseUpdate::Set(
                                scrypto_encode!(&blueprint_definition_substate)
                            )
                        }
                    },
                    code_vm_type_partition_number => PartitionStateUpdates::Delta {
                        by_substate: indexmap! {
                            SubstateKey::Map(scrypto_encode!(&code_hash)) => DatabaseUpdate::Set(
                                scrypto_encode!(&vm_type_substate)
                            )
                        }
                    },
                    code_original_code_partition_number => PartitionStateUpdates::Delta {
                        by_substate: indexmap! {
                            SubstateKey::Map(scrypto_encode!(&code_hash)) => DatabaseUpdate::Set(
                                scrypto_encode!(&code_substate)
                            )
                        }
                    },
                }
            }
        ),
    }
}

pub fn generate_protocol_params_to_state_state_updates(
    network_definition: NetworkDefinition,
) -> StateUpdates {
    StateUpdates {
        by_node: indexmap!(
            TRANSACTION_TRACKER.into_node_id() => NodeStateUpdates::Delta {
                by_partition: indexmap! {
                    BOOT_LOADER_PARTITION => PartitionStateUpdates::Delta {
                        by_substate: indexmap! {
                            SubstateKey::Field(BOOT_LOADER_SYSTEM_SUBSTATE_FIELD_KEY) => DatabaseUpdate::Set(
                                scrypto_encode(&SystemBoot::V1(SystemParameters {
                                    network_definition,
                                    costing_parameters: CostingParameters::babylon_genesis(),
                                    limit_parameters: LimitParameters::babylon_genesis(),
                                    max_per_function_royalty_in_xrd: Decimal::try_from(MAX_PER_FUNCTION_ROYALTY_IN_XRD).unwrap(),
                                    apply_additional_costing: true,
                                })).unwrap()
                            ),
                        }
                    },
                }
            }
        ),
    }
}

/// Generates the state updates required for restricting reserved role key.
pub fn generate_restrict_reserved_role_key_state_updates<S: SubstateDatabase>(
    db: &S,
) -> StateUpdates {
    let reader = SystemDatabaseReader::new(db);
    let tx_processor_pkg_node_id = PACKAGE_PACKAGE.into_node_id();
    let bp_version_key = BlueprintVersionKey {
        blueprint: PACKAGE_BLUEPRINT.to_string(),
        version: BlueprintVersion::default(),
    };

    // Generate the new code substates
    let (new_code_substate, new_vm_type_substate, old_code_hash, new_code_hash) = {
        let old_code = PACKAGE_V1_0_CODE_ID.to_be_bytes().to_vec();
        let old_code_hash = CodeHash::from_hash(hash(&old_code));

        let new_code = PACKAGE_V1_1_CODE_ID.to_be_bytes().to_vec();
        let new_code_hash = CodeHash::from_hash(hash(&new_code));

        let versioned_code =
            VersionedPackageCodeOriginalCode::V1(PackageCodeOriginalCodeV1 { code: new_code });
        let code_payload = versioned_code.into_payload();
        let code_substate = code_payload.into_locked_substate();
        let vm_type_substate = PackageCodeVmTypeV1 {
            vm_type: VmType::Native,
        }
        .into_versioned()
        .into_locked_substate();
        (
            scrypto_encode(&code_substate).unwrap(),
            scrypto_encode(&vm_type_substate).unwrap(),
            old_code_hash,
            new_code_hash,
        )
    };

    // Generate the blueprint definition substate updates
    let updated_bp_definition_substate = {
        let versioned_definition: VersionedPackageBlueprintVersionDefinition = reader
            .read_object_collection_entry(
                &tx_processor_pkg_node_id,
                ObjectModuleId::Main,
                ObjectCollectionKey::KeyValue(
                    PackageCollection::BlueprintVersionDefinitionKeyValue.collection_index(),
                    &bp_version_key,
                ),
            )
            .unwrap()
            .unwrap();

        let mut definition = versioned_definition.into_latest();

        for (_, export) in definition.function_exports.iter_mut() {
            export.code_hash = new_code_hash
        }

        scrypto_encode(
            &VersionedPackageBlueprintVersionDefinition::V1(definition).into_locked_substate(),
        )
        .unwrap()
    };

    let bp_definition_partition_num = reader
        .get_partition_of_collection(
            &tx_processor_pkg_node_id,
            ObjectModuleId::Main,
            PackageCollection::BlueprintVersionDefinitionKeyValue.collection_index(),
        )
        .unwrap();

    let vm_type_partition_num = reader
        .get_partition_of_collection(
            &tx_processor_pkg_node_id,
            ObjectModuleId::Main,
            PackageCollection::CodeVmTypeKeyValue.collection_index(),
        )
        .unwrap();

    let original_code_partition_num = reader
        .get_partition_of_collection(
            &tx_processor_pkg_node_id,
            ObjectModuleId::Main,
            PackageCollection::CodeOriginalCodeKeyValue.collection_index(),
        )
        .unwrap();

    StateUpdates {
        by_node: indexmap!(
            tx_processor_pkg_node_id => NodeStateUpdates::Delta {
                by_partition: indexmap! {
                    bp_definition_partition_num => PartitionStateUpdates::Delta {
                        by_substate: indexmap! {
                            SubstateKey::Map(scrypto_encode(&bp_version_key).unwrap()) => DatabaseUpdate::Set(
                                updated_bp_definition_substate
                            )
                        }
                    },
                    vm_type_partition_num => PartitionStateUpdates::Delta {
                        by_substate: indexmap! {
                            SubstateKey::Map(scrypto_encode(&old_code_hash).unwrap()) => DatabaseUpdate::Delete,
                            SubstateKey::Map(scrypto_encode(&new_code_hash).unwrap()) => DatabaseUpdate::Set(new_vm_type_substate)
                        }
                    },
                    original_code_partition_num => PartitionStateUpdates::Delta {
                        by_substate: indexmap! {
                            SubstateKey::Map(scrypto_encode(&old_code_hash).unwrap()) => DatabaseUpdate::Delete,
                            SubstateKey::Map(scrypto_encode(&new_code_hash).unwrap()) => DatabaseUpdate::Set(new_code_substate)
                        }
                    },
                }
            }
        ),
    }
}<|MERGE_RESOLUTION|>--- conflicted
+++ resolved
@@ -558,11 +558,7 @@
 
     // Creating the original code substates for extension.
     let (code_hash, (code_substate, vm_type_substate)) = {
-<<<<<<< HEAD
-        let original_code = ROLE_ASSIGNMENT_GET_OWNER_ROLE_CODE_ID
-=======
         let original_code = (NativeCodeId::RoleAssignmentCode2 as u64)
->>>>>>> 6530e094
             .to_be_bytes()
             .to_vec();
 
@@ -748,11 +744,7 @@
 
     // Creating the original code substates for extension.
     let (code_hash, (code_substate, vm_type_substate)) = {
-<<<<<<< HEAD
-        let original_code = ACCOUNT_TRY_DEPOSIT_CODE_ID.to_be_bytes().to_vec();
-=======
         let original_code = (NativeCodeId::AccountCode2 as u64).to_be_bytes().to_vec();
->>>>>>> 6530e094
 
         let code_hash = CodeHash::from_hash(hash(&original_code));
         let code_substate = PackageCodeOriginalCodeV1 {
@@ -885,14 +877,13 @@
 
     // Generate the new code substates
     let (new_code_substate, new_vm_type_substate, old_code_hash, new_code_hash) = {
-        let old_code = PACKAGE_V1_0_CODE_ID.to_be_bytes().to_vec();
+        let old_code = (NativeCodeId::PackageCode1 as u64).to_be_bytes().to_vec();
         let old_code_hash = CodeHash::from_hash(hash(&old_code));
 
-        let new_code = PACKAGE_V1_1_CODE_ID.to_be_bytes().to_vec();
+        let new_code = (NativeCodeId::PackageCode2 as u64).to_be_bytes().to_vec();
         let new_code_hash = CodeHash::from_hash(hash(&new_code));
 
-        let versioned_code =
-            VersionedPackageCodeOriginalCode::V1(PackageCodeOriginalCodeV1 { code: new_code });
+        let versioned_code = PackageCodeOriginalCodeV1 { code: new_code }.into_versioned();
         let code_payload = versioned_code.into_payload();
         let code_substate = code_payload.into_locked_substate();
         let vm_type_substate = PackageCodeVmTypeV1 {
@@ -922,16 +913,13 @@
             .unwrap()
             .unwrap();
 
-        let mut definition = versioned_definition.into_latest();
+        let mut definition = versioned_definition.fully_update_and_into_latest_version();
 
         for (_, export) in definition.function_exports.iter_mut() {
             export.code_hash = new_code_hash
         }
 
-        scrypto_encode(
-            &VersionedPackageBlueprintVersionDefinition::V1(definition).into_locked_substate(),
-        )
-        .unwrap()
+        scrypto_encode(&definition.into_versioned().into_locked_substate()).unwrap()
     };
 
     let bp_definition_partition_num = reader
