use radix_engine_common::data::scrypto::{scrypto_decode, ScryptoDecode};
<<<<<<< HEAD
use radix_engine_interface::crypto::{hash, Hash};
use radix_engine_interface::types::{ModuleNumber, NodeId, SubstateKey};
use radix_engine_store_interface::interface::{
    DbPartitionKey, DbSortKey, PartitionEntry, SubstateDatabase,
};
=======
use radix_engine_common::types::{MapKey, SortedU16Key, TupleKey};
use radix_engine_interface::crypto::hash;
use radix_engine_interface::types::{ModuleId, NodeId, SubstateKey};
use radix_engine_store_interface::interface::{DbPartitionKey, DbSortKey, SubstateDatabase};
>>>>>>> a6d7ab73
use sbor::rust::prelude::*;
use utils::copy_u8_array;

/// A mapper between the business RE Node / Module / Substate IDs and database keys.
pub trait DatabaseKeyMapper {
    /// Converts the given RE Node and Module ID to the database partition's key.
<<<<<<< HEAD
    fn to_db_partition_key(node_id: &NodeId, module_num: ModuleNumber) -> DbPartitionKey;
=======
    /// Note: contrary to the sort key, we do not provide the inverse mapping here (i.e. if you
    /// find yourself needing to map the database partition key back to RE Node and Module ID, then
    /// you are most likely using the "partition vs sort key" construct in a wrong way).
    fn to_db_partition_key(node_id: &NodeId, module_id: ModuleId) -> DbPartitionKey;
>>>>>>> a6d7ab73

    /// Converts the given [`SubstateKey`] to the database's sort key.
    /// This is a convenience method, which simply unwraps the [`SubstateKey`] and maps any specific
    /// type found inside (see `*_to_db_sort_key()` family).
    fn to_db_sort_key(key: &SubstateKey) -> DbSortKey {
        match key {
            SubstateKey::Tuple(tuple_key) => Self::tuple_to_db_sort_key(tuple_key),
            SubstateKey::Map(map_key) => Self::map_to_db_sort_key(map_key),
            SubstateKey::Sorted(sorted_key) => Self::sorted_to_db_sort_key(sorted_key),
        }
    }

    /// Converts the given database's sort key to a [`SubstateKey`].
    /// This is a convenience method, which simply wraps the type-specific result of an appropriate
    /// `*_from_db_sort_key()` method into a [`SubstateKey`].
    fn from_db_sort_key<K: SubstateKeyContent>(db_sort_key: &DbSortKey) -> SubstateKey {
        match K::get_type() {
            SubstateKeyTypeContentType::Tuple => {
                SubstateKey::Tuple(Self::tuple_from_db_sort_key(db_sort_key))
            }
            SubstateKeyTypeContentType::Map => {
                SubstateKey::Map(Self::map_from_db_sort_key(db_sort_key))
            }
            SubstateKeyTypeContentType::Sorted => {
                SubstateKey::Sorted(Self::sorted_from_db_sort_key(db_sort_key))
            }
        }
    }

    // Type-specific methods for mapping the `SubstateKey` inner data to/from `DbSortKey`:

    fn tuple_to_db_sort_key(tuple_key: &TupleKey) -> DbSortKey;
    fn tuple_from_db_sort_key(db_sort_key: &DbSortKey) -> TupleKey;

    fn map_to_db_sort_key(map_key: &MapKey) -> DbSortKey;
    fn map_from_db_sort_key(db_sort_key: &DbSortKey) -> MapKey;

    fn sorted_to_db_sort_key(sorted_key: &SortedU16Key) -> DbSortKey;
    fn sorted_from_db_sort_key(db_sort_key: &DbSortKey) -> SortedU16Key;
}

/// A [`DatabaseKeyMapper`] tailored for databases which cannot tolerate long common prefixes
/// among keys (for performance reasons). In other words, it spreads the keys "evenly" (i.e.
/// pseudo-randomly) across the key space. For context: our use-case for this is the Jellyfish
/// Merkle Tree.
///
/// This implementation is the actual, protocol-enforced one, to be used in public Radix networks.
///
/// This implementation achieves the prefix-spreading by:
/// - using a (long, ~100% unique) hash instead of plain RE Node and Module ID (please note that it
///   makes this mapping effectively irreversible);
/// - using a (shorter, but hard to crack) hash prefix for Substate key.
pub struct SpreadPrefixKeyMapper;

impl DatabaseKeyMapper for SpreadPrefixKeyMapper {
    fn to_db_partition_key(node_id: &NodeId, module_num: ModuleNumber) -> DbPartitionKey {
        let mut buffer = Vec::new();
        buffer.extend(node_id.as_ref());
<<<<<<< HEAD
        buffer.push(module_num.0);
        let hash_bytes = hash(buffer).0[(Hash::LENGTH - 26)..Hash::LENGTH].to_vec(); // 26 bytes
        DbPartitionKey(hash_bytes)
=======
        buffer.push(module_id.0);
        DbPartitionKey(hash(buffer).to_vec())
>>>>>>> a6d7ab73
    }

    fn tuple_to_db_sort_key(tuple_key: &TupleKey) -> DbSortKey {
        DbSortKey(vec![*tuple_key])
    }

    fn tuple_from_db_sort_key(db_sort_key: &DbSortKey) -> TupleKey {
        db_sort_key.0[0]
    }

    fn map_to_db_sort_key(map_key: &MapKey) -> DbSortKey {
        DbSortKey(SpreadPrefixKeyMapper::to_hash_prefixed(map_key))
    }

    fn map_from_db_sort_key(db_sort_key: &DbSortKey) -> MapKey {
        SpreadPrefixKeyMapper::from_hash_prefixed(&db_sort_key.0).to_vec()
    }

    fn sorted_to_db_sort_key(sorted_key: &SortedU16Key) -> DbSortKey {
        DbSortKey(
            [
                sorted_key.0.to_be_bytes().as_slice(),
                &SpreadPrefixKeyMapper::to_hash_prefixed(&sorted_key.1),
            ]
            .concat(),
        )
    }

    fn sorted_from_db_sort_key(db_sort_key: &DbSortKey) -> SortedU16Key {
        (
            u16::from_be_bytes(copy_u8_array(&db_sort_key.0[..2])),
            SpreadPrefixKeyMapper::from_hash_prefixed(&db_sort_key.0[2..]).to_vec(),
        )
    }
}

impl SpreadPrefixKeyMapper {
    /// A number of leading bytes populated with a hash of the sort key (for spreading purposes).
    /// This number should be:
    /// - high enough to avoid being cracked (for crafting arbitrarily long key prefixes);
    /// - low enough to avoid inflating database key sizes.
    ///
    /// Note: hashing will not be applied to [`TupleKey`] (which is a single byte, and hence does
    /// not create the risk of long common prefixes).
    const HASHED_PREFIX_LENGTH: usize = 20;

    /// Returns the given bytes prefixed by their known-length hash (see [`HASHED_PREFIX_LENGTH`]).
    fn to_hash_prefixed(plain_bytes: &[u8]) -> Vec<u8> {
        let hashed_prefix = &hash(plain_bytes).0[..Self::HASHED_PREFIX_LENGTH];
        [hashed_prefix, plain_bytes].concat()
    }

    /// Returns the given slice without its known-length hash prefix (see [`HASHED_PREFIX_LENGTH`]).
    fn from_hash_prefixed(prefixed_bytes: &[u8]) -> &[u8] {
        &prefixed_bytes[Self::HASHED_PREFIX_LENGTH..]
    }
}

/// Convenience methods for direct `SubstateDatabase` readers.
pub trait MappedSubstateDatabase {
    /// Gets a scrypto-decoded value by the given business key.
    fn get_mapped<M: DatabaseKeyMapper, D: ScryptoDecode>(
        &self,
        node_id: &NodeId,
        module_num: ModuleNumber,
        substate_key: &SubstateKey,
    ) -> Option<D>;

    /// Lists fully-mapped entries (i.e. business substate keys and scrypto-decoded values) of the
    /// given node module.
    fn list_mapped<M: DatabaseKeyMapper, D: ScryptoDecode, K: SubstateKeyContent>(
        &self,
        node_id: &NodeId,
<<<<<<< HEAD
        module_num: ModuleNumber,
    ) -> Box<dyn Iterator<Item = PartitionEntry> + '_>;
=======
        module_id: ModuleId,
    ) -> Box<dyn Iterator<Item = (SubstateKey, D)> + '_>;
>>>>>>> a6d7ab73
}

impl<S: SubstateDatabase> MappedSubstateDatabase for S {
    fn get_mapped<M: DatabaseKeyMapper, D: ScryptoDecode>(
        &self,
        node_id: &NodeId,
        module_num: ModuleNumber,
        substate_key: &SubstateKey,
    ) -> Option<D> {
        self.get_substate(
<<<<<<< HEAD
            &M::to_db_partition_key(node_id, module_num),
            &M::to_db_sort_key(&substate_key),
=======
            &M::to_db_partition_key(node_id, module_id),
            &M::to_db_sort_key(substate_key),
>>>>>>> a6d7ab73
        )
        .map(|buf| scrypto_decode(&buf).unwrap())
    }

    fn list_mapped<M: DatabaseKeyMapper, D: ScryptoDecode, K: SubstateKeyContent>(
        &self,
        node_id: &NodeId,
<<<<<<< HEAD
        module_num: ModuleNumber,
    ) -> Box<dyn Iterator<Item = PartitionEntry> + '_> {
        self.list_entries(&M::to_db_partition_key(node_id, module_num))
=======
        module_id: ModuleId,
    ) -> Box<dyn Iterator<Item = (SubstateKey, D)> + '_> {
        let mapped_value_iter = self
            .list_entries(&M::to_db_partition_key(node_id, module_id))
            .map(|(db_sort_key, db_value)| {
                (
                    M::from_db_sort_key::<K>(&db_sort_key),
                    scrypto_decode(&db_value).unwrap(),
                )
            });
        Box::new(mapped_value_iter)
    }
}

// Internal-only trait enabling the concrete `DatabaseKeyMapper` implementations to drive their
// logic by `SubstateKey`'s inner data type.

pub trait SubstateKeyContent {
    fn get_type() -> SubstateKeyTypeContentType;
}

pub enum SubstateKeyTypeContentType {
    Tuple,
    Map,
    Sorted,
}

impl SubstateKeyContent for MapKey {
    fn get_type() -> SubstateKeyTypeContentType {
        SubstateKeyTypeContentType::Map
    }
}

impl SubstateKeyContent for TupleKey {
    fn get_type() -> SubstateKeyTypeContentType {
        SubstateKeyTypeContentType::Tuple
    }
}

impl SubstateKeyContent for SortedU16Key {
    fn get_type() -> SubstateKeyTypeContentType {
        SubstateKeyTypeContentType::Sorted
>>>>>>> a6d7ab73
    }
}<|MERGE_RESOLUTION|>--- conflicted
+++ resolved
@@ -1,30 +1,18 @@
 use radix_engine_common::data::scrypto::{scrypto_decode, ScryptoDecode};
-<<<<<<< HEAD
-use radix_engine_interface::crypto::{hash, Hash};
-use radix_engine_interface::types::{ModuleNumber, NodeId, SubstateKey};
-use radix_engine_store_interface::interface::{
-    DbPartitionKey, DbSortKey, PartitionEntry, SubstateDatabase,
-};
-=======
-use radix_engine_common::types::{MapKey, SortedU16Key, TupleKey};
+use radix_engine_common::types::{MapKey, ModuleNumber, SortedU16Key, TupleKey};
 use radix_engine_interface::crypto::hash;
-use radix_engine_interface::types::{ModuleId, NodeId, SubstateKey};
+use radix_engine_interface::types::{NodeId, SubstateKey};
 use radix_engine_store_interface::interface::{DbPartitionKey, DbSortKey, SubstateDatabase};
->>>>>>> a6d7ab73
 use sbor::rust::prelude::*;
 use utils::copy_u8_array;
 
 /// A mapper between the business RE Node / Module / Substate IDs and database keys.
 pub trait DatabaseKeyMapper {
     /// Converts the given RE Node and Module ID to the database partition's key.
-<<<<<<< HEAD
-    fn to_db_partition_key(node_id: &NodeId, module_num: ModuleNumber) -> DbPartitionKey;
-=======
     /// Note: contrary to the sort key, we do not provide the inverse mapping here (i.e. if you
     /// find yourself needing to map the database partition key back to RE Node and Module ID, then
     /// you are most likely using the "partition vs sort key" construct in a wrong way).
-    fn to_db_partition_key(node_id: &NodeId, module_id: ModuleId) -> DbPartitionKey;
->>>>>>> a6d7ab73
+    fn to_db_partition_key(node_id: &NodeId, module_num: ModuleNumber) -> DbPartitionKey;
 
     /// Converts the given [`SubstateKey`] to the database's sort key.
     /// This is a convenience method, which simply unwraps the [`SubstateKey`] and maps any specific
@@ -83,14 +71,8 @@
     fn to_db_partition_key(node_id: &NodeId, module_num: ModuleNumber) -> DbPartitionKey {
         let mut buffer = Vec::new();
         buffer.extend(node_id.as_ref());
-<<<<<<< HEAD
         buffer.push(module_num.0);
-        let hash_bytes = hash(buffer).0[(Hash::LENGTH - 26)..Hash::LENGTH].to_vec(); // 26 bytes
-        DbPartitionKey(hash_bytes)
-=======
-        buffer.push(module_id.0);
         DbPartitionKey(hash(buffer).to_vec())
->>>>>>> a6d7ab73
     }
 
     fn tuple_to_db_sort_key(tuple_key: &TupleKey) -> DbSortKey {
@@ -164,13 +146,8 @@
     fn list_mapped<M: DatabaseKeyMapper, D: ScryptoDecode, K: SubstateKeyContent>(
         &self,
         node_id: &NodeId,
-<<<<<<< HEAD
-        module_num: ModuleNumber,
-    ) -> Box<dyn Iterator<Item = PartitionEntry> + '_>;
-=======
-        module_id: ModuleId,
+        module_num: ModuleNumber,
     ) -> Box<dyn Iterator<Item = (SubstateKey, D)> + '_>;
->>>>>>> a6d7ab73
 }
 
 impl<S: SubstateDatabase> MappedSubstateDatabase for S {
@@ -181,13 +158,8 @@
         substate_key: &SubstateKey,
     ) -> Option<D> {
         self.get_substate(
-<<<<<<< HEAD
             &M::to_db_partition_key(node_id, module_num),
-            &M::to_db_sort_key(&substate_key),
-=======
-            &M::to_db_partition_key(node_id, module_id),
             &M::to_db_sort_key(substate_key),
->>>>>>> a6d7ab73
         )
         .map(|buf| scrypto_decode(&buf).unwrap())
     }
@@ -195,15 +167,10 @@
     fn list_mapped<M: DatabaseKeyMapper, D: ScryptoDecode, K: SubstateKeyContent>(
         &self,
         node_id: &NodeId,
-<<<<<<< HEAD
-        module_num: ModuleNumber,
-    ) -> Box<dyn Iterator<Item = PartitionEntry> + '_> {
-        self.list_entries(&M::to_db_partition_key(node_id, module_num))
-=======
-        module_id: ModuleId,
+        module_num: ModuleNumber,
     ) -> Box<dyn Iterator<Item = (SubstateKey, D)> + '_> {
         let mapped_value_iter = self
-            .list_entries(&M::to_db_partition_key(node_id, module_id))
+            .list_entries(&M::to_db_partition_key(node_id, module_num))
             .map(|(db_sort_key, db_value)| {
                 (
                     M::from_db_sort_key::<K>(&db_sort_key),
@@ -242,6 +209,5 @@
 impl SubstateKeyContent for SortedU16Key {
     fn get_type() -> SubstateKeyTypeContentType {
         SubstateKeyTypeContentType::Sorted
->>>>>>> a6d7ab73
     }
 }