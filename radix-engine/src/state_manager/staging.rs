use crate::transaction::TransactionReceipt;
use crate::types::*;
use crate::{ledger::*, transaction::TransactionResult};

use im::hashmap::HashMap as ImmutableHashMap;
use sbor::rust::vec::Vec;
use slotmap::{new_key_type, SlotMap};

/// An immutable/persistent store (i.e a store built from a [`parent`] store
/// shares data with it). Note: while from the abstract representation point
/// of view you can delete keys, the underlying data is freed only and only
/// if there are no references to it (there are no paths from any root reference
/// to the node representing that (key, value)). For this reason, extra steps
/// are taken to free up (key, value) pairs accumulating over time.
/// This is intended as an wrapper/abstraction layer, so that changes to the
/// ReadableSubstateStore/WriteableSubstateStore traits are easier to maintain.
#[derive(Clone)]
struct ImmutableStore {
    outputs: ImmutableHashMap<SubstateId, OutputValue>,
}

impl ImmutableStore {
    fn new() -> Self {
        ImmutableStore {
            outputs: ImmutableHashMap::new(),
        }
    }

    fn from_parent(parent: &ImmutableStore) -> Self {
        ImmutableStore {
            // Note: this clone is O(1), only the root node is actually cloned
            // Check im::collections::HashMap for details
            outputs: parent.outputs.clone(),
        }
    }
}

impl WriteableSubstateStore for ImmutableStore {
    fn put_substate(&mut self, substate_id: SubstateId, output: OutputValue) {
        self.outputs.insert(substate_id, output);
    }
}

impl ReadableSubstateStore for ImmutableStore {
    fn get_substate(&self, substate_id: &SubstateId) -> Option<OutputValue> {
        self.outputs.get(substate_id).cloned()
    }
}

new_key_type! {
    pub struct StagedSubstateStoreNodeKey;
}

/// Because the root store (which eventually is saved on disk) is not an
/// StagedSubstateStoreNode/ImmutableStore we need to be able to
/// distinguish it.
#[derive(Clone, Copy, Debug, PartialEq)]
pub enum StagedSubstateStoreKey {
    RootStoreKey,
    InternalNodeStoreKey(StagedSubstateStoreNodeKey),
}

/// Nodes form a tree towards the [`parent_key`]. If it is of type
/// StagedSubstateStoreKey::RootStoreKey than the parent is the root store
/// living in the StagedSubstateStoreManager.
/// [`parent_key`] and [`children_keys`] are needed in order to traverse
/// the tree.
/// [`receipt`] applied to the parent's store, results in this node store.
/// We need to keep the [`receipt`] to both recompute the stores when doing
/// the data reconstruction/"garbage collection" but also to retrieve it
/// when caching.
pub struct StagedSubstateStoreNode {
    parent_key: StagedSubstateStoreKey,
    children_keys: Vec<StagedSubstateStoreNodeKey>,
    receipt: TransactionReceipt,
    store: ImmutableStore,
}

impl StagedSubstateStoreNode {
    fn new(
        parent_key: StagedSubstateStoreKey,
        receipt: TransactionReceipt,
        mut store: ImmutableStore,
    ) -> Self {
        if let TransactionResult::Commit(commit) = &receipt.result {
            commit.state_updates.commit(&mut store);
        }
        StagedSubstateStoreNode {
            parent_key,
            children_keys: Vec::new(),
            receipt,
            store,
        }
    }

    /// Weight is defined as the number of changes to the ImmutableStore
    /// done exclusively by this node.
    fn weight(&self) -> usize {
        match &self.receipt.result {
            // NOTE for future Substate delete support: add down_substates.len()
            // to the weight as well.
            TransactionResult::Commit(commit) => commit.state_updates.up_substates.len(),
            TransactionResult::Reject(_) => 0,
            TransactionResult::Abort(_) => 0,
        }
    }
}

/// Structure which manages the staged store tree
pub struct StagedSubstateStoreManager<S: ReadableSubstateStore> {
    pub root: S,
    nodes: SlotMap<StagedSubstateStoreNodeKey, StagedSubstateStoreNode>,
    children_keys: Vec<StagedSubstateStoreNodeKey>,
    dead_weight: usize,
    total_weight: usize,
}

impl<S: ReadableSubstateStore> StagedSubstateStoreManager<S> {
    pub fn new(root: S) -> Self {
        StagedSubstateStoreManager {
            root,
            nodes: SlotMap::with_capacity_and_key(1000),
            children_keys: Vec::new(),
            dead_weight: 0,
            total_weight: 0,
        }
    }

    pub fn new_child_node(
        &mut self,
        parent_key: StagedSubstateStoreKey,
        receipt: TransactionReceipt,
    ) -> StagedSubstateStoreKey {
        let store = match parent_key {
            StagedSubstateStoreKey::RootStoreKey => ImmutableStore::new(),
            StagedSubstateStoreKey::InternalNodeStoreKey(parent_key) => {
                ImmutableStore::from_parent(&self.nodes.get(parent_key).unwrap().store)
            }
        };

        // Build new node by applying the receipt to the parent store
        let new_node = StagedSubstateStoreNode::new(parent_key, receipt, store);

        // Update the `total_weight` of the tree
        self.total_weight += new_node.weight();
        let new_node_key = self.nodes.insert(new_node);
        match parent_key {
            StagedSubstateStoreKey::RootStoreKey => {
                self.children_keys.push(new_node_key);
            }
            StagedSubstateStoreKey::InternalNodeStoreKey(parent_key) => {
                let parent_node = self.nodes.get_mut(parent_key).unwrap();
                parent_node.children_keys.push(new_node_key);
            }
        }
        StagedSubstateStoreKey::InternalNodeStoreKey(new_node_key)
    }

    pub fn get_store<'t>(&'t self, key: StagedSubstateStoreKey) -> StagedSubstateStore<'t, S> {
        StagedSubstateStore { manager: self, key }
    }

    pub fn get_receipt(&self, key: &StagedSubstateStoreKey) -> Option<&TransactionReceipt> {
        match self.get_node(key) {
            None => None,
            Some(node) => Some(&node.receipt),
        }
    }

    pub fn get_node(&self, key: &StagedSubstateStoreKey) -> Option<&StagedSubstateStoreNode> {
        match key {
            StagedSubstateStoreKey::RootStoreKey => None,
            StagedSubstateStoreKey::InternalNodeStoreKey(key) => self.nodes.get(*key),
        }
    }

    fn recompute_data_recursive(
        nodes: &mut SlotMap<StagedSubstateStoreNodeKey, StagedSubstateStoreNode>,
        node_key: StagedSubstateStoreNodeKey,
    ) {
        let parent_store = ImmutableStore::from_parent(&nodes.get(node_key).unwrap().store);

        let children_keys = nodes.get(node_key).unwrap().children_keys.clone();
        for child_key in children_keys.iter() {
            let child_node = nodes.get_mut(*child_key).unwrap();
            child_node.store = parent_store.clone();
            if let TransactionResult::Commit(commit) = &child_node.receipt.result {
                commit.state_updates.commit(&mut child_node.store);
            }
            Self::recompute_data_recursive(nodes, *child_key);
        }
    }

    /// Rebuilds ImmutableStores by starting from the root with new, empty ones
    /// and recursively reapplies the [`receipt`]s.
    fn recompute_data(&mut self) {
        // Reset the [`dead_weight`]
        self.dead_weight = 0;

        for node_key in self.children_keys.iter() {
            let node = self.nodes.get_mut(*node_key).unwrap();
            node.store = ImmutableStore::new();
            if let TransactionResult::Commit(commit) = &node.receipt.result {
                commit.state_updates.commit(&mut node.store);
            }
            Self::recompute_data_recursive(&mut self.nodes, *node_key);
        }
    }

    fn remove_node<CB>(
        nodes: &mut SlotMap<StagedSubstateStoreNodeKey, StagedSubstateStoreNode>,
        total_weight: &mut usize,
        callback: &mut CB,
        node_key: &StagedSubstateStoreNodeKey,
    ) where
        CB: FnMut(&StagedSubstateStoreNodeKey),
    {
        *total_weight -= nodes.get(*node_key).unwrap().weight();
        nodes.remove(*node_key);
        callback(node_key);
    }

    /// Recursively deletes all nodes that are not in new_root_key subtree and returns the
    /// sum of weights from current root to new_root_key. Updates to ImmutableStore on this
    /// path will persist even after deleting the nodes.
    fn delete_recursive<CB>(
        nodes: &mut SlotMap<StagedSubstateStoreNodeKey, StagedSubstateStoreNode>,
        total_weight: &mut usize,
        new_root_key: &StagedSubstateStoreNodeKey,
        callback: &mut CB,
        node_key: &StagedSubstateStoreNodeKey,
        root_path_weight_sum: usize,
    ) -> usize
    where
        CB: FnMut(&StagedSubstateStoreNodeKey),
    {
        let root_path_weight_sum = root_path_weight_sum + nodes.get(*node_key).unwrap().weight();
        if *node_key == *new_root_key {
            return root_path_weight_sum;
        }

        let mut dead_weight = 0;
        let children_keys = nodes.get(*node_key).unwrap().children_keys.clone();
        for child_key in children_keys {
            // Instead of doing max([0, 0, 0, max, 0,.. 0]) we can do sum()
            dead_weight += Self::delete_recursive(
                nodes,
                total_weight,
                new_root_key,
                callback,
                &child_key,
                root_path_weight_sum,
            );
        }

        Self::remove_node(nodes, total_weight, callback, node_key);

        dead_weight
    }

    /// Each node created via [`new_child_node`] represents one store state. At some point (e.g
    /// in `commit` step) after creating multiple versions (e.g in `prepare` step), we want to
    /// move the chain of state changes from the staging store into the real store.
    /// While the changes to the real store are out of scope for this structure and done
    /// separately, we still need to inform the staging store about what current version the
    /// root store is pointing to in order for it to be able to drop no longer relevant branches.
    /// Note that because retroactive deletion for a history of persistent/immutable data
    /// structure is not possible, it is not guaranteed that the chain of state changes
    /// ([`ImmutableStore`]s. [`StagedSubstateStoreNode`]s however, are always deleted) committed
    /// to the real store are discarded (every time `reparent` is called).
    /// This does not really matter from a correctness perspective (the staging store
    /// will act as a cache for the real store) but as an memory overhead. The memory
    /// is freed when [`recompute_data`] is called (which is called so that the overall
    /// cost is amortized).
    /// To better understand please check:
    /// Diagram here: https://whimsical.com/persistent-staged-store-amortized-reparenting-Lyc6gRgVXVzLdqWvwVT3v4
    /// And `test_complicated_reparent` unit test
    pub fn reparent<CB>(&mut self, new_root_key: StagedSubstateStoreKey, callback: &mut CB)
    where
        CB: FnMut(&StagedSubstateStoreNodeKey),
    {
        match new_root_key {
            StagedSubstateStoreKey::RootStoreKey => {}
            StagedSubstateStoreKey::InternalNodeStoreKey(new_root_key) => {
                // Delete all nodes that are not in new_root_key subtree
                for node_key in self.children_keys.iter() {
                    self.dead_weight += Self::delete_recursive(
                        &mut self.nodes,
                        &mut self.total_weight,
                        &new_root_key,
                        callback,
                        node_key,
                        0,
                    );
                }

                let new_root = self.nodes.get(new_root_key).unwrap();
                // Reparent to new_root node and delete it
                self.children_keys = new_root.children_keys.clone();
                for key in self.children_keys.iter() {
                    let node = self.nodes.get_mut(*key).unwrap();
                    node.parent_key = StagedSubstateStoreKey::RootStoreKey;
                }

                Self::remove_node(
                    &mut self.nodes,
                    &mut self.total_weight,
                    callback,
                    &new_root_key,
                );

                // If the number of state changes that overlap with the self.root (dead_weight) store is greater
                // than the number of state changes applied on top of it (total_weight), we recalculate the
                // ImmutableStores in order to free up memory.
                if self.dead_weight > self.total_weight {
                    self.recompute_data();
                }
            }
        }
    }
}

pub struct StagedSubstateStore<'t, S: ReadableSubstateStore> {
    manager: &'t StagedSubstateStoreManager<S>,
    key: StagedSubstateStoreKey,
}

impl<'t, S: ReadableSubstateStore> ReadableSubstateStore for StagedSubstateStore<'t, S> {
    fn get_substate(&self, substate_id: &SubstateId) -> Option<OutputValue> {
        match self.key {
            StagedSubstateStoreKey::RootStoreKey => self.manager.root.get_substate(substate_id),
            StagedSubstateStoreKey::InternalNodeStoreKey(key) => {
                // NOTE for future Substate delete support: in order to properly reflect
                // deleted keys, a Sentinel/Tombstone value should be stored instead of
                // actually removing the key. When querying here, convert the Tombstone back
                // into a None (Option can be used as the Tombstone).
                match self
                    .manager
                    .nodes
                    .get(key)
                    .unwrap()
                    .store
                    .get_substate(substate_id)
                {
                    Some(output_value) => Some(output_value),
                    None => self.manager.root.get_substate(substate_id),
                }
            }
        }
    }
}

#[cfg(test)]
mod tests {
    use crate::blueprints::resource::{Resource, VaultSubstate};
    use crate::kernel::ScryptoInterpreter;
    use crate::ledger::{OutputValue, ReadableSubstateStore, TypedInMemorySubstateStore};
    use crate::state_manager::{StagedSubstateStoreKey, StagedSubstateStoreManager, StateDiff};
    use crate::system::kernel_modules::fee::FeeSummary;
    use crate::system::substates::PersistedSubstate;
    use crate::transaction::{
        CommitResult, EntityChanges, TransactionExecution, TransactionOutcome, TransactionReceipt,
        TransactionResult,
    };
    use crate::types::rust::iter::zip;
    use crate::wasm::DefaultWasmEngine;
<<<<<<< HEAD
    use radix_engine_interface::api::types::{
        NodeModuleId, RENodeId, SubstateId, SubstateOffset, VaultOffset,
    };
=======
    use radix_engine_interface::api::types::ResourceAddress;
    use radix_engine_interface::api::types::{RENodeId, SubstateId, SubstateOffset, VaultOffset};
>>>>>>> d0ef6a29
    use radix_engine_interface::math::Decimal;
    use sbor::rust::collections::BTreeMap;
    use sbor::rust::collections::HashMap;
    use sbor::rust::vec::Vec;

    fn build_transaction_receipt_from_state_diff(state_diff: StateDiff) -> TransactionReceipt {
        TransactionReceipt {
            execution: TransactionExecution {
                fee_summary: FeeSummary {
                    cost_unit_price: Decimal::default(),
                    tip_percentage: 0,
                    cost_unit_limit: 10,
                    cost_unit_consumed: 1,
                    total_execution_cost_xrd: Decimal::default(),
                    total_royalty_cost_xrd: Decimal::default(),
                    bad_debt_xrd: Decimal::default(),
                    vault_locks: Vec::new(),
                    vault_payments_xrd: None,
                    execution_cost_unit_breakdown: HashMap::new(),
                    royalty_cost_unit_breakdown: HashMap::new(),
                },
                events: Vec::new(),
            },
            result: TransactionResult::Commit(CommitResult {
                application_logs: Vec::new(),
                next_epoch: None,
                outcome: TransactionOutcome::Success(Vec::new()),
                state_updates: state_diff,
                entity_changes: EntityChanges {
                    new_component_addresses: Vec::new(),
                    new_package_addresses: Vec::new(),
                    new_resource_addresses: Vec::new(),
                },
                resource_changes: Vec::new(),
            }),
        }
    }

    fn build_dummy_substate_id(id: [u8; 36]) -> SubstateId {
        SubstateId {
            0: RENodeId::Vault(id),
            1: NodeModuleId::SELF,
            2: SubstateOffset::Vault(VaultOffset::Vault),
        }
    }

    fn build_dummy_output_value(version: u32) -> OutputValue {
        OutputValue {
            substate: PersistedSubstate::Vault(VaultSubstate(Resource::Fungible {
                resource_address: ResourceAddress::Normal([2u8; 26]),
                divisibility: 56,
                amount: Decimal::one(),
            })),
            version,
        }
    }

    #[derive(Clone)]
    struct TestNodeData {
        parent_id: usize,
        updates: Vec<(usize, usize)>,
    }

    #[test]
    fn test_complicated_reparent() {
        // Arrange
        let scrypto_interpreter = ScryptoInterpreter::<DefaultWasmEngine>::default();
        let store = TypedInMemorySubstateStore::with_bootstrap(&scrypto_interpreter);
        let mut manager = StagedSubstateStoreManager::new(store);

        let substate_ids: Vec<SubstateId> = (0u8..5u8)
            .into_iter()
            .map(|id| build_dummy_substate_id([id; 36]))
            .collect();
        let output_values: Vec<OutputValue> = (0u32..5u32)
            .into_iter()
            .map(|version| build_dummy_output_value(version))
            .collect();

        let node_test_data = [
            TestNodeData {
                // child_node[1]
                parent_id: 0, // root
                updates: [
                    (0, 1), // manager.get_store(child_node[1]).get_substate(substate_ids[0]) == output_values[1]
                ]
                .to_vec(),
            },
            TestNodeData {
                // child_node[2]
                parent_id: 1,
                updates: [(0, 2), (2, 0)].to_vec(),
            },
            TestNodeData {
                // child_node[3]
                parent_id: 2,
                updates: [(3, 1), (4, 3), (0, 3)].to_vec(),
            },
            TestNodeData {
                // child_node[4]
                parent_id: 3,
                updates: [(0, 4), (1, 3), (2, 2), (3, 1), (4, 0)].to_vec(),
            },
            TestNodeData {
                // child_node[5]
                parent_id: 4,
                updates: [(2, 1), (0, 3)].to_vec(),
            },
            TestNodeData {
                // child_node[6]
                parent_id: 5,
                updates: [(2, 2), (3, 4)].to_vec(),
            },
            TestNodeData {
                // child_node[7]
                parent_id: 0, // root
                updates: [(2, 2)].to_vec(),
            },
            TestNodeData {
                // child_node[8]
                parent_id: 7,
                updates: [(2, 1)].to_vec(),
            },
            TestNodeData {
                // child_node[9]
                parent_id: 6,
                updates: [(2, 3), (4, 4)].to_vec(),
            },
            TestNodeData {
                // child_node[10]
                parent_id: 9,
                updates: [(2, 0)].to_vec(),
            },
        ]
        .to_vec();

        let mut expected_total_weight = 0;
        let mut child_node = [StagedSubstateStoreKey::RootStoreKey].to_vec();
        let mut expected_node_states = [BTreeMap::new()].to_vec();
        let mut expected_weights = [0].to_vec();
        for node_data in node_test_data.iter() {
            let up_substates: BTreeMap<SubstateId, OutputValue> = node_data
                .updates
                .iter()
                .map(|(substate_id, output_id)| {
                    (
                        substate_ids[*substate_id].clone(),
                        output_values[*output_id].clone(),
                    )
                })
                .collect();
            let state_diff = StateDiff {
                up_substates: up_substates.clone(),
                down_substates: Vec::new(),
            };
            let new_child_node = manager.new_child_node(
                child_node[node_data.parent_id],
                build_transaction_receipt_from_state_diff(state_diff.clone()),
            );
            child_node.push(new_child_node);

            let mut expected_node_state = expected_node_states[node_data.parent_id].clone();
            expected_node_state.extend(up_substates);

            expected_node_states.push(expected_node_state);
            expected_weights.push(node_data.updates.len());
            expected_total_weight += node_data.updates.len();

            // check that all stores have the expected state
            for (child_node, expected_node_state) in
                zip(child_node.iter(), expected_node_states.iter())
            {
                let store = manager.get_store(*child_node);
                for (substate_id, output_value) in expected_node_state.iter() {
                    assert_eq!(
                        store.get_substate(substate_id),
                        Some((*output_value).clone())
                    );
                }
            }

            assert_eq!(manager.total_weight, expected_total_weight);
            assert_eq!(manager.dead_weight, 0);
        }

        // State tree layout:
        // root -> 1 -> 2 -> 3 -> 4
        //      │            └──> 5 -> 6 -> 9 -> 10
        //      └> 7 -> 8
        // After reparenting to 3: 7 and 8 are discarded completely. 1, 2 and 3 discarded but leave dead weight behind
        manager.reparent(child_node[3], &mut |_| {});
        let expected_dead_weight = [1, 2, 3]
            .iter()
            .fold(0, |acc, node_id| acc + expected_weights[*node_id]);
        expected_total_weight -= [1, 2, 3, 7, 8]
            .iter()
            .fold(0, |acc, node_id| acc + expected_weights[*node_id]);
        assert_eq!(manager.total_weight, expected_total_weight);
        assert_eq!(manager.dead_weight, expected_dead_weight);
        assert_eq!(manager.nodes.len(), 5);

        // After reparenting to 5: node 4 gets discarded completely. Node 5 is discarded and added to the dead weight.
        // This should trigger the recomputation/garbage collection.
        manager.reparent(child_node[5], &mut |_| {});
        expected_total_weight -= [4, 5]
            .iter()
            .fold(0, |acc, node_id| acc + expected_weights[*node_id]);
        assert_eq!(manager.total_weight, expected_total_weight);
        assert_eq!(manager.dead_weight, 0);
        assert_eq!(manager.nodes.len(), 3);

        let node = manager.get_node(&child_node[6]).expect("Should exist");
        assert_eq!(node.parent_key, StagedSubstateStoreKey::RootStoreKey);
        let node = manager.get_node(&child_node[9]).expect("Should exist");
        assert_eq!(node.parent_key, child_node[6]);
        let node = manager.get_node(&child_node[10]).expect("Should exist");
        assert_eq!(node.parent_key, child_node[9]);
    }
}<|MERGE_RESOLUTION|>--- conflicted
+++ resolved
@@ -364,14 +364,8 @@
     };
     use crate::types::rust::iter::zip;
     use crate::wasm::DefaultWasmEngine;
-<<<<<<< HEAD
-    use radix_engine_interface::api::types::{
-        NodeModuleId, RENodeId, SubstateId, SubstateOffset, VaultOffset,
-    };
-=======
-    use radix_engine_interface::api::types::ResourceAddress;
+    use radix_engine_interface::api::types::{NodeModuleId, ResourceAddress};
     use radix_engine_interface::api::types::{RENodeId, SubstateId, SubstateOffset, VaultOffset};
->>>>>>> d0ef6a29
     use radix_engine_interface::math::Decimal;
     use sbor::rust::collections::BTreeMap;
     use sbor::rust::collections::HashMap;
