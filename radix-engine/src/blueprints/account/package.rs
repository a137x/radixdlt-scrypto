use crate::errors::RuntimeError;
use crate::errors::{ApplicationError, InterpreterError};
use crate::kernel::kernel_api::{KernelNodeApi, KernelSubstateApi};
use crate::system::node::RENodeInit;
use crate::types::*;
use native_sdk::access_rules::AccessRulesObject;
use native_sdk::metadata::Metadata;
use radix_engine_interface::api::substate_api::LockFlags;
use radix_engine_interface::api::ClientApi;
use radix_engine_interface::blueprints::account::*;
use radix_engine_interface::blueprints::resource::AccessRule;
use radix_engine_interface::blueprints::resource::AccessRulesConfig;
use radix_engine_interface::blueprints::resource::MethodKey;
use radix_engine_interface::schema::{BlueprintSchema, FunctionSchema, PackageSchema, Receiver};

use crate::system::kernel_modules::costing::FIXED_LOW_FEE;
use native_sdk::resource::{SysBucket, Vault};
use radix_engine_interface::api::unsafe_api::ClientCostingReason;

#[derive(Debug, Clone, PartialEq, Eq, ScryptoSbor)]
pub struct AccountSubstate {
    /// An owned [`KeyValueStore`] which maps the [`ResourceAddress`] to an [`Own`] of the vault
    /// containing that resource.
    pub vaults: Own,
}

#[derive(Debug, Clone, PartialEq, Eq, ScryptoSbor)]
pub enum AccountError {
    VaultDoesNotExist { resource_address: ResourceAddress },
}

impl From<AccountError> for RuntimeError {
    fn from(value: AccountError) -> Self {
        Self::ApplicationError(ApplicationError::AccountError(value))
    }
}

//================
// Account Create
//================

pub struct AccountNativePackage;

impl AccountNativePackage {
    pub fn schema() -> PackageSchema {
        let mut aggregator = TypeAggregator::<ScryptoCustomTypeKind>::new();

        let mut substates = BTreeMap::new();
        substates.insert(
            0,
            aggregator.add_child_type_and_descendents::<AccountSubstate>(),
        );

        let mut functions = BTreeMap::new();
        functions.insert(
            ACCOUNT_CREATE_GLOBAL_IDENT.to_string(),
            FunctionSchema {
                receiver: None,
                input: aggregator.add_child_type_and_descendents::<AccountCreateGlobalInput>(),
                output: aggregator.add_child_type_and_descendents::<AccountCreateGlobalOutput>(),
                export_name: ACCOUNT_CREATE_GLOBAL_IDENT.to_string(),
            },
        );

        functions.insert(
            ACCOUNT_CREATE_LOCAL_IDENT.to_string(),
            FunctionSchema {
                receiver: None,
                input: aggregator.add_child_type_and_descendents::<AccountCreateLocalInput>(),
                output: aggregator.add_child_type_and_descendents::<AccountCreateLocalOutput>(),
                export_name: ACCOUNT_CREATE_LOCAL_IDENT.to_string(),
            },
        );

        functions.insert(
            ACCOUNT_LOCK_FEE_IDENT.to_string(),
            FunctionSchema {
                receiver: Some(Receiver::SelfRef),
                input: aggregator.add_child_type_and_descendents::<AccountCreateGlobalInput>(),
                output: aggregator.add_child_type_and_descendents::<AccountCreateGlobalOutput>(),
                export_name: ACCOUNT_LOCK_FEE_IDENT.to_string(),
            },
        );

        functions.insert(
            ACCOUNT_LOCK_CONTINGENT_FEE_IDENT.to_string(),
            FunctionSchema {
                receiver: Some(Receiver::SelfRef),
                input: aggregator.add_child_type_and_descendents::<AccountLockContingentFeeInput>(),
                output: aggregator
                    .add_child_type_and_descendents::<AccountLockContingentFeeOutput>(),
                export_name: ACCOUNT_LOCK_CONTINGENT_FEE_IDENT.to_string(),
            },
        );

        functions.insert(
            ACCOUNT_DEPOSIT_IDENT.to_string(),
            FunctionSchema {
                receiver: Some(Receiver::SelfRef),
                input: aggregator.add_child_type_and_descendents::<AccountDepositInput>(),
                output: aggregator.add_child_type_and_descendents::<AccountDepositOutput>(),
                export_name: ACCOUNT_DEPOSIT_IDENT.to_string(),
            },
        );

        functions.insert(
            ACCOUNT_DEPOSIT_BATCH_IDENT.to_string(),
            FunctionSchema {
                receiver: Some(Receiver::SelfRef),
                input: aggregator.add_child_type_and_descendents::<AccountDepositBatchInput>(),
                output: aggregator.add_child_type_and_descendents::<AccountDepositBatchOutput>(),
                export_name: ACCOUNT_DEPOSIT_BATCH_IDENT.to_string(),
            },
        );

        functions.insert(
            ACCOUNT_WITHDRAW_IDENT.to_string(),
            FunctionSchema {
                receiver: Some(Receiver::SelfRef),
                input: aggregator.add_child_type_and_descendents::<AccountWithdrawInput>(),
                output: aggregator.add_child_type_and_descendents::<AccountWithdrawOutput>(),
                export_name: ACCOUNT_WITHDRAW_IDENT.to_string(),
            },
        );

        functions.insert(
            ACCOUNT_WITHDRAW_NON_FUNGIBLES_IDENT.to_string(),
            FunctionSchema {
                receiver: Some(Receiver::SelfRef),
                input: aggregator
                    .add_child_type_and_descendents::<AccountWithdrawNonFungiblesInput>(),
                output: aggregator
                    .add_child_type_and_descendents::<AccountWithdrawNonFungiblesOutput>(),
                export_name: ACCOUNT_WITHDRAW_NON_FUNGIBLES_IDENT.to_string(),
            },
        );

        functions.insert(
            ACCOUNT_LOCK_FEE_AND_WITHDRAW_IDENT.to_string(),
            FunctionSchema {
                receiver: Some(Receiver::SelfRef),
                input: aggregator
                    .add_child_type_and_descendents::<AccountLockFeeAndWithdrawInput>(),
                output: aggregator
                    .add_child_type_and_descendents::<AccountLockFeeAndWithdrawOutput>(),
                export_name: ACCOUNT_LOCK_FEE_AND_WITHDRAW_IDENT.to_string(),
            },
        );

        functions.insert(
            ACCOUNT_LOCK_FEE_AND_WITHDRAW_NON_FUNGIBLES_IDENT.to_string(),
            FunctionSchema {
                receiver: Some(Receiver::SelfRef),
                input: aggregator
                    .add_child_type_and_descendents::<AccountLockFeeAndWithdrawNonFungiblesInput>(),
                output: aggregator
                    .add_child_type_and_descendents::<AccountLockFeeAndWithdrawNonFungiblesOutput>(
                    ),
                export_name: ACCOUNT_LOCK_FEE_AND_WITHDRAW_NON_FUNGIBLES_IDENT.to_string(),
            },
        );

        functions.insert(
            ACCOUNT_CREATE_PROOF_IDENT.to_string(),
            FunctionSchema {
                receiver: Some(Receiver::SelfRef),
                input: aggregator.add_child_type_and_descendents::<AccountCreateProofInput>(),
                output: aggregator.add_child_type_and_descendents::<AccountCreateProofOutput>(),
                export_name: ACCOUNT_CREATE_PROOF_IDENT.to_string(),
            },
        );

        functions.insert(
            ACCOUNT_CREATE_PROOF_BY_AMOUNT_IDENT.to_string(),
            FunctionSchema {
                receiver: Some(Receiver::SelfRef),
                input: aggregator
                    .add_child_type_and_descendents::<AccountCreateProofByAmountInput>(),
                output: aggregator.add_child_type_and_descendents::<AccountCreateGlobalOutput>(),
                export_name: ACCOUNT_CREATE_PROOF_BY_AMOUNT_IDENT.to_string(),
            },
        );

        functions.insert(
            ACCOUNT_CREATE_PROOF_BY_IDS_IDENT.to_string(),
            FunctionSchema {
                receiver: Some(Receiver::SelfRef),
                input: aggregator.add_child_type_and_descendents::<AccountCreateProofByIdsInput>(),
                output: aggregator
                    .add_child_type_and_descendents::<AccountCreateProofByIdsOutput>(),
                export_name: ACCOUNT_CREATE_PROOF_BY_IDS_IDENT.to_string(),
            },
        );

        let schema = generate_full_schema(aggregator);
        PackageSchema {
            blueprints: btreemap!(
                ACCOUNT_BLUEPRINT.to_string() => BlueprintSchema {
                    schema,
                    substates,
                    functions
                }
            ),
        }
    }

    pub fn invoke_export<Y>(
        export_name: &str,
        receiver: Option<RENodeId>,
        input: IndexedScryptoValue,
        api: &mut Y,
    ) -> Result<IndexedScryptoValue, RuntimeError>
    where
        Y: KernelNodeApi + KernelSubstateApi + ClientApi<RuntimeError>,
    {
        match export_name {
            ACCOUNT_CREATE_GLOBAL_IDENT => {
                api.consume_cost_units(FIXED_LOW_FEE, ClientCostingReason::RunNative)?;

                if receiver.is_some() {
                    return Err(RuntimeError::InterpreterError(
                        InterpreterError::NativeUnexpectedReceiver(export_name.to_string()),
                    ));
                }
                Self::create_global(input, api)
            }
            ACCOUNT_CREATE_LOCAL_IDENT => {
                api.consume_cost_units(FIXED_LOW_FEE, ClientCostingReason::RunNative)?;

                if receiver.is_some() {
                    return Err(RuntimeError::InterpreterError(
                        InterpreterError::NativeUnexpectedReceiver(export_name.to_string()),
                    ));
                }
                Self::create_local(input, api)
            }
            ACCOUNT_LOCK_FEE_IDENT => {
                api.consume_cost_units(FIXED_LOW_FEE, ClientCostingReason::RunNative)?;

                let receiver = receiver.ok_or(RuntimeError::InterpreterError(
                    InterpreterError::NativeExpectedReceiver(export_name.to_string()),
                ))?;
                Self::lock_fee(receiver, input, api)
            }
            ACCOUNT_LOCK_CONTINGENT_FEE_IDENT => {
                api.consume_cost_units(FIXED_LOW_FEE, ClientCostingReason::RunNative)?;

                let receiver = receiver.ok_or(RuntimeError::InterpreterError(
                    InterpreterError::NativeExpectedReceiver(export_name.to_string()),
                ))?;
                Self::lock_contingent_fee(receiver, input, api)
            }
            ACCOUNT_DEPOSIT_IDENT => {
                api.consume_cost_units(FIXED_LOW_FEE, ClientCostingReason::RunNative)?;

                let receiver = receiver.ok_or(RuntimeError::InterpreterError(
                    InterpreterError::NativeExpectedReceiver(export_name.to_string()),
                ))?;
                Self::deposit(receiver, input, api)
            }
            ACCOUNT_DEPOSIT_BATCH_IDENT => {
                api.consume_cost_units(FIXED_LOW_FEE, ClientCostingReason::RunNative)?;

                let receiver = receiver.ok_or(RuntimeError::InterpreterError(
                    InterpreterError::NativeExpectedReceiver(export_name.to_string()),
                ))?;
                Self::deposit_batch(receiver, input, api)
            }
            ACCOUNT_WITHDRAW_IDENT => {
                api.consume_cost_units(FIXED_LOW_FEE, ClientCostingReason::RunNative)?;

                let receiver = receiver.ok_or(RuntimeError::InterpreterError(
                    InterpreterError::NativeExpectedReceiver(export_name.to_string()),
                ))?;
                Self::withdraw(receiver, input, api)
            }
            ACCOUNT_WITHDRAW_NON_FUNGIBLES_IDENT => {
                api.consume_cost_units(FIXED_LOW_FEE, ClientCostingReason::RunNative)?;

                let receiver = receiver.ok_or(RuntimeError::InterpreterError(
                    InterpreterError::NativeExpectedReceiver(export_name.to_string()),
                ))?;
                Self::withdraw_non_fungibles(receiver, input, api)
            }
            ACCOUNT_LOCK_FEE_AND_WITHDRAW_IDENT => {
                api.consume_cost_units(FIXED_LOW_FEE, ClientCostingReason::RunNative)?;

                let receiver = receiver.ok_or(RuntimeError::InterpreterError(
                    InterpreterError::NativeExpectedReceiver(export_name.to_string()),
                ))?;
                Self::lock_fee_and_withdraw(receiver, input, api)
            }
            ACCOUNT_LOCK_FEE_AND_WITHDRAW_NON_FUNGIBLES_IDENT => {
                api.consume_cost_units(FIXED_LOW_FEE, ClientCostingReason::RunNative)?;

                let receiver = receiver.ok_or(RuntimeError::InterpreterError(
                    InterpreterError::NativeExpectedReceiver(export_name.to_string()),
                ))?;
                Self::lock_fee_and_withdraw_non_fungibles(receiver, input, api)
            }
            ACCOUNT_CREATE_PROOF_IDENT => {
                api.consume_cost_units(FIXED_LOW_FEE, ClientCostingReason::RunNative)?;

                let receiver = receiver.ok_or(RuntimeError::InterpreterError(
                    InterpreterError::NativeExpectedReceiver(export_name.to_string()),
                ))?;
                Self::create_proof(receiver, input, api)
            }
            ACCOUNT_CREATE_PROOF_BY_AMOUNT_IDENT => {
                api.consume_cost_units(FIXED_LOW_FEE, ClientCostingReason::RunNative)?;

                let receiver = receiver.ok_or(RuntimeError::InterpreterError(
                    InterpreterError::NativeExpectedReceiver(export_name.to_string()),
                ))?;
                Self::create_proof_by_amount(receiver, input, api)
            }
            ACCOUNT_CREATE_PROOF_BY_IDS_IDENT => {
                api.consume_cost_units(FIXED_LOW_FEE, ClientCostingReason::RunNative)?;

                let receiver = receiver.ok_or(RuntimeError::InterpreterError(
                    InterpreterError::NativeExpectedReceiver(export_name.to_string()),
                ))?;
                Self::create_proof_by_ids(receiver, input, api)
            }
            _ => Err(RuntimeError::InterpreterError(
                InterpreterError::NativeExportDoesNotExist(export_name.to_string()),
            )),
        }
    }

    fn create_global<Y>(
        input: IndexedScryptoValue,
        api: &mut Y,
    ) -> Result<IndexedScryptoValue, RuntimeError>
    where
        Y: KernelNodeApi + ClientApi<RuntimeError>,
    {
        let input: AccountCreateGlobalInput = input.as_typed().map_err(|e| {
            RuntimeError::InterpreterError(InterpreterError::ScryptoInputDecodeError(e))
        })?;

        // Creating the key-value-store where the vaults will be held. This is a KVStore of
        // [`ResourceAddress`] and [`Own`]ed vaults.
        let kv_store_id = {
            let node_id = api.kernel_allocate_node_id(RENodeType::KeyValueStore)?;
            let node = RENodeInit::KeyValueStore;
            api.kernel_create_node(node_id, node, BTreeMap::new())?;
            node_id
        };

        let account_id = {
            let account_substate = AccountSubstate {
                vaults: Own::KeyValueStore(kv_store_id.into()),
            };
            api.new_object(
                ACCOUNT_BLUEPRINT,
                vec![scrypto_encode(&account_substate).unwrap()],
            )?
        };

        // Creating [`AccessRules`] from the passed withdraw access rule.
        let access_rules = access_rules_from_withdraw_rule(input.withdraw_rule);
        let access_rules = AccessRulesObject::sys_new(access_rules, api)?;
        let metadata = Metadata::sys_create(api)?;

        let address = api.globalize(
            RENodeId::Object(account_id),
            btreemap!(
                NodeModuleId::AccessRules => access_rules.id(),
                NodeModuleId::Metadata => metadata.id(),
            ),
        )?;

        Ok(IndexedScryptoValue::from_typed(&address))
    }

    fn create_local<Y>(
        input: IndexedScryptoValue,
        api: &mut Y,
    ) -> Result<IndexedScryptoValue, RuntimeError>
    where
        Y: KernelNodeApi + ClientApi<RuntimeError>,
    {
        let _input: AccountCreateLocalInput = input.as_typed().map_err(|e| {
            RuntimeError::InterpreterError(InterpreterError::ScryptoInputDecodeError(e))
        })?;

        // Creating the key-value-store where the vaults will be held. This is a KVStore of
        // [`ResourceAddress`] and [`Own`]ed vaults.
        let kv_store_id = {
            let node_id = api.kernel_allocate_node_id(RENodeType::KeyValueStore)?;
            let node = RENodeInit::KeyValueStore;
            api.kernel_create_node(node_id, node, BTreeMap::new())?;
            node_id
        };

        let account_id = {
            let account_substate = AccountSubstate {
                vaults: Own::KeyValueStore(kv_store_id.into()),
            };
            api.new_object(
                ACCOUNT_BLUEPRINT,
                vec![scrypto_encode(&account_substate).unwrap()],
            )?
        };

        Ok(IndexedScryptoValue::from_typed(&Own::Object(account_id)))
    }

    fn lock_fee_internal<Y>(
        receiver: RENodeId,
        amount: Decimal,
        contingent: bool,
        api: &mut Y,
    ) -> Result<(), RuntimeError>
    where
        Y: KernelNodeApi + KernelSubstateApi + ClientApi<RuntimeError>,
    {
        let resource_address = RADIX_TOKEN;
        let encoded_key = scrypto_encode(&resource_address).expect("Impossible Case!");

        let handle = api.sys_lock_substate(
            receiver,
            SubstateOffset::Account(AccountOffset::Account),
            LockFlags::read_only(),
        )?; // TODO: should this be an R or RW lock?

        // Getting a read-only lock handle on the KVStore ENTRY
        let kv_store_entry_lock_handle = {
            let account: &AccountSubstate = api.kernel_get_substate_ref(handle)?;
            let kv_store_id = account.vaults.key_value_store_id();

            let node_id = RENodeId::KeyValueStore(kv_store_id);
            let offset = SubstateOffset::KeyValueStore(KeyValueStoreOffset::Entry(encoded_key));
            let handle = api.sys_lock_substate(node_id, offset, LockFlags::read_only())?;
            handle
        };

        // Get the vault stored in the KeyValueStore entry - if it doesn't exist, then error out.
        let mut vault = {
            let entry: &Option<ScryptoValue> =
                api.kernel_get_substate_ref(kv_store_entry_lock_handle)?;

            match entry {
                Option::Some(value) => Ok(scrypto_decode::<Own>(&scrypto_encode(value).unwrap())
                    .map(|own| Vault(own.vault_id()))
                    .expect("Impossible Case!")),
                Option::None => Err(AccountError::VaultDoesNotExist { resource_address }),
            }
        }?;

        // Lock fee against the vault
        if !contingent {
            vault.sys_lock_fee(api, amount)?;
        } else {
            vault.sys_lock_contingent_fee(api, amount)?;
        }

        // Drop locks (LIFO)
        api.sys_drop_lock(kv_store_entry_lock_handle)?;
        api.sys_drop_lock(handle)?;

        Ok(())
    }

    fn lock_fee<Y>(
        receiver: RENodeId,
        input: IndexedScryptoValue,
        api: &mut Y,
    ) -> Result<IndexedScryptoValue, RuntimeError>
    where
        Y: KernelNodeApi + KernelSubstateApi + ClientApi<RuntimeError>,
    {
        let input: AccountLockFeeInput = input.as_typed().map_err(|e| {
            RuntimeError::InterpreterError(InterpreterError::ScryptoInputDecodeError(e))
        })?;

        Self::lock_fee_internal(receiver, input.amount, false, api)?;

        Ok(IndexedScryptoValue::from_typed(&()))
    }

    fn lock_contingent_fee<Y>(
        receiver: RENodeId,
        input: IndexedScryptoValue,
        api: &mut Y,
    ) -> Result<IndexedScryptoValue, RuntimeError>
    where
        Y: KernelNodeApi + KernelSubstateApi + ClientApi<RuntimeError>,
    {
        let input: AccountLockContingentFeeInput = input.as_typed().map_err(|e| {
            RuntimeError::InterpreterError(InterpreterError::ScryptoInputDecodeError(e))
        })?;

        Self::lock_fee_internal(receiver, input.amount, true, api)?;

        Ok(IndexedScryptoValue::from_typed(&()))
    }

    fn deposit<Y>(
        receiver: RENodeId,
        input: IndexedScryptoValue,
        api: &mut Y,
    ) -> Result<IndexedScryptoValue, RuntimeError>
    where
        Y: KernelNodeApi + KernelSubstateApi + ClientApi<RuntimeError>,
    {
        let input: AccountDepositInput = input.as_typed().map_err(|e| {
            RuntimeError::InterpreterError(InterpreterError::ScryptoInputDecodeError(e))
        })?;

        let resource_address = input.bucket.sys_resource_address(api)?;
        let encoded_key = scrypto_encode(&resource_address).expect("Impossible Case!");

        let handle = api.sys_lock_substate(
            receiver,
            SubstateOffset::Account(AccountOffset::Account),
            LockFlags::read_only(),
        )?;

        // Getting an RW lock handle on the KVStore ENTRY
        let kv_store_entry_lock_handle = {
            let account: &AccountSubstate = api.kernel_get_substate_ref(handle)?;
            let kv_store_id = account.vaults.key_value_store_id();

            let node_id = RENodeId::KeyValueStore(kv_store_id);
            let offset = SubstateOffset::KeyValueStore(KeyValueStoreOffset::Entry(encoded_key));
            let handle = api.sys_lock_substate(node_id, offset, LockFlags::MUTABLE)?;
            handle
        };

        // Get the vault stored in the KeyValueStore entry - if it doesn't exist, then create it and
        // insert it's entry into the KVStore
        let mut vault = {
            let entry: &Option<ScryptoValue> =
                api.kernel_get_substate_ref(kv_store_entry_lock_handle)?;

            match entry {
                Option::Some(value) => scrypto_decode::<Own>(&scrypto_encode(value).unwrap())
                    .map(|own| Vault(own.vault_id()))
                    .expect("Impossible Case!"),
                Option::None => {
                    let vault = Vault::sys_new(resource_address, api)?;
                    let encoded_value = IndexedScryptoValue::from_typed(&Own::Vault(vault.0));

                    let entry: &mut Option<ScryptoValue> =
                        api.kernel_get_substate_ref_mut(kv_store_entry_lock_handle)?;
<<<<<<< HEAD
                    *entry = Option::Some(encoded_value.into());

=======
                    *entry = KeyValueStoreEntrySubstate::Some(encoded_value.to_scrypto_value());
>>>>>>> b49b6420
                    vault
                }
            }
        };

        // Put the bucket in the vault
        vault.sys_put(input.bucket, api)?;

        // Drop locks (LIFO)
        api.sys_drop_lock(kv_store_entry_lock_handle)?;
        api.sys_drop_lock(handle)?;

        Ok(IndexedScryptoValue::from_typed(&()))
    }

    fn deposit_batch<Y>(
        receiver: RENodeId,
        input: IndexedScryptoValue,
        api: &mut Y,
    ) -> Result<IndexedScryptoValue, RuntimeError>
    where
        Y: KernelNodeApi + KernelSubstateApi + ClientApi<RuntimeError>,
    {
        let input: AccountDepositBatchInput = input.as_typed().map_err(|e| {
            RuntimeError::InterpreterError(InterpreterError::ScryptoInputDecodeError(e))
        })?;

        let handle = api.sys_lock_substate(
            receiver,
            SubstateOffset::Account(AccountOffset::Account),
            LockFlags::read_only(),
        )?; // TODO: should this be an R or RW lock?

        // TODO: We should optimize this a bit more so that we're not locking and unlocking the same
        // KV-store entries again and again because of buckets that have the same resource address.
        // Perhaps these should be grouped into a HashMap<ResourceAddress, Vec<Bucket>> when being
        // resolved.
        for bucket in input.buckets {
            let resource_address = bucket.sys_resource_address(api)?;
            let encoded_key = scrypto_encode(&resource_address).expect("Impossible Case!");

            // Getting an RW lock handle on the KVStore ENTRY
            let kv_store_entry_lock_handle = {
                let account: &AccountSubstate = api.kernel_get_substate_ref(handle)?;
                let kv_store_id = account.vaults.key_value_store_id();

                let node_id = RENodeId::KeyValueStore(kv_store_id);
                let offset = SubstateOffset::KeyValueStore(KeyValueStoreOffset::Entry(encoded_key));
                let handle = api.sys_lock_substate(node_id, offset, LockFlags::MUTABLE)?;
                handle
            };

            // Get the vault stored in the KeyValueStore entry - if it doesn't exist, then create it
            // and insert it's entry into the KVStore
            let mut vault = {
                let entry: &Option<ScryptoValue> =
                    api.kernel_get_substate_ref(kv_store_entry_lock_handle)?;

                match entry {
                    Option::Some(value) => scrypto_decode::<Own>(&scrypto_encode(value).unwrap())
                        .map(|own| Vault(own.vault_id()))
                        .expect("Impossible Case!"),
                    Option::None => {
                        let vault = Vault::sys_new(resource_address, api)?;
                        let encoded_value = IndexedScryptoValue::from_typed(&Own::Vault(vault.0));

                        let entry: &mut Option<ScryptoValue> =
                            api.kernel_get_substate_ref_mut(kv_store_entry_lock_handle)?;
<<<<<<< HEAD
                        *entry = Option::Some(encoded_value.into());

=======
                        *entry = KeyValueStoreEntrySubstate::Some(encoded_value.to_scrypto_value());
>>>>>>> b49b6420
                        vault
                    }
                }
            };

            // Put the bucket in the vault
            vault.sys_put(bucket, api)?;

            api.sys_drop_lock(kv_store_entry_lock_handle)?;
        }

        api.sys_drop_lock(handle)?;

        Ok(IndexedScryptoValue::from_typed(&()))
    }

    fn get_vault<F, Y, R>(
        receiver: RENodeId,
        resource_address: ResourceAddress,
        vault_fn: F,
        api: &mut Y,
    ) -> Result<R, RuntimeError>
    where
        Y: KernelNodeApi + KernelSubstateApi + ClientApi<RuntimeError>,
        F: FnOnce(&mut Vault, &mut Y) -> Result<R, RuntimeError>,
    {
        let encoded_key = scrypto_encode(&resource_address).expect("Impossible Case!");

        let handle = api.sys_lock_substate(
            receiver,
            SubstateOffset::Account(AccountOffset::Account),
            LockFlags::read_only(),
        )?; // TODO: should this be an R or RW lock?

        // Getting a read-only lock handle on the KVStore ENTRY
        let kv_store_entry_lock_handle = {
            let account: &AccountSubstate = api.kernel_get_substate_ref(handle)?;
            let kv_store_id = account.vaults.key_value_store_id();

            let node_id = RENodeId::KeyValueStore(kv_store_id);
            let offset = SubstateOffset::KeyValueStore(KeyValueStoreOffset::Entry(encoded_key));
            let handle = api.sys_lock_substate(node_id, offset, LockFlags::read_only())?;
            handle
        };

        // Get the vault stored in the KeyValueStore entry - if it doesn't exist, then error out.
        let mut vault = {
            let entry: &Option<ScryptoValue> =
                api.kernel_get_substate_ref(kv_store_entry_lock_handle)?;

            match entry {
                Option::Some(value) => Ok(scrypto_decode::<Own>(&scrypto_encode(value).unwrap())
                    .map(|own| Vault(own.vault_id()))
                    .expect("Impossible Case!")),
                Option::None => Err(AccountError::VaultDoesNotExist { resource_address }),
            }
        }?;

        // Withdraw to bucket
        let rtn = vault_fn(&mut vault, api)?;

        // Drop locks (LIFO)
        api.sys_drop_lock(kv_store_entry_lock_handle)?;
        api.sys_drop_lock(handle)?;

        Ok(rtn)
    }

    fn withdraw<Y>(
        receiver: RENodeId,
        input: IndexedScryptoValue,
        api: &mut Y,
    ) -> Result<IndexedScryptoValue, RuntimeError>
    where
        Y: KernelNodeApi + KernelSubstateApi + ClientApi<RuntimeError>,
    {
        let input: AccountWithdrawInput = input.as_typed().map_err(|e| {
            RuntimeError::InterpreterError(InterpreterError::ScryptoInputDecodeError(e))
        })?;

        let bucket = Self::get_vault(
            receiver,
            input.resource_address,
            |vault, api| vault.sys_take(input.amount, api),
            api,
        )?;

        Ok(IndexedScryptoValue::from_typed(&bucket))
    }

    fn withdraw_non_fungibles<Y>(
        receiver: RENodeId,
        input: IndexedScryptoValue,
        api: &mut Y,
    ) -> Result<IndexedScryptoValue, RuntimeError>
    where
        Y: KernelNodeApi + KernelSubstateApi + ClientApi<RuntimeError>,
    {
        let input: AccountWithdrawNonFungiblesInput = input.as_typed().map_err(|e| {
            RuntimeError::InterpreterError(InterpreterError::ScryptoInputDecodeError(e))
        })?;

        let bucket = Self::get_vault(
            receiver,
            input.resource_address,
            |vault, api| vault.sys_take_non_fungibles(input.ids, api),
            api,
        )?;

        Ok(IndexedScryptoValue::from_typed(&bucket))
    }

    fn lock_fee_and_withdraw<Y>(
        receiver: RENodeId,
        input: IndexedScryptoValue,
        api: &mut Y,
    ) -> Result<IndexedScryptoValue, RuntimeError>
    where
        Y: KernelNodeApi + KernelSubstateApi + ClientApi<RuntimeError>,
    {
        let input: AccountLockFeeAndWithdrawInput = input.as_typed().map_err(|e| {
            RuntimeError::InterpreterError(InterpreterError::ScryptoInputDecodeError(e))
        })?;

        Self::lock_fee_internal(receiver, input.amount_to_lock, false, api)?;

        let bucket = Self::get_vault(
            receiver,
            input.resource_address,
            |vault, api| vault.sys_take(input.amount, api),
            api,
        )?;

        Ok(IndexedScryptoValue::from_typed(&bucket))
    }

    fn lock_fee_and_withdraw_non_fungibles<Y>(
        receiver: RENodeId,
        input: IndexedScryptoValue,
        api: &mut Y,
    ) -> Result<IndexedScryptoValue, RuntimeError>
    where
        Y: KernelNodeApi + KernelSubstateApi + ClientApi<RuntimeError>,
    {
        let input: AccountLockFeeAndWithdrawNonFungiblesInput = input.as_typed().map_err(|e| {
            RuntimeError::InterpreterError(InterpreterError::ScryptoInputDecodeError(e))
        })?;

        Self::lock_fee_internal(receiver, input.amount_to_lock, false, api)?;

        let bucket = Self::get_vault(
            receiver,
            input.resource_address,
            |vault, api| vault.sys_take_non_fungibles(input.ids, api),
            api,
        )?;

        Ok(IndexedScryptoValue::from_typed(&bucket))
    }

    fn create_proof<Y>(
        receiver: RENodeId,
        input: IndexedScryptoValue,
        api: &mut Y,
    ) -> Result<IndexedScryptoValue, RuntimeError>
    where
        Y: KernelNodeApi + KernelSubstateApi + ClientApi<RuntimeError>,
    {
        let input: AccountCreateProofInput = input.as_typed().map_err(|e| {
            RuntimeError::InterpreterError(InterpreterError::ScryptoInputDecodeError(e))
        })?;

        let proof = Self::get_vault(
            receiver,
            input.resource_address,
            |vault, api| vault.sys_create_proof(api),
            api,
        )?;

        Ok(IndexedScryptoValue::from_typed(&proof))
    }

    fn create_proof_by_amount<Y>(
        receiver: RENodeId,
        input: IndexedScryptoValue,
        api: &mut Y,
    ) -> Result<IndexedScryptoValue, RuntimeError>
    where
        Y: KernelNodeApi + KernelSubstateApi + ClientApi<RuntimeError>,
    {
        let input: AccountCreateProofByAmountInput = input.as_typed().map_err(|e| {
            RuntimeError::InterpreterError(InterpreterError::ScryptoInputDecodeError(e))
        })?;

        let proof = Self::get_vault(
            receiver,
            input.resource_address,
            |vault, api| vault.sys_create_proof_by_amount(input.amount, api),
            api,
        )?;

        Ok(IndexedScryptoValue::from_typed(&proof))
    }

    fn create_proof_by_ids<Y>(
        receiver: RENodeId,
        input: IndexedScryptoValue,
        api: &mut Y,
    ) -> Result<IndexedScryptoValue, RuntimeError>
    where
        Y: KernelNodeApi + KernelSubstateApi + ClientApi<RuntimeError>,
    {
        let input: AccountCreateProofByIdsInput = input.as_typed().map_err(|e| {
            RuntimeError::InterpreterError(InterpreterError::ScryptoInputDecodeError(e))
        })?;

        let proof = Self::get_vault(
            receiver,
            input.resource_address,
            |vault, api| vault.sys_create_proof_by_ids(input.ids, api),
            api,
        )?;

        Ok(IndexedScryptoValue::from_typed(&proof))
    }
}

//=========
// Helpers
//=========

fn access_rules_from_withdraw_rule(withdraw_rule: AccessRule) -> AccessRulesConfig {
    let mut access_rules = AccessRulesConfig::new();
    access_rules.set_access_rule_and_mutability(
        MethodKey::new(NodeModuleId::SELF, ACCOUNT_DEPOSIT_IDENT.to_string()),
        AccessRule::AllowAll,
        AccessRule::DenyAll,
    );
    access_rules.set_access_rule_and_mutability(
        MethodKey::new(NodeModuleId::SELF, ACCOUNT_DEPOSIT_BATCH_IDENT.to_string()),
        AccessRule::AllowAll,
        AccessRule::DenyAll,
    );
    access_rules.default(withdraw_rule.clone(), withdraw_rule)
}<|MERGE_RESOLUTION|>--- conflicted
+++ resolved
@@ -545,12 +545,7 @@
 
                     let entry: &mut Option<ScryptoValue> =
                         api.kernel_get_substate_ref_mut(kv_store_entry_lock_handle)?;
-<<<<<<< HEAD
-                    *entry = Option::Some(encoded_value.into());
-
-=======
-                    *entry = KeyValueStoreEntrySubstate::Some(encoded_value.to_scrypto_value());
->>>>>>> b49b6420
+                    *entry = Option::Some(encoded_value.to_scrypto_value());
                     vault
                 }
             }
@@ -619,12 +614,7 @@
 
                         let entry: &mut Option<ScryptoValue> =
                             api.kernel_get_substate_ref_mut(kv_store_entry_lock_handle)?;
-<<<<<<< HEAD
-                        *entry = Option::Some(encoded_value.into());
-
-=======
-                        *entry = KeyValueStoreEntrySubstate::Some(encoded_value.to_scrypto_value());
->>>>>>> b49b6420
+                        *entry = Option::Some(encoded_value.to_scrypto_value());
                         vault
                     }
                 }
