use super::ValidatorCreator;
use crate::errors::ApplicationError;
use crate::errors::RuntimeError;
use crate::kernel::kernel_api::KernelSubstateApi;
use crate::kernel::kernel_api::LockFlags;
use crate::kernel::*;
use crate::system::global::GlobalAddressSubstate;
use crate::system::kernel_modules::auth::method_authorization::*;
use crate::system::node::RENodeInit;
use crate::system::node_modules::auth::AccessRulesChainSubstate;
use crate::types::*;
use crate::wasm::WasmEngine;
use native_sdk::resource::{ResourceManager, SysBucket};
use radix_engine_interface::api::kernel_modules::auth::AuthAddresses;
use radix_engine_interface::api::types::*;
use radix_engine_interface::api::ClientApi;
use radix_engine_interface::api::ClientDerefApi;
<<<<<<< HEAD
use radix_engine_interface::api::ClientNativeInvokeApi;
=======
use radix_engine_interface::api::ClientStaticInvokeApi;
use radix_engine_interface::blueprints::account::AccountDepositInvocation;
>>>>>>> bd5d59a4
use radix_engine_interface::blueprints::epoch_manager::*;
use radix_engine_interface::blueprints::resource::*;
use radix_engine_interface::rule;

#[derive(Debug, Clone, PartialEq, Eq, ScryptoCategorize, ScryptoEncode, ScryptoDecode)]
pub struct EpochManagerSubstate {
    pub address: ComponentAddress, // TODO: Does it make sense for this to be stored here?
    pub epoch: u64,
    pub round: u64,

    // TODO: Move configuration to an immutable substate
    pub rounds_per_epoch: u64,
    pub num_unstake_epochs: u64,
}

#[derive(
    Debug, Clone, PartialEq, Eq, Ord, PartialOrd, ScryptoCategorize, ScryptoEncode, ScryptoDecode,
)]
pub struct Validator {
    pub key: EcdsaSecp256k1PublicKey,
    pub stake: Decimal,
}

#[derive(Debug, Clone, PartialEq, Eq, ScryptoCategorize, ScryptoEncode, ScryptoDecode)]
pub struct ValidatorSetSubstate {
    pub validator_set: BTreeMap<ComponentAddress, Validator>,
    pub epoch: u64,
}

#[derive(Debug, Clone, Eq, PartialEq, Categorize, Encode, Decode)]
pub enum EpochManagerError {
    InvalidRoundUpdate { from: u64, to: u64 },
}

pub struct EpochManager;

impl ExecutableInvocation for EpochManagerCreateInvocation {
    type Exec = Self;

    fn resolve<D: ClientDerefApi<RuntimeError>>(
        self,
        _deref: &mut D,
    ) -> Result<(ResolvedActor, CallFrameUpdate, Self::Exec), RuntimeError>
    where
        Self: Sized,
    {
        let actor = ResolvedActor::function(NativeFn::EpochManager(EpochManagerFn::Create));

        let mut call_frame_update =
            CallFrameUpdate::copy_ref(RENodeId::Global(GlobalAddress::Resource(RADIX_TOKEN)));

        // TODO: Clean this up, this is currently required in order to be able to call the scrypto account component
        call_frame_update.add_ref(RENodeId::Global(GlobalAddress::Component(EPOCH_MANAGER)));
        call_frame_update.add_ref(RENodeId::Global(GlobalAddress::Component(CLOCK)));
        call_frame_update.add_ref(RENodeId::Global(GlobalAddress::Resource(
            ECDSA_SECP256K1_TOKEN,
        )));
        call_frame_update.add_ref(RENodeId::Global(GlobalAddress::Resource(
            EDDSA_ED25519_TOKEN,
        )));

        for (_key, validator_init) in &self.validator_set {
            call_frame_update
                .nodes_to_move
                .push(RENodeId::Bucket(validator_init.initial_stake.0));
            call_frame_update.add_ref(RENodeId::Global(GlobalAddress::Component(
                validator_init.stake_account_address,
            )));
            call_frame_update.add_ref(RENodeId::Global(GlobalAddress::Component(
                validator_init.validator_account_address,
            )));
        }

        Ok((actor, call_frame_update, self))
    }
}

impl Executor for EpochManagerCreateInvocation {
    type Output = ComponentAddress;

    fn execute<Y, W: WasmEngine>(
        self,
        api: &mut Y,
    ) -> Result<(Self::Output, CallFrameUpdate), RuntimeError>
    where
        Y: KernelNodeApi
            + KernelSubstateApi
            + ClientApi<RuntimeError>
            + ClientNativeInvokeApi<RuntimeError>,
    {
        let underlying_node_id = api.allocate_node_id(RENodeType::EpochManager)?;
        let global_node_id = RENodeId::Global(GlobalAddress::Component(
            ComponentAddress::EpochManager(self.component_address),
        ));

        let epoch_manager = EpochManagerSubstate {
            address: global_node_id.into(),
            epoch: self.initial_epoch,
            round: 0,
            rounds_per_epoch: self.rounds_per_epoch,
            num_unstake_epochs: self.num_unstake_epochs,
        };

        let mut olympia_validator_token_resman: ResourceManager = {
            let metadata: BTreeMap<String, String> = BTreeMap::new();
            let mut access_rules = BTreeMap::new();

            // TODO: remove mint and premint all tokens
            {
                let non_fungible_local_id = NonFungibleLocalId::Bytes(
                    scrypto_encode(&PackageIdentifier::Native(NativePackage::EpochManager))
                        .unwrap(),
                );
                let global_id = NonFungibleGlobalId::new(PACKAGE_TOKEN, non_fungible_local_id);
                access_rules.insert(Mint, (rule!(require(global_id)), rule!(deny_all)));
            }

            access_rules.insert(Withdraw, (rule!(allow_all), rule!(deny_all)));
            let resource_address: ResourceAddress =
                api.invoke(ResourceManagerCreateNonFungibleInvocation {
                    resource_address: Some(self.olympia_validator_token_address),
                    id_type: NonFungibleIdType::Bytes,
                    metadata,
                    access_rules,
                })?;
            ResourceManager(resource_address)
        };

        let mut validator_set = BTreeMap::new();

        for (key, validator_init) in self.validator_set {
            let local_id = NonFungibleLocalId::Bytes(key.to_vec());
            let global_id =
                NonFungibleGlobalId::new(olympia_validator_token_resman.0, local_id.clone());
            let owner_token_bucket =
                olympia_validator_token_resman.mint_non_fungible(local_id, api)?;
            api.invoke(AccountDepositInvocation {
                receiver: validator_init.validator_account_address,
                bucket: owner_token_bucket.0,
            })?;

            let stake = validator_init.initial_stake.sys_amount(api)?;
            let (address, lp_bucket) = ValidatorCreator::create_with_initial_stake(
                global_node_id.into(),
                key,
                rule!(require(global_id)),
                validator_init.initial_stake,
                true,
                api,
            )?;
            let validator = Validator { key, stake };
            validator_set.insert(address, validator);
<<<<<<< HEAD
            api.call_method(
                ScryptoReceiver::Global(account_address),
                "deposit",
                args!(lp_bucket),
            )?;
=======
            api.invoke(AccountDepositInvocation {
                receiver: validator_init.stake_account_address,
                bucket: lp_bucket.0,
            })?;
>>>>>>> bd5d59a4
        }

        let current_validator_set = ValidatorSetSubstate {
            epoch: self.initial_epoch,
            validator_set: validator_set.clone(),
        };

        let preparing_validator_set = ValidatorSetSubstate {
            epoch: self.initial_epoch + 1,
            validator_set,
        };

        let mut access_rules = AccessRules::new();
        access_rules.set_method_access_rule(
            AccessRuleKey::Native(NativeFn::EpochManager(EpochManagerFn::NextRound)),
            rule!(require(AuthAddresses::validator_role())),
        );
        access_rules.set_method_access_rule(
            AccessRuleKey::Native(NativeFn::EpochManager(EpochManagerFn::GetCurrentEpoch)),
            rule!(allow_all),
        );
        access_rules.set_method_access_rule(
            AccessRuleKey::Native(NativeFn::EpochManager(EpochManagerFn::CreateValidator)),
            rule!(allow_all),
        );
        let non_fungible_local_id = NonFungibleLocalId::Bytes(
            scrypto_encode(&PackageIdentifier::Native(NativePackage::EpochManager)).unwrap(),
        );
        let non_fungible_global_id = NonFungibleGlobalId::new(PACKAGE_TOKEN, non_fungible_local_id);
        access_rules.set_method_access_rule(
            AccessRuleKey::Native(NativeFn::EpochManager(EpochManagerFn::UpdateValidator)),
            rule!(require(non_fungible_global_id)),
        );
        access_rules.set_method_access_rule(
            AccessRuleKey::Native(NativeFn::EpochManager(EpochManagerFn::SetEpoch)),
            rule!(require(AuthAddresses::system_role())), // Set epoch only used for debugging
        );

        let mut node_modules = BTreeMap::new();
        node_modules.insert(
            NodeModuleId::AccessRules,
            RENodeModuleInit::AccessRulesChain(AccessRulesChainSubstate {
                access_rules_chain: vec![access_rules],
            }),
        );

        api.create_node(
            underlying_node_id,
            RENodeInit::EpochManager(
                epoch_manager,
                current_validator_set,
                preparing_validator_set,
            ),
            node_modules,
        )?;

        api.create_node(
            global_node_id,
            RENodeInit::Global(GlobalAddressSubstate::EpochManager(
                underlying_node_id.into(),
            )),
            BTreeMap::new(),
        )?;

        let component_address: ComponentAddress = global_node_id.into();
        let mut node_refs_to_copy = HashSet::new();
        node_refs_to_copy.insert(global_node_id);

        let update = CallFrameUpdate {
            node_refs_to_copy,
            nodes_to_move: vec![],
        };

        Ok((component_address, update))
    }
}

pub struct EpochManagerGetCurrentEpochExecutable(RENodeId);

impl ExecutableInvocation for EpochManagerGetCurrentEpochInvocation {
    type Exec = EpochManagerGetCurrentEpochExecutable;

    fn resolve<D: ClientDerefApi<RuntimeError>>(
        self,
        deref: &mut D,
    ) -> Result<(ResolvedActor, CallFrameUpdate, Self::Exec), RuntimeError>
    where
        Self: Sized,
    {
        let mut call_frame_update = CallFrameUpdate::empty();
        let receiver = RENodeId::Global(GlobalAddress::Component(self.receiver));
        let resolved_receiver = deref_and_update(receiver, &mut call_frame_update, deref)?;

        let actor = ResolvedActor::method(
            NativeFn::EpochManager(EpochManagerFn::GetCurrentEpoch),
            resolved_receiver,
        );
        let executor = EpochManagerGetCurrentEpochExecutable(resolved_receiver.receiver);

        Ok((actor, call_frame_update, executor))
    }
}

impl Executor for EpochManagerGetCurrentEpochExecutable {
    type Output = u64;

    fn execute<Y, W: WasmEngine>(
        self,
        system_api: &mut Y,
    ) -> Result<(u64, CallFrameUpdate), RuntimeError>
    where
        Y: KernelSubstateApi,
    {
        let offset = SubstateOffset::EpochManager(EpochManagerOffset::EpochManager);
        let handle =
            system_api.lock_substate(self.0, NodeModuleId::SELF, offset, LockFlags::read_only())?;
        let substate_ref = system_api.get_ref(handle)?;
        let epoch_manager = substate_ref.epoch_manager();
        Ok((epoch_manager.epoch, CallFrameUpdate::empty()))
    }
}

pub struct EpochManagerNextRoundExecutable {
    node_id: RENodeId,
    round: u64,
}

impl ExecutableInvocation for EpochManagerNextRoundInvocation {
    type Exec = EpochManagerNextRoundExecutable;

    fn resolve<D: ClientDerefApi<RuntimeError>>(
        self,
        deref: &mut D,
    ) -> Result<(ResolvedActor, CallFrameUpdate, Self::Exec), RuntimeError>
    where
        Self: Sized,
    {
        let mut call_frame_update = CallFrameUpdate::empty();
        let receiver = RENodeId::Global(GlobalAddress::Component(self.receiver));
        let resolved_receiver = deref_and_update(receiver, &mut call_frame_update, deref)?;

        let actor = ResolvedActor::method(
            NativeFn::EpochManager(EpochManagerFn::NextRound),
            resolved_receiver,
        );
        let executor = EpochManagerNextRoundExecutable {
            node_id: resolved_receiver.receiver,
            round: self.round,
        };

        Ok((actor, call_frame_update, executor))
    }
}

impl Executor for EpochManagerNextRoundExecutable {
    type Output = ();

    fn execute<Y, W: WasmEngine>(
        self,
        system_api: &mut Y,
    ) -> Result<((), CallFrameUpdate), RuntimeError>
    where
        Y: KernelSubstateApi,
    {
        let offset = SubstateOffset::EpochManager(EpochManagerOffset::EpochManager);
        let mgr_handle = system_api.lock_substate(
            self.node_id,
            NodeModuleId::SELF,
            offset,
            LockFlags::MUTABLE,
        )?;
        let mut substate_mut = system_api.get_ref_mut(mgr_handle)?;
        let epoch_manager = substate_mut.epoch_manager();

        if self.round <= epoch_manager.round {
            return Err(RuntimeError::ApplicationError(
                ApplicationError::EpochManagerError(EpochManagerError::InvalidRoundUpdate {
                    from: epoch_manager.round,
                    to: self.round,
                }),
            ));
        }

        if self.round >= epoch_manager.rounds_per_epoch {
            let offset = SubstateOffset::EpochManager(EpochManagerOffset::PreparingValidatorSet);
            let handle = system_api.lock_substate(
                self.node_id,
                NodeModuleId::SELF,
                offset,
                LockFlags::MUTABLE,
            )?;
            let mut substate_mut = system_api.get_ref_mut(handle)?;
            let preparing_validator_set = substate_mut.validator_set();
            let prepared_epoch = preparing_validator_set.epoch;
            let next_validator_set = preparing_validator_set.validator_set.clone();
            preparing_validator_set.epoch = prepared_epoch + 1;

            let mut substate_mut = system_api.get_ref_mut(mgr_handle)?;
            let epoch_manager = substate_mut.epoch_manager();
            epoch_manager.epoch = prepared_epoch;
            epoch_manager.round = 0;

            let offset = SubstateOffset::EpochManager(EpochManagerOffset::CurrentValidatorSet);
            let handle = system_api.lock_substate(
                self.node_id,
                NodeModuleId::SELF,
                offset,
                LockFlags::MUTABLE,
            )?;
            let mut substate_mut = system_api.get_ref_mut(handle)?;
            let validator_set = substate_mut.validator_set();
            validator_set.epoch = prepared_epoch;
            validator_set.validator_set = next_validator_set;
        } else {
            epoch_manager.round = self.round;
        }

        Ok(((), CallFrameUpdate::empty()))
    }
}

pub struct EpochManagerSetEpochExecutable(RENodeId, u64);

impl ExecutableInvocation for EpochManagerSetEpochInvocation {
    type Exec = EpochManagerSetEpochExecutable;

    fn resolve<D: ClientDerefApi<RuntimeError>>(
        self,
        deref: &mut D,
    ) -> Result<(ResolvedActor, CallFrameUpdate, Self::Exec), RuntimeError>
    where
        Self: Sized,
    {
        let mut call_frame_update = CallFrameUpdate::empty();
        let receiver = RENodeId::Global(GlobalAddress::Component(self.receiver));
        let resolved_receiver = deref_and_update(receiver, &mut call_frame_update, deref)?;

        let actor = ResolvedActor::method(
            NativeFn::EpochManager(EpochManagerFn::SetEpoch),
            resolved_receiver,
        );
        let executor = EpochManagerSetEpochExecutable(resolved_receiver.receiver, self.epoch);

        Ok((actor, call_frame_update, executor))
    }
}

impl Executor for EpochManagerSetEpochExecutable {
    type Output = ();

    fn execute<Y, W: WasmEngine>(
        self,
        system_api: &mut Y,
    ) -> Result<((), CallFrameUpdate), RuntimeError>
    where
        Y: KernelSubstateApi,
    {
        let offset = SubstateOffset::EpochManager(EpochManagerOffset::EpochManager);
        let handle =
            system_api.lock_substate(self.0, NodeModuleId::SELF, offset, LockFlags::MUTABLE)?;
        let mut substate_mut = system_api.get_ref_mut(handle)?;
        substate_mut.epoch_manager().epoch = self.1;
        Ok(((), CallFrameUpdate::empty()))
    }
}

pub struct EpochManagerCreateValidatorExecutable(RENodeId, EcdsaSecp256k1PublicKey, AccessRule);

impl ExecutableInvocation for EpochManagerCreateValidatorInvocation {
    type Exec = EpochManagerCreateValidatorExecutable;

    fn resolve<D: ClientDerefApi<RuntimeError>>(
        self,
        deref: &mut D,
    ) -> Result<(ResolvedActor, CallFrameUpdate, Self::Exec), RuntimeError>
    where
        Self: Sized,
    {
        let mut call_frame_update = CallFrameUpdate::empty();
        let receiver = RENodeId::Global(GlobalAddress::Component(self.receiver));
        let resolved_receiver = deref_and_update(receiver, &mut call_frame_update, deref)?;
        call_frame_update.add_ref(RENodeId::Global(GlobalAddress::Resource(RADIX_TOKEN)));

        let actor = ResolvedActor::method(
            NativeFn::EpochManager(EpochManagerFn::CreateValidator),
            resolved_receiver,
        );
        let executor = EpochManagerCreateValidatorExecutable(
            resolved_receiver.receiver,
            self.key,
            self.owner_access_rule,
        );

        Ok((actor, call_frame_update, executor))
    }
}

impl Executor for EpochManagerCreateValidatorExecutable {
    type Output = ComponentAddress;

    fn execute<Y, W: WasmEngine>(
        self,
        api: &mut Y,
    ) -> Result<(ComponentAddress, CallFrameUpdate), RuntimeError>
    where
        Y: KernelNodeApi
            + KernelSubstateApi
            + ClientApi<RuntimeError>
            + ClientNativeInvokeApi<RuntimeError>,
    {
        let handle = api.lock_substate(
            self.0,
            NodeModuleId::SELF,
            SubstateOffset::EpochManager(EpochManagerOffset::EpochManager),
            LockFlags::read_only(),
        )?;
        let substate_ref = api.get_ref(handle)?;
        let epoch_manager = substate_ref.epoch_manager();
        let manager = epoch_manager.address;
        let validator_address = ValidatorCreator::create(manager, self.1, self.2, false, api)?;
        Ok((
            validator_address,
            CallFrameUpdate::copy_ref(RENodeId::Global(GlobalAddress::Component(
                validator_address,
            ))),
        ))
    }
}

pub struct EpochManagerUpdateValidatorExecutable(RENodeId, ComponentAddress, UpdateValidator);

impl ExecutableInvocation for EpochManagerUpdateValidatorInvocation {
    type Exec = EpochManagerUpdateValidatorExecutable;

    fn resolve<D: ClientDerefApi<RuntimeError>>(
        self,
        deref: &mut D,
    ) -> Result<(ResolvedActor, CallFrameUpdate, Self::Exec), RuntimeError>
    where
        Self: Sized,
    {
        let mut call_frame_update = CallFrameUpdate::empty();
        let receiver = RENodeId::Global(GlobalAddress::Component(self.receiver));
        let resolved_receiver = deref_and_update(receiver, &mut call_frame_update, deref)?;

        let actor = ResolvedActor::method(
            NativeFn::EpochManager(EpochManagerFn::UpdateValidator),
            resolved_receiver,
        );
        let executor = EpochManagerUpdateValidatorExecutable(
            resolved_receiver.receiver,
            self.validator_address,
            self.update,
        );

        Ok((actor, call_frame_update, executor))
    }
}

impl Executor for EpochManagerUpdateValidatorExecutable {
    type Output = ();

    fn execute<Y, W: WasmEngine>(self, api: &mut Y) -> Result<((), CallFrameUpdate), RuntimeError>
    where
        Y: KernelSubstateApi + ClientNativeInvokeApi<RuntimeError>,
    {
        let offset = SubstateOffset::EpochManager(EpochManagerOffset::PreparingValidatorSet);
        let handle = api.lock_substate(self.0, NodeModuleId::SELF, offset, LockFlags::MUTABLE)?;
        let mut substate_ref = api.get_ref_mut(handle)?;
        let validator_set = substate_ref.validator_set();
        match self.2 {
            UpdateValidator::Register(key, stake) => {
                validator_set
                    .validator_set
                    .insert(self.1, Validator { key, stake });
            }
            UpdateValidator::Unregister => {
                validator_set.validator_set.remove(&self.1);
            }
        }

        Ok(((), CallFrameUpdate::empty()))
    }
}

impl EpochManager {
    pub fn create_auth() -> Vec<MethodAuthorization> {
        vec![MethodAuthorization::Protected(HardAuthRule::ProofRule(
            HardProofRule::Require(HardResourceOrNonFungible::NonFungible(
                AuthAddresses::system_role(),
            )),
        ))]
    }
}<|MERGE_RESOLUTION|>--- conflicted
+++ resolved
@@ -7,6 +7,7 @@
 use crate::system::global::GlobalAddressSubstate;
 use crate::system::kernel_modules::auth::method_authorization::*;
 use crate::system::node::RENodeInit;
+use crate::system::node::RENodeModuleInit;
 use crate::system::node_modules::auth::AccessRulesChainSubstate;
 use crate::types::*;
 use crate::wasm::WasmEngine;
@@ -15,12 +16,8 @@
 use radix_engine_interface::api::types::*;
 use radix_engine_interface::api::ClientApi;
 use radix_engine_interface::api::ClientDerefApi;
-<<<<<<< HEAD
 use radix_engine_interface::api::ClientNativeInvokeApi;
-=======
-use radix_engine_interface::api::ClientStaticInvokeApi;
 use radix_engine_interface::blueprints::account::AccountDepositInvocation;
->>>>>>> bd5d59a4
 use radix_engine_interface::blueprints::epoch_manager::*;
 use radix_engine_interface::blueprints::resource::*;
 use radix_engine_interface::rule;
@@ -140,7 +137,7 @@
 
             access_rules.insert(Withdraw, (rule!(allow_all), rule!(deny_all)));
             let resource_address: ResourceAddress =
-                api.invoke(ResourceManagerCreateNonFungibleInvocation {
+                api.call_native(ResourceManagerCreateNonFungibleInvocation {
                     resource_address: Some(self.olympia_validator_token_address),
                     id_type: NonFungibleIdType::Bytes,
                     metadata,
@@ -157,7 +154,7 @@
                 NonFungibleGlobalId::new(olympia_validator_token_resman.0, local_id.clone());
             let owner_token_bucket =
                 olympia_validator_token_resman.mint_non_fungible(local_id, api)?;
-            api.invoke(AccountDepositInvocation {
+            api.call_native(AccountDepositInvocation {
                 receiver: validator_init.validator_account_address,
                 bucket: owner_token_bucket.0,
             })?;
@@ -173,18 +170,10 @@
             )?;
             let validator = Validator { key, stake };
             validator_set.insert(address, validator);
-<<<<<<< HEAD
-            api.call_method(
-                ScryptoReceiver::Global(account_address),
-                "deposit",
-                args!(lp_bucket),
-            )?;
-=======
-            api.invoke(AccountDepositInvocation {
+            api.call_native(AccountDepositInvocation {
                 receiver: validator_init.stake_account_address,
                 bucket: lp_bucket.0,
             })?;
->>>>>>> bd5d59a4
         }
 
         let current_validator_set = ValidatorSetSubstate {
