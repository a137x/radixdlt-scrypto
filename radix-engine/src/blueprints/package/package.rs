--- conflicted
+++ resolved
@@ -63,14 +63,11 @@
     InvalidLocalTypeId(LocalTypeId),
     InvalidGenericId(u8),
     EventGenericTypeNotSupported,
-<<<<<<< HEAD
     OuterBlueprintCantBeAnInnerBlueprint {
         inner: String,
         violating_outer: String,
     },
-=======
     RoleAssignmentError(RoleAssignmentError),
->>>>>>> a81ace5e
 
     InvalidAuthSetup,
     DefiningReservedRoleKey(String, RoleKey),
