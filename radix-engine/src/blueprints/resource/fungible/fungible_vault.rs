--- conflicted
+++ resolved
@@ -9,16 +9,8 @@
 use radix_engine_interface::blueprints::resource::*;
 use radix_engine_interface::types::*;
 
-<<<<<<< HEAD
-=======
-#[derive(Debug, Clone, PartialEq, Eq, ScryptoSbor)]
-pub struct FungibleVaultDivisibilitySubstate {
-    pub divisibility: u8,
-}
-
 pub use radix_engine_interface::blueprints::resource::LiquidFungibleResource as FungibleVaultBalanceSubstate;
 
->>>>>>> b16fab99
 pub struct FungibleVaultBlueprint;
 
 impl FungibleVaultBlueprint {
@@ -32,20 +24,11 @@
     where
         Y: ClientApi<RuntimeError>,
     {
-<<<<<<< HEAD
         let handle = api.lock_parent_field(
             FungibleResourceManagerOffset::Divisibility.into(),
             LockFlags::read_only(),
         )?;
         let divisibility: u8 = api.sys_read_substate_typed(handle)?;
-=======
-        let handle = api.lock_field(
-            FungibleVaultOffset::Divisibility.into(),
-            LockFlags::read_only(),
-        )?;
-        let info: FungibleVaultDivisibilitySubstate = api.sys_read_substate_typed(handle)?;
-        let divisibility = info.divisibility;
->>>>>>> b16fab99
         api.sys_drop_lock(handle)?;
         Ok(divisibility)
     }
