use crate::errors::RuntimeError;
use crate::types::*;
use native_sdk::modules::access_rules::AccessRules;
use native_sdk::modules::metadata::Metadata;
use radix_engine_interface::api::node_modules::metadata::{
    MetadataValue, METADATA_ADMIN_ROLE, METADATA_ADMIN_UPDATER_ROLE,
};
use radix_engine_interface::api::object_api::ObjectModuleId;
use radix_engine_interface::api::ClientApi;
use radix_engine_interface::blueprints::resource::AccessRule::{AllowAll, DenyAll};
use radix_engine_interface::blueprints::resource::*;
use radix_engine_interface::*;

fn build_access_rules(
    mut access_rules_map: BTreeMap<ResourceMethodAuthKey, (AccessRule, AccessRule)>,
) -> BTreeMap<ObjectModuleId, Roles> {
    let mut main_roles = Roles::new();

    // Meta roles
    {
        main_roles.define_immutable_role(
            RESOURCE_PACKAGE_ROLE,
            rule!(require(package_of_direct_caller(RESOURCE_PACKAGE))),
        );
    }

    // Main roles
    {
        // Mint
        let (mint_access_rule, mint_mutability) = access_rules_map
            .remove(&ResourceMethodAuthKey::Mint)
            .unwrap_or((DenyAll, DenyAll));
        {
            main_roles.define_mutable_role(MINT_UPDATE_ROLE, mint_mutability);
            main_roles.define_mutable_role(MINT_ROLE, mint_access_rule);
        }

        // Burn
        let (burn_access_rule, burn_mutability) = access_rules_map
            .remove(&ResourceMethodAuthKey::Burn)
            .unwrap_or((DenyAll, DenyAll));
        {
            main_roles.define_mutable_role(BURN_UPDATE_ROLE, burn_mutability);
            main_roles.define_mutable_role(BURN_ROLE, burn_access_rule);
        }

        // Non Fungible Update data
        let (update_non_fungible_data_access_rule, update_non_fungible_data_mutability) =
            access_rules_map
                .remove(&ResourceMethodAuthKey::UpdateNonFungibleData)
                .unwrap_or((AllowAll, DenyAll));
        {
            main_roles.define_mutable_role(
                UPDATE_NON_FUNGIBLE_DATA_UPDATE_ROLE,
                update_non_fungible_data_mutability,
            );

            main_roles.define_mutable_role(
                UPDATE_NON_FUNGIBLE_DATA_ROLE,
                update_non_fungible_data_access_rule,
            );
        }

        // Withdraw
        let (withdraw_access_rule, withdraw_mutability) = access_rules_map
            .remove(&ResourceMethodAuthKey::Withdraw)
            .unwrap_or((AllowAll, DenyAll));
        {
            main_roles.define_mutable_role(WITHDRAW_ROLE, withdraw_access_rule);
            main_roles.define_mutable_role(WITHDRAW_UPDATE_ROLE, withdraw_mutability);
        }

        // Recall
        let (recall_access_rule, recall_mutability) = access_rules_map
            .remove(&ResourceMethodAuthKey::Recall)
            .unwrap_or((DenyAll, DenyAll));
        {
            main_roles.define_mutable_role(RECALL_ROLE, recall_access_rule);
            main_roles.define_mutable_role(RECALL_UPDATE_ROLE, recall_mutability);
        }

        // Freeze/Unfreeze Role
        if let Some((freeze_access_rule, freeze_mutability)) =
            access_rules_map.remove(&ResourceMethodAuthKey::Freeze)
        {
            main_roles.define_mutable_role(FREEZE_ROLE, freeze_access_rule);
            main_roles.define_mutable_role(FREEZE_UPDATE_ROLE, freeze_mutability);
        }

        // Deposit
        let (deposit_access_rule, deposit_mutability) = access_rules_map
            .remove(&ResourceMethodAuthKey::Deposit)
            .unwrap_or((AllowAll, DenyAll));
        {
            main_roles.define_mutable_role(DEPOSIT_ROLE, deposit_access_rule);
            main_roles.define_mutable_role(DEPOSIT_UPDATE_ROLE, deposit_mutability);
        }
    }

    // Metadata
    let (update_metadata_access_rule, update_metadata_mutability) = access_rules_map
        .remove(&ResourceMethodAuthKey::UpdateMetadata)
        .unwrap_or((DenyAll, DenyAll));
    let metadata_roles = {
        let mut metadata_roles = Roles::new();

<<<<<<< HEAD
        metadata_roles.define_mutable_role(METADATA_SETTER_ROLE, update_metadata_access_rule);
        metadata_roles
            .define_mutable_role(METADATA_SETTER_UPDATER_ROLE, update_metadata_mutability);
=======
        metadata_roles.define_mutable_role(
            METADATA_ADMIN_ROLE,
            RoleEntry::new(update_metadata_access_rule, [METADATA_ADMIN_UPDATER_ROLE]),
        );

        metadata_roles.define_mutable_role(
            METADATA_ADMIN_UPDATER_ROLE,
            RoleEntry::new(update_metadata_mutability, [METADATA_ADMIN_UPDATER_ROLE]),
        );
>>>>>>> af09023c

        metadata_roles
    };

    btreemap!(
        ObjectModuleId::Main => main_roles,
        ObjectModuleId::Metadata => metadata_roles,
    )
}

pub fn features(
    track_total_supply: bool,
    access_rules: &BTreeMap<ResourceMethodAuthKey, (AccessRule, AccessRule)>,
) -> Vec<&str> {
    let mut features = Vec::new();

    if track_total_supply {
        features.push(TRACK_TOTAL_SUPPLY_FEATURE);
    }
    if access_rules.contains_key(&ResourceMethodAuthKey::Freeze) {
        features.push(VAULT_FREEZE_FEATURE);
    }
    if access_rules.contains_key(&ResourceMethodAuthKey::Recall) {
        features.push(VAULT_RECALL_FEATURE);
    }
    if access_rules.contains_key(&ResourceMethodAuthKey::Mint) {
        features.push(MINT_FEATURE);
    }
    if access_rules.contains_key(&ResourceMethodAuthKey::Burn) {
        features.push(BURN_FEATURE);
    }

    features
}

pub fn globalize_resource_manager<Y>(
    object_id: NodeId,
    resource_address_reservation: GlobalAddressReservation,
    access_rules: BTreeMap<ResourceMethodAuthKey, (AccessRule, AccessRule)>,
    metadata: BTreeMap<String, MetadataValue>,
    api: &mut Y,
) -> Result<ResourceAddress, RuntimeError>
where
    Y: ClientApi<RuntimeError>,
{
    let roles = build_access_rules(access_rules);
    let resman_access_rules = AccessRules::create(OwnerRole::None, roles, api)?.0;

    let metadata = Metadata::create_with_data(metadata, api)?;

    let address = api.globalize(
        btreemap!(
            ObjectModuleId::Main => object_id,
            ObjectModuleId::AccessRules => resman_access_rules.0,
            ObjectModuleId::Metadata => metadata.0,
        ),
        Some(resource_address_reservation),
    )?;

    Ok(ResourceAddress::new_or_panic(address.into()))
}

pub fn globalize_fungible_with_initial_supply<Y>(
    object_id: NodeId,
    resource_address_reservation: GlobalAddressReservation,
    access_rules: BTreeMap<ResourceMethodAuthKey, (AccessRule, AccessRule)>,
    metadata: BTreeMap<String, MetadataValue>,
    initial_supply: Decimal,
    api: &mut Y,
) -> Result<(ResourceAddress, Bucket), RuntimeError>
where
    Y: ClientApi<RuntimeError>,
{
    let roles = build_access_rules(access_rules);
    let resman_access_rules = AccessRules::create(OwnerRole::None, roles, api)?.0;
    let metadata = Metadata::create_with_data(metadata, api)?;

    let modules = btreemap!(
        ObjectModuleId::Main => object_id,
        ObjectModuleId::AccessRules => resman_access_rules.0,
        ObjectModuleId::Metadata => metadata.0,
    );

    let (address, bucket_id) = api.globalize_with_address_and_create_inner_object(
        modules,
        resource_address_reservation,
        FUNGIBLE_BUCKET_BLUEPRINT,
        vec![
            scrypto_encode(&LiquidFungibleResource::new(initial_supply)).unwrap(),
            scrypto_encode(&LockedFungibleResource::default()).unwrap(),
        ],
    )?;

    Ok((
        ResourceAddress::new_or_panic(address.into()),
        Bucket(Own(bucket_id)),
    ))
}

pub fn globalize_non_fungible_with_initial_supply<Y>(
    object_id: NodeId,
    resource_address_reservation: GlobalAddressReservation,
    access_rules: BTreeMap<ResourceMethodAuthKey, (AccessRule, AccessRule)>,
    metadata: BTreeMap<String, MetadataValue>,
    ids: BTreeSet<NonFungibleLocalId>,
    api: &mut Y,
) -> Result<(ResourceAddress, Bucket), RuntimeError>
where
    Y: ClientApi<RuntimeError>,
{
    let roles = build_access_rules(access_rules);

    let resman_access_rules = AccessRules::create(OwnerRole::None, roles, api)?.0;

    let metadata = Metadata::create_with_data(metadata, api)?;

    let (address, bucket_id) = api.globalize_with_address_and_create_inner_object(
        btreemap!(
            ObjectModuleId::Main => object_id,
            ObjectModuleId::AccessRules => resman_access_rules.0,
            ObjectModuleId::Metadata => metadata.0,
        ),
        resource_address_reservation,
        NON_FUNGIBLE_BUCKET_BLUEPRINT,
        vec![
            scrypto_encode(&LiquidNonFungibleResource::new(ids)).unwrap(),
            scrypto_encode(&LockedNonFungibleResource::default()).unwrap(),
        ],
    )?;

    Ok((
        ResourceAddress::new_or_panic(address.into()),
        Bucket(Own(bucket_id)),
    ))
}<|MERGE_RESOLUTION|>--- conflicted
+++ resolved
@@ -104,21 +104,9 @@
     let metadata_roles = {
         let mut metadata_roles = Roles::new();
 
-<<<<<<< HEAD
-        metadata_roles.define_mutable_role(METADATA_SETTER_ROLE, update_metadata_access_rule);
+        metadata_roles.define_mutable_role(METADATA_ADMIN_ROLE, update_metadata_access_rule);
         metadata_roles
-            .define_mutable_role(METADATA_SETTER_UPDATER_ROLE, update_metadata_mutability);
-=======
-        metadata_roles.define_mutable_role(
-            METADATA_ADMIN_ROLE,
-            RoleEntry::new(update_metadata_access_rule, [METADATA_ADMIN_UPDATER_ROLE]),
-        );
-
-        metadata_roles.define_mutable_role(
-            METADATA_ADMIN_UPDATER_ROLE,
-            RoleEntry::new(update_metadata_mutability, [METADATA_ADMIN_UPDATER_ROLE]),
-        );
->>>>>>> af09023c
+            .define_mutable_role(METADATA_ADMIN_UPDATER_ROLE, update_metadata_mutability);
 
         metadata_roles
     };
