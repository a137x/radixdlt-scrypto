--- conflicted
+++ resolved
@@ -899,15 +899,8 @@
                             .unwrap()
                             .clone();
 
-<<<<<<< HEAD
-                        let component =
-                            self.track.get_component(component_address.clone()).unwrap();
-                        let (scrypto_value, method_auth) =
+                        let (_, method_auth) =
                             component.method_authorization(&schema, &function);
-=======
-                        let (_, method_auth) =
-                            component.method_authorization(&schema, &invocation.function);
->>>>>>> c17161f0
                         Ok((
                             SNodeState::Scrypto(
                                 ScryptoActorInfo::component(
