--- conflicted
+++ resolved
@@ -60,7 +60,6 @@
     }
 
     pub fn on_before_frame_start<Y, X>(
-        call_frame_update: &mut CallFrameUpdate,
         actor: &REActor,
         executor: &X,
         system_api: &mut Y,
@@ -231,11 +230,6 @@
 
         system_api.drop_lock(handle)?;
 
-<<<<<<< HEAD
-        call_frame_update.node_refs_to_copy.extend(new_refs);
-
-=======
->>>>>>> b1226ad6
         Ok(())
     }
 
