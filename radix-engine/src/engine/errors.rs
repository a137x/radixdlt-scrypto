--- conflicted
+++ resolved
@@ -82,10 +82,6 @@
     RENodeGlobalizeTypeNotAllowed(RENodeId),
     RENodeCreateInvalidPermission,
     RENodeCreateNodeNotFound(RENodeId),
-<<<<<<< HEAD
-    RENodeNotInTrack,
-=======
->>>>>>> af10972a
 
     // Substate
     MovingLockedRENode(RENodeId),
