--- conflicted
+++ resolved
@@ -265,46 +265,11 @@
 
         write!(f, "\n{}", "Instructions:".bold().green())?;
         for (i, inst) in contents.instructions.iter().enumerate() {
-<<<<<<< HEAD
-            write!(
-                f,
-                "\n{} {}",
-                prefix!(i, contents.instructions),
-                match inst {
-                    Instruction::CallFunction {
-                        function_ident: FunctionIdent::Scrypto {
-                            package_address,
-                            blueprint_name,
-                            ident,
-                        },
-                        args,
-                    } => format!(
-                        "CallFunction {{ package_address: {}, blueprint_name: {:?}, method_name: {:?}, args: {:?} }}",
-                        bech32_encoder.encode_package_address(&package_address),
-                        blueprint_name,
-                        ident,
-                        ScryptoValue::from_slice(&args).expect("Failed parse call data")
-                    ),
-                    Instruction::CallMethod {
-                        method_ident,
-                        args,
-                    } => format!(
-                        "CallMethod {{ receiver: {:?}, ident: {:?}, args: {:?} }}",
-                        method_ident.receiver,
-                        method_ident.method_ident,
-                        ScryptoValue::from_slice(&args).expect("Failed to parse call data")
-                    ),
-                    Instruction::PublishPackage { .. } => "PublishPackage {..}".to_owned(),
-                    i @ _ => format!("{:?}", i),
-                }
-            )?;
-=======
             write!(f, "\n{} ", prefix!(i, contents.instructions))?;
             let res = decompile_instruction(f, inst, &mut decompilation_context);
             if let Err(err) = res {
                 write!(f, "[INVALID_INSTRUCTION({:?})]", err)?
             }
->>>>>>> 66253b3f
         }
 
         if let TransactionResult::Commit(c) = &result {
