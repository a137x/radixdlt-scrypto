--- conflicted
+++ resolved
@@ -834,17 +834,17 @@
         }
     }
 
-<<<<<<< HEAD
     pub fn metadata(&self) -> &MetadataSubstate {
         match self {
             SubstateRef::Metadata(value) => *value,
             _ => panic!("Not metadata"),
-=======
+        }
+    }
+
     pub fn current_time_rounded_to_minutes(&self) -> &CurrentTimeRoundedToMinutesSubstate {
         match self {
             SubstateRef::CurrentTimeRoundedToMinutes(substate) => *substate,
             _ => panic!("Not a current time rounded to minutes substate ref"),
->>>>>>> 737f6e54
         }
     }
 
