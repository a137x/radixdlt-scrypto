--- conflicted
+++ resolved
@@ -15,11 +15,8 @@
 use scrypto::values::ScryptoValue;
 
 use crate::engine::SystemApi;
-<<<<<<< HEAD
 use crate::fee::CostUnitCounterError;
-=======
 use crate::ledger::ReadableSubstateStore;
->>>>>>> 3cba70ce
 use crate::model::VaultError::MethodNotFound;
 use crate::model::{
     Bucket, Proof, ProofError, ResourceContainer, ResourceContainerError, ResourceContainerId,
@@ -181,13 +178,9 @@
         system_api: &mut Y,
     ) -> Result<ScryptoValue, VaultError> {
         let value_id = ValueId::vault_id(vault_id.clone());
-<<<<<<< HEAD
         let mut ref_mut = system_api
-            .borrow_native_value(&value_id)
+            .borrow_value_mut(&value_id)
             .map_err(VaultError::CostingError)?;
-=======
-        let mut ref_mut = system_api.borrow_value_mut(&value_id);
->>>>>>> 3cba70ce
         let vault = ref_mut.vault();
 
         let rtn = match method_name {
@@ -198,6 +191,7 @@
                     .drop_value(&ValueId::Transient(TransientValueId::Bucket(
                         input.bucket.0,
                     )))
+                    .map_err(VaultError::CostingError)?
                     .into();
                 vault
                     .put(bucket)
@@ -284,13 +278,9 @@
             _ => Err(MethodNotFound),
         }?;
 
-<<<<<<< HEAD
         system_api
-            .return_native_value(value_id, ref_mut)
+            .return_value_mut(value_id, ref_mut)
             .map_err(VaultError::CostingError)?;
-=======
-        system_api.return_value_mut(value_id, ref_mut);
->>>>>>> 3cba70ce
 
         Ok(rtn)
     }
