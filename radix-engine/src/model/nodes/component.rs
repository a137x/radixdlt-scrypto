--- conflicted
+++ resolved
@@ -10,13 +10,8 @@
     BlueprintFunctionNotFound(String),
 }
 
-<<<<<<< HEAD
-impl NativeExecutable for ComponentAddAccessCheckInput {
+impl NativeExecutable for ComponentAddAccessCheckInvocation {
     type NativeOutput = ();
-=======
-impl NativeExecutable for ComponentAddAccessCheckInvocation {
-    type Output = ();
->>>>>>> deb6dc03
 
     fn execute<'a, Y>(
         input: Self,
