--- conflicted
+++ resolved
@@ -30,13 +30,8 @@
     }
 }
 
-<<<<<<< HEAD
-impl NativeExecutable for PackagePublishInput {
+impl NativeExecutable for PackagePublishInvocation {
     type NativeOutput = PackageAddress;
-=======
-impl NativeExecutable for PackagePublishInvocation {
-    type Output = PackageAddress;
->>>>>>> deb6dc03
 
     fn execute<'a, Y>(
         invocation: Self,
