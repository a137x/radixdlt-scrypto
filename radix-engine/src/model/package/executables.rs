<<<<<<< HEAD
use super::PackageRoyaltyConfigSubstate;
use crate::engine::RENode;
use crate::engine::*;
use crate::engine::{
    CallFrameUpdate, LockFlags, NativeExecutable, NativeInvocation, NativeInvocationInfo,
    RuntimeError, SystemApi,
};
use crate::model::BucketSubstate;
use crate::model::PackageRoyaltyAccumulatorSubstate;
use crate::model::{GlobalAddressSubstate, PackageInfoSubstate, Resource};
use crate::types::*;
use crate::wasm::*;
use radix_engine_interface::api::types::{NativeFunction, PackageFunction, PackageId, RENodeId};
use radix_engine_interface::api::types::{NativeMethod, SubstateOffset};
=======
use super::{PackageRoyaltyAccumulatorSubstate, PackageRoyaltyConfigSubstate};
use crate::engine::*;
use crate::engine::{CallFrameUpdate, LockFlags, RuntimeError, SystemApi};
use crate::model::{GlobalAddressSubstate, MetadataSubstate, PackageInfoSubstate, Resource};
use crate::types::*;
use crate::wasm::*;
use core::fmt::Debug;
use radix_engine_interface::api::api::SysInvokableNative;
use radix_engine_interface::api::types::SubstateOffset;
use radix_engine_interface::api::types::{NativeFunction, PackageFunction, PackageId, RENodeId};
use radix_engine_interface::data::IndexedScryptoValue;
>>>>>>> 5b13fa70
use radix_engine_interface::model::*;

pub struct Package;

#[derive(Debug, Clone, PartialEq, Eq, TypeId, Encode, Decode)]
pub enum PackageError {
    InvalidRequestData(DecodeError),
    InvalidAbi(DecodeError),
    InvalidWasm(PrepareError),
    BlueprintNotFound,
    MethodNotFound(String),
    CouldNotEncodePackageAddress,
}

impl Package {
    fn new(
        code: Vec<u8>,
        abi: HashMap<String, BlueprintAbi>,
    ) -> Result<PackageInfoSubstate, PrepareError> {
        WasmValidator::default().validate(&code, &abi)?;

        Ok(PackageInfoSubstate {
            code: code,
            blueprint_abis: abi,
        })
    }
}

impl ExecutableInvocation for PackagePublishNoOwnerInvocation {
    type Exec = NativeExecutor<Self>;

    fn resolve<D: MethodDeref>(
        self,
        _deref: &mut D,
    ) -> Result<(REActor, CallFrameUpdate, Self::Exec), RuntimeError> {
        let input = IndexedScryptoValue::from_typed(&self);
        let call_frame_update = CallFrameUpdate::empty();
        let actor = REActor::Function(ResolvedFunction::Native(NativeFunction::Package(
            PackageFunction::PublishNoOwner,
        )));
        let executor = NativeExecutor(self, input);
        Ok((actor, call_frame_update, executor))
    }
}

impl NativeProcedure for PackagePublishNoOwnerInvocation {
    type Output = PackageAddress;

    fn main<Y>(self, system_api: &mut Y) -> Result<(PackageAddress, CallFrameUpdate), RuntimeError>
    where
        Y: SystemApi + Invokable<ScryptoInvocation>,
    {
        let code = system_api.read_blob(&self.code.0)?.to_vec();
        let blob = system_api.read_blob(&self.abi.0)?;
        let abi = scrypto_decode::<HashMap<String, BlueprintAbi>>(blob).map_err(|e| {
            RuntimeError::ApplicationError(ApplicationError::PackageError(
                PackageError::InvalidAbi(e),
            ))
        })?;
        let package = Package::new(code, abi).map_err(|e| {
            RuntimeError::ApplicationError(ApplicationError::PackageError(
                PackageError::InvalidWasm(e),
            ))
        })?;
        let package_royalty_config = PackageRoyaltyConfigSubstate {
            royalty_config: HashMap::new(), // TODO: add user interface
        };
        let package_royalty_accumulator = PackageRoyaltyAccumulatorSubstate {
            royalty: Resource::new_empty(RADIX_TOKEN, ResourceType::Fungible { divisibility: 18 }),
        };
        let metadata_substate = MetadataSubstate {
            metadata: self.metadata,
        };

        let node_id = system_api.create_node(RENode::Package(
            package,
            package_royalty_config,
            package_royalty_accumulator,
            metadata_substate,
        ))?;
        let package_id: PackageId = node_id.into();

        let global_node_id =
            system_api.create_node(RENode::Global(GlobalAddressSubstate::Package(package_id)))?;

        let package_address: PackageAddress = global_node_id.into();

        Ok((package_address, CallFrameUpdate::empty()))
    }
}

impl ExecutableInvocation for PackagePublishWithOwnerInvocation {
    type Exec = NativeExecutor<Self>;

    fn resolve<D: MethodDeref>(
        self,
        _deref: &mut D,
    ) -> Result<(REActor, CallFrameUpdate, Self::Exec), RuntimeError> {
        let input = IndexedScryptoValue::from_typed(&self);
        let call_frame_update = CallFrameUpdate::empty();
        let actor = REActor::Function(ResolvedFunction::Native(NativeFunction::Package(
            PackageFunction::PublishWithOwner,
        )));
        let executor = NativeExecutor(self, input);
        Ok((actor, call_frame_update, executor))
    }
}

impl NativeProcedure for PackagePublishWithOwnerInvocation {
    type Output = (PackageAddress, Bucket);

    fn main<Y>(
        self,
        system_api: &mut Y,
    ) -> Result<((PackageAddress, Bucket), CallFrameUpdate), RuntimeError>
    where
        Y: SystemApi + SysInvokableNative<RuntimeError>,
    {
        let code = system_api.read_blob(&self.code.0)?.to_vec();
        let blob = system_api.read_blob(&self.abi.0)?;
        let abi = scrypto_decode::<HashMap<String, BlueprintAbi>>(blob).map_err(|e| {
            RuntimeError::ApplicationError(ApplicationError::PackageError(
                PackageError::InvalidAbi(e),
            ))
        })?;
        let package = Package::new(code, abi).map_err(|e| {
            RuntimeError::ApplicationError(ApplicationError::PackageError(
                PackageError::InvalidWasm(e),
            ))
        })?;
        let package_royalty_config = PackageRoyaltyConfigSubstate {
            royalty_config: HashMap::new(), // TODO: add user interface
        };
        let package_royalty_accumulator = PackageRoyaltyAccumulatorSubstate {
            royalty: Resource::new_empty(RADIX_TOKEN, ResourceType::Fungible { divisibility: 18 }),
        };
        let metadata_substate = MetadataSubstate {
            metadata: self.metadata,
        };

        let node_id = system_api.create_node(RENode::Package(
            package,
            package_royalty_config,
            package_royalty_accumulator,
            metadata_substate,
        ))?;
        let package_id: PackageId = node_id.into();

        let global_node_id =
            system_api.create_node(RENode::Global(GlobalAddressSubstate::Package(package_id)))?;

        let package_address: PackageAddress = global_node_id.into();
        let bytes = scrypto_encode(&package_address).map_err(|_| {
            RuntimeError::ApplicationError(ApplicationError::PackageError(
                PackageError::CouldNotEncodePackageAddress,
            ))
        })?;

        let non_fungible_id = NonFungibleId::from_bytes(bytes);

        let mut entries: HashMap<NonFungibleId, (Vec<u8>, Vec<u8>)> = HashMap::new();
        entries.insert(non_fungible_id, (vec![], vec![]));

        let mint_invocation = ResourceManagerMintInvocation {
            receiver: ENTITY_OWNER_TOKEN,
            mint_params: MintParams::NonFungible { entries },
        };

        let bucket = system_api.sys_invoke(mint_invocation)?;
        let bucket_node_id = RENodeId::Bucket(bucket.0);

        Ok((
            (package_address, bucket),
            CallFrameUpdate::move_node(bucket_node_id),
        ))
    }
}

impl ExecutableInvocation for PackageSetRoyaltyConfigInvocation {
    type Exec = NativeExecutor<PackageSetRoyaltyConfigExecutable>;

    fn resolve<D: MethodDeref>(
        self,
        deref: &mut D,
    ) -> Result<(REActor, CallFrameUpdate, Self::Exec), RuntimeError>
    where
        Self: Sized,
    {
        let input = IndexedScryptoValue::from_typed(&self);
        let mut call_frame_update = CallFrameUpdate::empty();
        let receiver = RENodeId::Global(GlobalAddress::Package(self.receiver));
        let resolved_receiver = deref_and_update(receiver, &mut call_frame_update, deref)?;

        let actor = REActor::Method(
            ResolvedMethod::Native(NativeMethod::EpochManager(
                EpochManagerMethod::GetCurrentEpoch,
            )),
            resolved_receiver,
        );
        let executor = NativeExecutor(
            PackageSetRoyaltyConfigExecutable {
                receiver: resolved_receiver.receiver,
                royalty_config: self.royalty_config,
            },
            input,
        );

        Ok((actor, call_frame_update, executor))
    }
}

impl NativeProcedure for PackageSetRoyaltyConfigExecutable {
    type Output = ();

    fn main<Y>(self, system_api: &mut Y) -> Result<((), CallFrameUpdate), RuntimeError>
    where
        Y: SystemApi,
    {
        // TODO: auth check
        let node_id = self.receiver;
        let offset = SubstateOffset::Package(PackageOffset::RoyaltyConfig);
        let handle = system_api.lock_substate(node_id, offset, LockFlags::MUTABLE)?;

        let mut substate = system_api.get_ref_mut(handle)?;
        substate.package_royalty_config().royalty_config = self.royalty_config;

        system_api.drop_lock(handle)?;

        Ok(((), CallFrameUpdate::empty()))
    }
<<<<<<< HEAD
}

impl NativeInvocation for PackageSetRoyaltyConfigInvocation {
    fn info(&self) -> NativeInvocationInfo {
        NativeInvocationInfo::Method(
            NativeMethod::Package(PackageMethod::SetRoyaltyConfig),
            RENodeId::Global(GlobalAddress::Package(self.receiver)),
            CallFrameUpdate::empty(),
        )
    }
}

impl NativeExecutable for PackageClaimRoyaltyInvocation {
    type NativeOutput = Bucket;

    fn execute<Y>(
        input: Self,
        system_api: &mut Y,
    ) -> Result<(Bucket, CallFrameUpdate), RuntimeError>
    where
        Y: SystemApi,
    {
        // TODO: auth check
        let node_id = RENodeId::Global(GlobalAddress::Package(input.receiver));
        let offset = SubstateOffset::Package(PackageOffset::RoyaltyAccumulator);
        let handle = system_api.lock_substate(node_id, offset, LockFlags::MUTABLE)?;

        let mut substate_mut = system_api.get_ref_mut(handle)?;
        let resource = substate_mut
            .package_royalty_accumulator()
            .royalty
            .take_all();
        let bucket_node_id =
            system_api.create_node(RENode::Bucket(BucketSubstate::new(resource)))?;
        let bucket_id = bucket_node_id.into();

        system_api.drop_lock(handle)?;

        Ok((
            Bucket(bucket_id),
            CallFrameUpdate::move_node(RENodeId::Bucket(bucket_id)),
        ))
    }
}

impl NativeInvocation for PackageClaimRoyaltyInvocation {
    fn info(&self) -> NativeInvocationInfo {
        NativeInvocationInfo::Method(
            NativeMethod::Package(PackageMethod::ClaimRoyalty),
            RENodeId::Global(GlobalAddress::Package(self.receiver)),
            CallFrameUpdate::empty(),
        )
    }
=======
>>>>>>> 5b13fa70
}<|MERGE_RESOLUTION|>--- conflicted
+++ resolved
@@ -1,23 +1,9 @@
-<<<<<<< HEAD
-use super::PackageRoyaltyConfigSubstate;
-use crate::engine::RENode;
-use crate::engine::*;
-use crate::engine::{
-    CallFrameUpdate, LockFlags, NativeExecutable, NativeInvocation, NativeInvocationInfo,
-    RuntimeError, SystemApi,
-};
-use crate::model::BucketSubstate;
-use crate::model::PackageRoyaltyAccumulatorSubstate;
-use crate::model::{GlobalAddressSubstate, PackageInfoSubstate, Resource};
-use crate::types::*;
-use crate::wasm::*;
-use radix_engine_interface::api::types::{NativeFunction, PackageFunction, PackageId, RENodeId};
-use radix_engine_interface::api::types::{NativeMethod, SubstateOffset};
-=======
 use super::{PackageRoyaltyAccumulatorSubstate, PackageRoyaltyConfigSubstate};
 use crate::engine::*;
 use crate::engine::{CallFrameUpdate, LockFlags, RuntimeError, SystemApi};
-use crate::model::{GlobalAddressSubstate, MetadataSubstate, PackageInfoSubstate, Resource};
+use crate::model::{
+    BucketSubstate, GlobalAddressSubstate, MetadataSubstate, PackageInfoSubstate, Resource,
+};
 use crate::types::*;
 use crate::wasm::*;
 use core::fmt::Debug;
@@ -25,7 +11,6 @@
 use radix_engine_interface::api::types::SubstateOffset;
 use radix_engine_interface::api::types::{NativeFunction, PackageFunction, PackageId, RENodeId};
 use radix_engine_interface::data::IndexedScryptoValue;
->>>>>>> 5b13fa70
 use radix_engine_interface::model::*;
 
 pub struct Package;
@@ -220,9 +205,7 @@
         let resolved_receiver = deref_and_update(receiver, &mut call_frame_update, deref)?;
 
         let actor = REActor::Method(
-            ResolvedMethod::Native(NativeMethod::EpochManager(
-                EpochManagerMethod::GetCurrentEpoch,
-            )),
+            ResolvedMethod::Native(NativeMethod::Package(PackageMethod::SetRoyaltyConfig)),
             resolved_receiver,
         );
         let executor = NativeExecutor(
@@ -256,31 +239,44 @@
 
         Ok(((), CallFrameUpdate::empty()))
     }
-<<<<<<< HEAD
-}
-
-impl NativeInvocation for PackageSetRoyaltyConfigInvocation {
-    fn info(&self) -> NativeInvocationInfo {
-        NativeInvocationInfo::Method(
-            NativeMethod::Package(PackageMethod::SetRoyaltyConfig),
-            RENodeId::Global(GlobalAddress::Package(self.receiver)),
-            CallFrameUpdate::empty(),
-        )
-    }
-}
-
-impl NativeExecutable for PackageClaimRoyaltyInvocation {
-    type NativeOutput = Bucket;
-
-    fn execute<Y>(
-        input: Self,
-        system_api: &mut Y,
-    ) -> Result<(Bucket, CallFrameUpdate), RuntimeError>
+}
+
+impl ExecutableInvocation for PackageClaimRoyaltyInvocation {
+    type Exec = NativeExecutor<PackageClaimRoyaltyExecutable>;
+
+    fn resolve<D: MethodDeref>(
+        self,
+        deref: &mut D,
+    ) -> Result<(REActor, CallFrameUpdate, Self::Exec), RuntimeError> {
+        let input = IndexedScryptoValue::from_typed(&self);
+        let mut call_frame_update = CallFrameUpdate::empty();
+        let receiver = RENodeId::Global(GlobalAddress::Package(self.receiver));
+        let resolved_receiver = deref_and_update(receiver, &mut call_frame_update, deref)?;
+
+        let actor = REActor::Method(
+            ResolvedMethod::Native(NativeMethod::Package(PackageMethod::ClaimRoyalty)),
+            resolved_receiver,
+        );
+        let executor = NativeExecutor(
+            PackageClaimRoyaltyExecutable {
+                receiver: resolved_receiver.receiver,
+            },
+            input,
+        );
+
+        Ok((actor, call_frame_update, executor))
+    }
+}
+
+impl NativeProcedure for PackageClaimRoyaltyExecutable {
+    type Output = Bucket;
+
+    fn main<Y>(self, system_api: &mut Y) -> Result<(Bucket, CallFrameUpdate), RuntimeError>
     where
         Y: SystemApi,
     {
         // TODO: auth check
-        let node_id = RENodeId::Global(GlobalAddress::Package(input.receiver));
+        let node_id = self.receiver;
         let offset = SubstateOffset::Package(PackageOffset::RoyaltyAccumulator);
         let handle = system_api.lock_substate(node_id, offset, LockFlags::MUTABLE)?;
 
@@ -300,16 +296,4 @@
             CallFrameUpdate::move_node(RENodeId::Bucket(bucket_id)),
         ))
     }
-}
-
-impl NativeInvocation for PackageClaimRoyaltyInvocation {
-    fn info(&self) -> NativeInvocationInfo {
-        NativeInvocationInfo::Method(
-            NativeMethod::Package(PackageMethod::ClaimRoyalty),
-            RENodeId::Global(GlobalAddress::Package(self.receiver)),
-            CallFrameUpdate::empty(),
-        )
-    }
-=======
->>>>>>> 5b13fa70
 }