--- conflicted
+++ resolved
@@ -43,33 +43,6 @@
         Ok(fee)
     }
 
-<<<<<<< HEAD
-=======
-    fn get_visible_nodes(&mut self) -> Result<Vec<RENodeId>, RuntimeError> {
-        self.module
-            .pre_kernel_api_call(
-                &self.current_frame,
-                &mut self.heap,
-                &mut self.track,
-                KernelApiCallInput::GetVisibleNodes,
-            )
-            .map_err(RuntimeError::ModuleError)?;
-
-        let node_ids = self.current_frame.get_visible_nodes();
-
-        self.module
-            .post_kernel_api_call(
-                &self.current_frame,
-                &mut self.heap,
-                &mut self.track,
-                KernelApiCallOutput::GetVisibleNodes,
-            )
-            .map_err(RuntimeError::ModuleError)?;
-
-        Ok(node_ids)
-    }
-
->>>>>>> 07b5ac3b
     fn get_visible_node_data(
         &mut self,
         node_id: RENodeId,
