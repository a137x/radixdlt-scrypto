pub const CONSUME_BUFFER_FUNCTION_ID: usize = 0;
pub const CONSUME_BUFFER_FUNCTION_NAME: &str = "consume_buffer";
pub const CALL_METHOD_FUNCTION_ID: usize = 1;
pub const CALL_METHOD_FUNCTION_NAME: &str = "call_method";
pub const CALL_FUNCTION_FUNCTION_ID: usize = 2;
pub const CALL_FUNCTION_FUNCTION_NAME: &str = "call_function";
pub const INVOKE_FUNCTION_ID: usize = 3;
pub const INVOKE_FUNCTION_NAME: &str = "invoke";
pub const CREATE_NODE_FUNCTION_ID: usize = 4;
pub const CREATE_NODE_FUNCTION_NAME: &str = "create_node";
<<<<<<< HEAD
pub const DROP_NODE_FUNCTION_ID: usize = 4;
pub const DROP_NODE_FUNCTION_NAME: &str = "drop_node";
pub const LOCK_SUBSTATE_FUNCTION_ID: usize = 5;
pub const LOCK_SUBSTATE_FUNCTION_NAME: &str = "lock_substate";
pub const READ_SUBSTATE_FUNCTION_ID: usize = 6;
pub const READ_SUBSTATE_FUNCTION_NAME: &str = "read_substate";
pub const WRITE_SUBSTATE_FUNCTION_ID: usize = 7;
pub const WRITE_SUBSTATE_FUNCTION_NAME: &str = "write_substate";
pub const UNLOCK_SUBSTATE_FUNCTION_ID: usize = 8;
pub const UNLOCK_SUBSTATE_FUNCTION_NAME: &str = "unlock_substate";
pub const GET_ACTOR_FUNCTION_ID: usize = 9;
pub const GET_ACTOR_FUNCTION_NAME: &str = "get_actor";
pub const CONSUME_COST_UNITS_FUNCTION_ID: usize = 10;
=======
pub const GET_VISIBLE_NODES_FUNCTION_ID: usize = 5;
pub const GET_VISIBLE_NODES_FUNCTION_NAME: &str = "get_visible_nodes";
pub const DROP_NODE_FUNCTION_ID: usize = 6;
pub const DROP_NODE_FUNCTION_NAME: &str = "drop_node";
pub const LOCK_SUBSTATE_FUNCTION_ID: usize = 7;
pub const LOCK_SUBSTATE_FUNCTION_NAME: &str = "lock_substate";
pub const READ_SUBSTATE_FUNCTION_ID: usize = 8;
pub const READ_SUBSTATE_FUNCTION_NAME: &str = "read_substate";
pub const WRITE_SUBSTATE_FUNCTION_ID: usize = 9;
pub const WRITE_SUBSTATE_FUNCTION_NAME: &str = "write_substate";
pub const UNLOCK_SUBSTATE_FUNCTION_ID: usize = 10;
pub const UNLOCK_SUBSTATE_FUNCTION_NAME: &str = "unlock_substate";
pub const GET_ACTOR_FUNCTION_ID: usize = 11;
pub const GET_ACTOR_FUNCTION_NAME: &str = "get_actor";
pub const CONSUME_COST_UNITS_FUNCTION_ID: usize = 12;
>>>>>>> 07b5ac3b
pub const CONSUME_COST_UNITS_FUNCTION_NAME: &str = "gas";

pub const MODULE_ENV_NAME: &str = "env";
pub const EXPORT_MEMORY: &str = "memory";

/// The maximum initial memory size: `64 Pages * 64 KiB per Page = 4 MiB`
pub const DEFAULT_MAX_INITIAL_MEMORY_SIZE_PAGES: u32 = 64;

/// The maximum initial table size
pub const DEFAULT_MAX_INITIAL_TABLE_SIZE: u32 = 1024;

/// The max number of labels of a table jump, excluding the default
pub const DEFAULT_MAX_NUMBER_OF_BR_TABLE_TARGETS: u32 = 256;

/// The max number of global variables
pub const DEFAULT_MAX_NUMBER_OF_GLOBALS: u32 = 512;

/// The max number of functions
pub const DEFAULT_MAX_NUMBER_OF_FUNCTIONS: u32 = 64 * 1024;<|MERGE_RESOLUTION|>--- conflicted
+++ resolved
@@ -8,37 +8,19 @@
 pub const INVOKE_FUNCTION_NAME: &str = "invoke";
 pub const CREATE_NODE_FUNCTION_ID: usize = 4;
 pub const CREATE_NODE_FUNCTION_NAME: &str = "create_node";
-<<<<<<< HEAD
-pub const DROP_NODE_FUNCTION_ID: usize = 4;
+pub const DROP_NODE_FUNCTION_ID: usize = 5;
 pub const DROP_NODE_FUNCTION_NAME: &str = "drop_node";
-pub const LOCK_SUBSTATE_FUNCTION_ID: usize = 5;
+pub const LOCK_SUBSTATE_FUNCTION_ID: usize = 6;
 pub const LOCK_SUBSTATE_FUNCTION_NAME: &str = "lock_substate";
-pub const READ_SUBSTATE_FUNCTION_ID: usize = 6;
+pub const READ_SUBSTATE_FUNCTION_ID: usize = 7;
 pub const READ_SUBSTATE_FUNCTION_NAME: &str = "read_substate";
-pub const WRITE_SUBSTATE_FUNCTION_ID: usize = 7;
+pub const WRITE_SUBSTATE_FUNCTION_ID: usize = 8;
 pub const WRITE_SUBSTATE_FUNCTION_NAME: &str = "write_substate";
-pub const UNLOCK_SUBSTATE_FUNCTION_ID: usize = 8;
+pub const UNLOCK_SUBSTATE_FUNCTION_ID: usize = 9;
 pub const UNLOCK_SUBSTATE_FUNCTION_NAME: &str = "unlock_substate";
-pub const GET_ACTOR_FUNCTION_ID: usize = 9;
+pub const GET_ACTOR_FUNCTION_ID: usize = 10;
 pub const GET_ACTOR_FUNCTION_NAME: &str = "get_actor";
-pub const CONSUME_COST_UNITS_FUNCTION_ID: usize = 10;
-=======
-pub const GET_VISIBLE_NODES_FUNCTION_ID: usize = 5;
-pub const GET_VISIBLE_NODES_FUNCTION_NAME: &str = "get_visible_nodes";
-pub const DROP_NODE_FUNCTION_ID: usize = 6;
-pub const DROP_NODE_FUNCTION_NAME: &str = "drop_node";
-pub const LOCK_SUBSTATE_FUNCTION_ID: usize = 7;
-pub const LOCK_SUBSTATE_FUNCTION_NAME: &str = "lock_substate";
-pub const READ_SUBSTATE_FUNCTION_ID: usize = 8;
-pub const READ_SUBSTATE_FUNCTION_NAME: &str = "read_substate";
-pub const WRITE_SUBSTATE_FUNCTION_ID: usize = 9;
-pub const WRITE_SUBSTATE_FUNCTION_NAME: &str = "write_substate";
-pub const UNLOCK_SUBSTATE_FUNCTION_ID: usize = 10;
-pub const UNLOCK_SUBSTATE_FUNCTION_NAME: &str = "unlock_substate";
-pub const GET_ACTOR_FUNCTION_ID: usize = 11;
-pub const GET_ACTOR_FUNCTION_NAME: &str = "get_actor";
-pub const CONSUME_COST_UNITS_FUNCTION_ID: usize = 12;
->>>>>>> 07b5ac3b
+pub const CONSUME_COST_UNITS_FUNCTION_ID: usize = 11;
 pub const CONSUME_COST_UNITS_FUNCTION_NAME: &str = "gas";
 
 pub const MODULE_ENV_NAME: &str = "env";
