--- conflicted
+++ resolved
@@ -607,7 +607,7 @@
         Ok(object_info)
     }
 
-<<<<<<< HEAD
+    #[trace_resources]
     fn drop_object(&mut self, node_id: NodeId) -> Result<(), RuntimeError> {
         // TODO: Cleanup
         if let Some(actor) = self.api.kernel_get_current_actor() {
@@ -635,6 +635,7 @@
     Y: KernelApi<SystemCallback<V>>,
     V: SystemCallbackObject,
 {
+    #[trace_resources]
     fn new_key_value_store(&mut self, schema: KeyValueStoreSchema) -> Result<NodeId, RuntimeError> {
         schema
             .schema
@@ -657,9 +658,7 @@
         Ok(node_id)
     }
 
-=======
-    #[trace_resources]
->>>>>>> d2439a56
+    #[trace_resources]
     fn get_key_value_store_info(
         &mut self,
         node_id: &NodeId,
@@ -676,24 +675,14 @@
     }
 }
 
-<<<<<<< HEAD
 impl<'a, Y, V> ClientSortedStoreApi<RuntimeError> for SystemDownstream<'a, Y, V>
 where
     Y: KernelApi<SystemCallback<V>>,
     V: SystemCallbackObject,
 {
+    #[trace_resources]
     fn new_sorted_store(&mut self) -> Result<NodeId, RuntimeError> {
         let entity_type = EntityType::InternalSortedStore;
-=======
-    #[trace_resources]
-    fn new_key_value_store(&mut self, schema: KeyValueStoreSchema) -> Result<NodeId, RuntimeError> {
-        schema
-            .schema
-            .validate()
-            .map_err(|e| RuntimeError::SystemError(SystemError::InvalidKeyValueStoreSchema(e)))?;
-
-        let entity_type = EntityType::InternalKeyValueStore;
->>>>>>> d2439a56
         let node_id = self.api.kernel_allocate_node_id(entity_type)?;
 
         self.api.kernel_create_node(
@@ -709,7 +698,7 @@
         Ok(node_id)
     }
 
-<<<<<<< HEAD
+    #[trace_resources]
     fn insert_into_sorted_store(
         &mut self,
         node_id: &NodeId,
@@ -721,22 +710,6 @@
             TypeInfoSubstate::SortedStore => {}
             _ => {
                 return Err(RuntimeError::SystemError(SystemError::NotASortedStore));
-=======
-    #[trace_resources]
-    fn drop_object(&mut self, node_id: NodeId) -> Result<(), RuntimeError> {
-        // TODO: Cleanup
-        if let Some(actor) = self.api.kernel_get_current_actor() {
-            let info = self.get_object_info(&node_id)?;
-            if !info.blueprint.package_address.eq(actor.package_address()) {
-                return Err(RuntimeError::KernelError(
-                    KernelError::InvalidDropNodeAccess(Box::new(InvalidDropNodeAccess {
-                        actor: actor.clone(),
-                        node_id: node_id.clone(),
-                        package_address: info.blueprint.package_address,
-                        blueprint_name: info.blueprint.blueprint_name,
-                    })),
-                ));
->>>>>>> d2439a56
             }
         }
 
@@ -756,6 +729,7 @@
             .kernel_set_substate(node_id, SysModuleId::Object.into(), substate_key, value)
     }
 
+    #[trace_resources]
     fn scan_sorted_store(
         &mut self,
         node_id: &NodeId,
@@ -779,6 +753,7 @@
         Ok(substates)
     }
 
+    #[trace_resources]
     fn remove_from_sorted_store(
         &mut self,
         node_id: &NodeId,
