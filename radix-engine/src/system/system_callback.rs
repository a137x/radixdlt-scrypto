--- conflicted
+++ resolved
@@ -585,28 +585,6 @@
             .hook_exports
             .contains_key(&BlueprintHook::OnVirtualize)
         {
-<<<<<<< HEAD
-            let rtn: Vec<u8> = api
-                .kernel_invoke(Box::new(KernelInvocation {
-                    actor: Actor::BlueprintHook(BlueprintHookActor {
-                        blueprint_id: blueprint_id.clone(),
-                        hook: BlueprintHook::OnVirtualize,
-                        receiver: None,
-                    }),
-                    args: IndexedScryptoValue::from_typed(&OnVirtualizeInput {
-                        variant_id,
-                        rid: copy_u8_array(&node_id.as_bytes()[1..]),
-                    }),
-                }))?
-                .into();
-
-            let modules: OnVirtualizeOutput =
-                scrypto_decode(&rtn).expect("`on_virtualize` output should've been validated");
-            let modules = modules.into_iter().map(|(id, own)| (id, own.0)).collect();
-            let address = GlobalAddress::new_or_panic(node_id.into());
-
-=======
->>>>>>> 5c610aaa
             let mut system = SystemService::new(api);
             let address = GlobalAddress::new_or_panic(node_id.into());
             let address_reservation =
@@ -616,10 +594,7 @@
                 actor: Actor::BlueprintHook(BlueprintHookActor {
                     blueprint_id: blueprint_id.clone(),
                     hook: BlueprintHook::OnVirtualize,
-                    export,
-                    node_id: None,
-                    module_id: None,
-                    object_info: None,
+                    receiver: None,
                 }),
                 args: IndexedScryptoValue::from_typed(&OnVirtualizeInput {
                     variant_id,
