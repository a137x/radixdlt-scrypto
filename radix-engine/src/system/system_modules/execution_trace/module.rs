use crate::blueprints::resource::VaultUtil;
use crate::errors::*;
use crate::kernel::actor::{Actor, FunctionActor, MethodActor};
<<<<<<< HEAD
use crate::kernel::call_frame::CallFrameMessage;
use crate::kernel::kernel_api::KernelApi;
use crate::kernel::kernel_callback_api::KernelCallbackObject;
=======
use crate::kernel::call_frame::Message;
use crate::kernel::kernel_api::{KernelApi, KernelInternalApi};
use crate::kernel::kernel_callback_api::{CreateNodeEvent, DropNodeEvent, KernelCallbackObject};
>>>>>>> 71a33533
use crate::system::module::SystemModule;
use crate::system::system_callback::SystemConfig;
use crate::system::system_callback_api::SystemCallbackObject;
use crate::transaction::{FeeLocks, TransactionExecutionTrace};
use crate::types::*;
use radix_engine_interface::blueprints::resource::*;
use radix_engine_interface::math::Decimal;
use sbor::rust::collections::*;
use sbor::rust::fmt::Debug;

//===================================================================================
// Note: ExecutionTrace must not produce any error or transactional side effect!
//===================================================================================

#[derive(Debug, Clone)]
pub struct ExecutionTraceModule {
    /// Maximum depth up to which kernel calls are being traced.
    max_kernel_call_depth_traced: usize,

    /// Current transaction index
    current_instruction_index: usize,

    /// Current kernel calls depth. Note that this doesn't necessarily correspond to the
    /// call frame depth, as there can be nested kernel calls within a single call frame
    /// (e.g. open_substate call inside drop_node).
    current_kernel_call_depth: usize,

    /// A stack of traced kernel call inputs, their origin, and the instruction index.
    traced_kernel_call_inputs_stack: Vec<(ResourceSummary, TraceOrigin, usize)>,

    /// A mapping of complete KernelCallTrace stacks (\w both inputs and outputs), indexed by depth.
    kernel_call_traces_stacks: IndexMap<usize, Vec<ExecutionTrace>>,

    /// Vault operations: (Caller, Vault ID, operation, instruction index)
    vault_ops: Vec<(TraceActor, NodeId, VaultOp, usize)>,
}

impl ExecutionTraceModule {
    pub fn update_instruction_index(&mut self, new_index: usize) {
        self.current_instruction_index = new_index;
    }
}

#[derive(Debug, Clone, PartialEq, Eq, ScryptoSbor)]
pub struct ResourceChange {
    pub node_id: NodeId,
    pub vault_id: NodeId,
    pub resource_address: ResourceAddress,
    pub amount: Decimal,
}

#[derive(Debug, Clone, PartialEq, Eq, ScryptoSbor)]
pub enum WorktopChange {
    Take(ResourceSpecifier),
    Put(ResourceSpecifier),
}

#[derive(Debug, Clone, PartialEq, Eq, ScryptoSbor)]
pub enum ResourceSpecifier {
    Amount(ResourceAddress, Decimal),
    Ids(ResourceAddress, BTreeSet<NonFungibleLocalId>),
}

impl From<&BucketSnapshot> for ResourceSpecifier {
    fn from(value: &BucketSnapshot) -> Self {
        match value {
            BucketSnapshot::Fungible {
                resource_address,
                liquid,
                ..
            } => Self::Amount(*resource_address, *liquid),
            BucketSnapshot::NonFungible {
                resource_address,
                liquid,
                ..
            } => Self::Ids(*resource_address, liquid.clone()),
        }
    }
}

#[derive(Debug, Clone)]
pub enum VaultOp {
    Create(Decimal),               // TODO: add trace of vault creation
    Put(ResourceAddress, Decimal), // TODO: add non-fungible support
    Take(ResourceAddress, Decimal),
    LockFee(Decimal, bool),
}

#[derive(Clone, Debug, PartialEq, Eq, ScryptoSbor)]
pub enum BucketSnapshot {
    Fungible {
        resource_address: ResourceAddress,
        liquid: Decimal,
    },
    NonFungible {
        resource_address: ResourceAddress,
        liquid: BTreeSet<NonFungibleLocalId>,
    },
}

impl BucketSnapshot {
    pub fn resource_address(&self) -> ResourceAddress {
        match self {
            BucketSnapshot::Fungible {
                resource_address, ..
            } => resource_address.clone(),
            BucketSnapshot::NonFungible {
                resource_address, ..
            } => resource_address.clone(),
        }
    }
    pub fn amount(&self) -> Decimal {
        match self {
            BucketSnapshot::Fungible { liquid, .. } => liquid.clone(),
            BucketSnapshot::NonFungible { liquid, .. } => liquid.len().into(),
        }
    }
}

#[derive(Clone, Debug, PartialEq, Eq, ScryptoSbor)]
pub enum ProofSnapshot {
    Fungible {
        resource_address: ResourceAddress,
        total_locked: Decimal,
    },
    NonFungible {
        resource_address: ResourceAddress,
        total_locked: BTreeSet<NonFungibleLocalId>,
    },
}

impl ProofSnapshot {
    pub fn resource_address(&self) -> ResourceAddress {
        match self {
            ProofSnapshot::Fungible {
                resource_address, ..
            } => resource_address.clone(),
            ProofSnapshot::NonFungible {
                resource_address, ..
            } => resource_address.clone(),
        }
    }
    pub fn amount(&self) -> Decimal {
        match self {
            ProofSnapshot::Fungible { total_locked, .. } => total_locked.clone(),
            ProofSnapshot::NonFungible { total_locked, .. } => total_locked.len().into(),
        }
    }
}

#[derive(Debug, Clone, ScryptoSbor)]
pub struct ResourceSummary {
    pub buckets: IndexMap<NodeId, BucketSnapshot>,
    pub proofs: IndexMap<NodeId, ProofSnapshot>,
}

// TODO: Clean up
#[derive(Debug, Clone, ScryptoSbor)]
pub enum TraceActor {
    Method(NodeId),
    NonMethod,
}

impl TraceActor {
    pub fn from_actor(actor: &Actor) -> TraceActor {
        match actor {
            Actor::Method(MethodActor { node_id, .. }) => TraceActor::Method(node_id.clone()),
            _ => TraceActor::NonMethod,
        }
    }
}

#[derive(Debug, Clone, ScryptoSbor)]
pub struct ExecutionTrace {
    pub origin: TraceOrigin,
    pub kernel_call_depth: usize,
    pub current_frame_actor: TraceActor,
    pub current_frame_depth: usize,
    pub instruction_index: usize,
    pub input: ResourceSummary,
    pub output: ResourceSummary,
    pub children: Vec<ExecutionTrace>,
}

#[derive(Debug, Clone, Eq, PartialEq, ScryptoSbor)]
pub struct ApplicationFnIdentifier {
    pub blueprint_id: BlueprintId,
    pub ident: String,
}

#[derive(Debug, Clone, Eq, PartialEq, ScryptoSbor)]
pub enum TraceOrigin {
    ScryptoFunction(ApplicationFnIdentifier),
    ScryptoMethod(ApplicationFnIdentifier),
    CreateNode,
    DropNode,
}

impl ExecutionTrace {
    pub fn worktop_changes(
        &self,
        worktop_changes_aggregator: &mut IndexMap<usize, Vec<WorktopChange>>,
    ) {
        if let TraceOrigin::ScryptoMethod(fn_identifier) = &self.origin {
            if fn_identifier.blueprint_id == BlueprintId::new(&RESOURCE_PACKAGE, WORKTOP_BLUEPRINT)
            {
                if fn_identifier.ident == WORKTOP_PUT_IDENT {
                    for (_, bucket_snapshot) in self.input.buckets.iter() {
                        worktop_changes_aggregator
                            .entry(self.instruction_index)
                            .or_default()
                            .push(WorktopChange::Put(bucket_snapshot.into()))
                    }
                } else if fn_identifier.ident == WORKTOP_TAKE_IDENT
                    || fn_identifier.ident == WORKTOP_TAKE_ALL_IDENT
                    || fn_identifier.ident == WORKTOP_TAKE_NON_FUNGIBLES_IDENT
                    || fn_identifier.ident == WORKTOP_DRAIN_IDENT
                {
                    for (_, bucket_snapshot) in self.output.buckets.iter() {
                        worktop_changes_aggregator
                            .entry(self.instruction_index)
                            .or_default()
                            .push(WorktopChange::Take(bucket_snapshot.into()))
                    }
                }
            }
        }

        // Aggregate the worktop changes for all children traces
        for child in self.children.iter() {
            child.worktop_changes(worktop_changes_aggregator)
        }
    }
}

impl ResourceSummary {
    pub fn default() -> Self {
        Self {
            buckets: index_map_new(),
            proofs: index_map_new(),
        }
    }

    pub fn is_empty(&self) -> bool {
        self.buckets.is_empty() && self.proofs.is_empty()
    }

    pub fn from_message<Y: KernelApi<M>, M: KernelCallbackObject>(
        api: &mut Y,
        message: &CallFrameMessage,
    ) -> Self {
        let mut buckets = index_map_new();
        let mut proofs = index_map_new();
        for node_id in &message.move_nodes {
            if let Some(x) = api.kernel_read_bucket(node_id) {
                buckets.insert(*node_id, x);
            }
            if let Some(x) = api.kernel_read_proof(node_id) {
                proofs.insert(*node_id, x);
            }
        }
        Self { buckets, proofs }
    }

    pub fn from_node_id<Y: KernelInternalApi<M>, M: KernelCallbackObject>(
        api: &mut Y,
        node_id: &NodeId,
    ) -> Self {
        let mut buckets = index_map_new();
        let mut proofs = index_map_new();
        if let Some(x) = api.kernel_read_bucket(node_id) {
            buckets.insert(*node_id, x);
        }
        if let Some(x) = api.kernel_read_proof(node_id) {
            proofs.insert(*node_id, x);
        }
        Self { buckets, proofs }
    }
}

impl<V: SystemCallbackObject> SystemModule<SystemConfig<V>> for ExecutionTraceModule {
    fn on_create_node<Y: KernelInternalApi<SystemConfig<V>>>(
        api: &mut Y,
        event: &CreateNodeEvent,
    ) -> Result<(), RuntimeError> {
        match event {
            CreateNodeEvent::Start(..) => {
                api.kernel_get_system_state()
                    .system
                    .modules
                    .execution_trace
                    .handle_before_create_node();
            }
            CreateNodeEvent::StoreAccess(..) => {}
            CreateNodeEvent::End(node_id) => {
                let current_depth = api.kernel_get_current_depth();
                let resource_summary = ResourceSummary::from_node_id(api, node_id);
                let system_state = api.kernel_get_system_state();
                system_state
                    .system
                    .modules
                    .execution_trace
                    .handle_after_create_node(
                        system_state.current_actor,
                        current_depth,
                        resource_summary,
                    );
            }
        }

<<<<<<< HEAD
    fn after_create_node<Y: KernelApi<SystemConfig<V>>>(
        api: &mut Y,
        node_id: &NodeId,
        _total_substate_size: usize,
        _store_access: &StoreAccessInfo,
    ) -> Result<(), RuntimeError> {
        let current_depth = api.kernel_get_current_depth();
        let resource_summary = ResourceSummary::from_node_id(api, node_id);
        let system_state = api.kernel_get_system_state();
        system_state
            .system
            .modules
            .execution_trace
            .handle_after_create_node(
                system_state.current_call_frame,
                current_depth,
                resource_summary,
            );
=======
>>>>>>> 71a33533
        Ok(())
    }

    fn on_drop_node<Y: KernelInternalApi<SystemConfig<V>>>(
        api: &mut Y,
        event: &DropNodeEvent,
    ) -> Result<(), RuntimeError> {
        match event {
            DropNodeEvent::Start(node_id) => {
                let resource_summary = ResourceSummary::from_node_id(api, node_id);
                api.kernel_get_system_state()
                    .system
                    .modules
                    .execution_trace
                    .handle_before_drop_node(resource_summary);
            }
            DropNodeEvent::End(..) => {
                let current_depth = api.kernel_get_current_depth();
                let system_state = api.kernel_get_system_state();
                system_state
                    .system
                    .modules
                    .execution_trace
                    .handle_after_drop_node(system_state.current_actor, current_depth);
            }
        }

<<<<<<< HEAD
    fn after_drop_node<Y: KernelApi<SystemConfig<V>>>(
        api: &mut Y,
        _total_substate_size: usize,
    ) -> Result<(), RuntimeError> {
        let current_depth = api.kernel_get_current_depth();
        let system_state = api.kernel_get_system_state();
        system_state
            .system
            .modules
            .execution_trace
            .handle_after_drop_node(system_state.current_call_frame, current_depth);
=======
>>>>>>> 71a33533
        Ok(())
    }

    fn before_push_frame<Y: KernelApi<SystemConfig<V>>>(
        api: &mut Y,
        callee: &Actor,
        message: &mut CallFrameMessage,
        args: &IndexedScryptoValue,
    ) -> Result<(), RuntimeError> {
        let resource_summary = ResourceSummary::from_message(api, message);
        let system_state = api.kernel_get_system_state();
        system_state
            .system
            .modules
            .execution_trace
            .handle_before_push_frame(
                system_state.current_call_frame,
                callee,
                resource_summary,
                args,
            );
        Ok(())
    }

    fn on_execution_finish<Y: KernelApi<SystemConfig<V>>>(
        api: &mut Y,
        message: &CallFrameMessage,
    ) -> Result<(), RuntimeError> {
        let current_depth = api.kernel_get_current_depth();
        let resource_summary = ResourceSummary::from_message(api, message);

        let system_state = api.kernel_get_system_state();

        let caller = TraceActor::from_actor(system_state.caller_call_frame);

        system_state
            .system
            .modules
            .execution_trace
            .handle_on_execution_finish(
                system_state.current_call_frame,
                current_depth,
                &caller,
                resource_summary,
            );

        Ok(())
    }
}

impl ExecutionTraceModule {
    pub fn new(max_kernel_call_depth_traced: usize) -> ExecutionTraceModule {
        Self {
            max_kernel_call_depth_traced,
            current_instruction_index: 0,
            current_kernel_call_depth: 0,
            traced_kernel_call_inputs_stack: vec![],
            kernel_call_traces_stacks: index_map_new(),
            vault_ops: Vec::new(),
        }
    }

    fn handle_before_create_node(&mut self) {
        // Important to always update the counter (even if we're over the depth limit).
        self.current_kernel_call_depth += 1;
        if self.current_kernel_call_depth - 1 > self.max_kernel_call_depth_traced {
            return;
        }

        let instruction_index = self.instruction_index();
        let traced_input = (
            ResourceSummary::default(),
            TraceOrigin::CreateNode,
            instruction_index,
        );
        self.traced_kernel_call_inputs_stack.push(traced_input);
    }

    fn handle_after_create_node(
        &mut self,
        current_actor: &Actor,
        current_depth: usize,
        resource_summary: ResourceSummary,
    ) {
        // Important to always update the counter (even if we're over the depth limit).
        self.current_kernel_call_depth -= 1;
        if self.current_kernel_call_depth > self.max_kernel_call_depth_traced {
            return;
        }

        let current_actor = TraceActor::from_actor(current_actor);
        self.finalize_kernel_call_trace(resource_summary, current_actor, current_depth)
    }

    fn handle_before_drop_node(&mut self, resource_summary: ResourceSummary) {
        // Important to always update the counter (even if we're over the depth limit).
        self.current_kernel_call_depth += 1;
        if self.current_kernel_call_depth - 1 > self.max_kernel_call_depth_traced {
            return;
        }

        let instruction_index = self.instruction_index();
        let traced_input = (resource_summary, TraceOrigin::DropNode, instruction_index);
        self.traced_kernel_call_inputs_stack.push(traced_input);
    }

    fn handle_after_drop_node(&mut self, current_actor: &Actor, current_depth: usize) {
        // Important to always update the counter (even if we're over the depth limit).
        self.current_kernel_call_depth -= 1;
        if self.current_kernel_call_depth > self.max_kernel_call_depth_traced {
            return;
        }

        let traced_output = ResourceSummary::default();
        let current_actor = TraceActor::from_actor(current_actor);
        self.finalize_kernel_call_trace(traced_output, current_actor, current_depth)
    }

    fn handle_before_push_frame(
        &mut self,
        current_actor: &Actor,
        callee: &Actor,
        resource_summary: ResourceSummary,
        args: &IndexedScryptoValue,
    ) {
        // Important to always update the counter (even if we're over the depth limit).
        self.current_kernel_call_depth += 1;
        if self.current_kernel_call_depth - 1 > self.max_kernel_call_depth_traced {
            return;
        }

        let origin = match &callee {
            Actor::Method(actor @ MethodActor { ident, .. }) => {
                TraceOrigin::ScryptoMethod(ApplicationFnIdentifier {
                    blueprint_id: actor.get_blueprint_id(),
                    ident: ident.clone(),
                })
            }
            Actor::Function(FunctionActor {
                blueprint_id,
                ident,
            }) => TraceOrigin::ScryptoFunction(ApplicationFnIdentifier {
                blueprint_id: blueprint_id.clone(),
                ident: ident.clone(),
            }),
            Actor::BlueprintHook(..) | Actor::Root => {
                return;
            }
        };
        let instruction_index = self.instruction_index();
        self.traced_kernel_call_inputs_stack.push((
            resource_summary.clone(),
            origin,
            instruction_index,
        ));

        match &callee {
            Actor::Method(actor @ MethodActor { node_id, ident, .. })
                if VaultUtil::is_vault_blueprint(&actor.get_blueprint_id())
                    && ident.eq(VAULT_PUT_IDENT) =>
            {
                self.handle_vault_put_input(&resource_summary, current_actor, node_id)
            }
            Actor::Method(actor @ MethodActor { node_id, ident, .. })
                if VaultUtil::is_vault_blueprint(&actor.get_blueprint_id())
                    && ident.eq(FUNGIBLE_VAULT_LOCK_FEE_IDENT) =>
            {
                self.handle_vault_lock_fee_input(current_actor, node_id, args)
            }
            _ => {}
        }
    }

    fn handle_on_execution_finish(
        &mut self,
        current_actor: &Actor,
        current_depth: usize,
        caller: &TraceActor,
        resource_summary: ResourceSummary,
    ) {
        // Important to always update the counter (even if we're over the depth limit).
        self.current_kernel_call_depth -= 1;
        if self.current_kernel_call_depth > self.max_kernel_call_depth_traced {
            return;
        }

        match current_actor {
            Actor::Method(actor @ MethodActor { node_id, ident, .. }) => {
                if VaultUtil::is_vault_blueprint(&actor.get_blueprint_id())
                    && ident.eq(VAULT_TAKE_IDENT)
                {
                    self.handle_vault_take_output(&resource_summary, &caller, node_id)
                }
            }
            Actor::Function(_) => {}
            Actor::BlueprintHook(..) | Actor::Root => return,
        }

        let current_actor = TraceActor::from_actor(current_actor);
        self.finalize_kernel_call_trace(resource_summary, current_actor, current_depth)
    }

    fn finalize_kernel_call_trace(
        &mut self,
        traced_output: ResourceSummary,
        current_actor: TraceActor,
        current_depth: usize,
    ) {
        let child_traces = self
            .kernel_call_traces_stacks
            .remove(&(self.current_kernel_call_depth + 1))
            .unwrap_or(vec![]);

        let (traced_input, origin, instruction_index) = self
            .traced_kernel_call_inputs_stack
            .pop()
            .expect("kernel call input stack underflow");

        // Only include the trace if:
        // * there's a non-empty traced input or output
        // * OR there are any child traces: they need a parent regardless of whether it traces any inputs/outputs.
        //   At some depth (up to the tracing limit) there must have been at least one traced input/output
        //   so we need to include the full path up to the root.
        if !traced_input.is_empty() || !traced_output.is_empty() || !child_traces.is_empty() {
            let trace = ExecutionTrace {
                origin,
                kernel_call_depth: self.current_kernel_call_depth,
                current_frame_actor: current_actor,
                current_frame_depth: current_depth,
                instruction_index,
                input: traced_input,
                output: traced_output,
                children: child_traces,
            };

            let siblings = self
                .kernel_call_traces_stacks
                .entry(self.current_kernel_call_depth)
                .or_insert(vec![]);
            siblings.push(trace);
        }
    }

    pub fn finalize(
        mut self,
        fee_payments: &IndexMap<NodeId, Decimal>,
        is_success: bool,
    ) -> TransactionExecutionTrace {
        let mut execution_traces = Vec::new();
        for (_, traces) in self.kernel_call_traces_stacks.drain(..) {
            execution_traces.extend(traces);
        }

        let fee_locks = calculate_fee_locks(&self.vault_ops);
        let resource_changes = calculate_resource_changes(self.vault_ops, fee_payments, is_success);

        TransactionExecutionTrace {
            execution_traces,
            resource_changes,
            fee_locks,
        }
    }

    fn instruction_index(&self) -> usize {
        self.current_instruction_index
    }

    fn handle_vault_put_input<'s>(
        &mut self,
        resource_summary: &ResourceSummary,
        caller: &Actor,
        vault_id: &NodeId,
    ) {
        let actor = TraceActor::from_actor(caller);
        for (_, resource) in &resource_summary.buckets {
            self.vault_ops.push((
                actor.clone(),
                vault_id.clone(),
                VaultOp::Put(resource.resource_address(), resource.amount()),
                self.instruction_index(),
            ));
        }
    }

    fn handle_vault_lock_fee_input<'s>(
        &mut self,
        caller: &Actor,
        vault_id: &NodeId,
        args: &IndexedScryptoValue,
    ) {
        let actor = TraceActor::from_actor(caller);
        let FungibleVaultLockFeeInput { amount, contingent } = args.as_typed().unwrap();
        self.vault_ops.push((
            actor,
            vault_id.clone(),
            VaultOp::LockFee(amount, contingent),
            self.instruction_index(),
        ));
    }

    fn handle_vault_take_output<'s>(
        &mut self,
        resource_summary: &ResourceSummary,
        actor: &TraceActor,
        vault_id: &NodeId,
    ) {
        for (_, resource) in &resource_summary.buckets {
            self.vault_ops.push((
                actor.clone(),
                vault_id.clone(),
                VaultOp::Take(resource.resource_address(), resource.amount()),
                self.instruction_index(),
            ));
        }
    }
}

pub fn calculate_resource_changes(
    mut vault_ops: Vec<(TraceActor, NodeId, VaultOp, usize)>,
    fee_payments: &IndexMap<NodeId, Decimal>,
    is_commit_success: bool,
) -> IndexMap<usize, Vec<ResourceChange>> {
    // Retain lock fee only if the transaction fails.
    if !is_commit_success {
        vault_ops.retain(|x| matches!(x.2, VaultOp::LockFee(..)));
    }

    // Calculate per instruction index, actor, vault resource changes.
    let mut vault_changes =
        index_map_new::<usize, IndexMap<NodeId, IndexMap<NodeId, (ResourceAddress, Decimal)>>>();
    for (actor, vault_id, vault_op, instruction_index) in vault_ops {
        if let TraceActor::Method(node_id) = actor {
            match vault_op {
                VaultOp::Create(_) => todo!("Not supported yet!"),
                VaultOp::Put(resource_address, amount) => {
                    vault_changes
                        .entry(instruction_index)
                        .or_default()
                        .entry(node_id)
                        .or_default()
                        .entry(vault_id)
                        .or_insert((resource_address, Decimal::zero()))
                        .1 += amount;
                }
                VaultOp::Take(resource_address, amount) => {
                    vault_changes
                        .entry(instruction_index)
                        .or_default()
                        .entry(node_id)
                        .or_default()
                        .entry(vault_id)
                        .or_insert((resource_address, Decimal::zero()))
                        .1 -= amount;
                }
                VaultOp::LockFee(..) => {
                    vault_changes
                        .entry(instruction_index)
                        .or_default()
                        .entry(node_id)
                        .or_default()
                        .entry(vault_id)
                        .or_insert((XRD, Decimal::zero()))
                        .1 -= fee_payments.get(&vault_id).cloned().unwrap_or_default();
                }
            }
        }
    }

    // Convert into a vec for ease of consumption.
    let mut resource_changes = index_map_new::<usize, Vec<ResourceChange>>();
    for (instruction_index, instruction_resource_changes) in vault_changes {
        for (node_id, map) in instruction_resource_changes {
            for (vault_id, (resource_address, delta)) in map {
                // Add a resource change log if non-zero
                if !delta.is_zero() {
                    resource_changes
                        .entry(instruction_index)
                        .or_default()
                        .push(ResourceChange {
                            resource_address,
                            node_id,
                            vault_id,
                            amount: delta,
                        });
                }
            }
        }
    }

    resource_changes
}

pub fn calculate_fee_locks(vault_ops: &Vec<(TraceActor, NodeId, VaultOp, usize)>) -> FeeLocks {
    let mut fee_locks = FeeLocks {
        lock: Decimal::ZERO,
        contingent_lock: Decimal::ZERO,
    };
    for (_, _, vault_op, _) in vault_ops {
        if let VaultOp::LockFee(amount, is_contingent) = vault_op {
            if !is_contingent {
                fee_locks.lock += *amount
            } else {
                fee_locks.contingent_lock += *amount;
            }
        };
    }
    fee_locks
}<|MERGE_RESOLUTION|>--- conflicted
+++ resolved
@@ -1,15 +1,9 @@
 use crate::blueprints::resource::VaultUtil;
 use crate::errors::*;
 use crate::kernel::actor::{Actor, FunctionActor, MethodActor};
-<<<<<<< HEAD
 use crate::kernel::call_frame::CallFrameMessage;
-use crate::kernel::kernel_api::KernelApi;
-use crate::kernel::kernel_callback_api::KernelCallbackObject;
-=======
-use crate::kernel::call_frame::Message;
 use crate::kernel::kernel_api::{KernelApi, KernelInternalApi};
 use crate::kernel::kernel_callback_api::{CreateNodeEvent, DropNodeEvent, KernelCallbackObject};
->>>>>>> 71a33533
 use crate::system::module::SystemModule;
 use crate::system::system_callback::SystemConfig;
 use crate::system::system_callback_api::SystemCallbackObject;
@@ -313,34 +307,13 @@
                     .modules
                     .execution_trace
                     .handle_after_create_node(
-                        system_state.current_actor,
+                        system_state.current_call_frame,
                         current_depth,
                         resource_summary,
                     );
             }
         }
 
-<<<<<<< HEAD
-    fn after_create_node<Y: KernelApi<SystemConfig<V>>>(
-        api: &mut Y,
-        node_id: &NodeId,
-        _total_substate_size: usize,
-        _store_access: &StoreAccessInfo,
-    ) -> Result<(), RuntimeError> {
-        let current_depth = api.kernel_get_current_depth();
-        let resource_summary = ResourceSummary::from_node_id(api, node_id);
-        let system_state = api.kernel_get_system_state();
-        system_state
-            .system
-            .modules
-            .execution_trace
-            .handle_after_create_node(
-                system_state.current_call_frame,
-                current_depth,
-                resource_summary,
-            );
-=======
->>>>>>> 71a33533
         Ok(())
     }
 
@@ -364,24 +337,10 @@
                     .system
                     .modules
                     .execution_trace
-                    .handle_after_drop_node(system_state.current_actor, current_depth);
-            }
-        }
-
-<<<<<<< HEAD
-    fn after_drop_node<Y: KernelApi<SystemConfig<V>>>(
-        api: &mut Y,
-        _total_substate_size: usize,
-    ) -> Result<(), RuntimeError> {
-        let current_depth = api.kernel_get_current_depth();
-        let system_state = api.kernel_get_system_state();
-        system_state
-            .system
-            .modules
-            .execution_trace
-            .handle_after_drop_node(system_state.current_call_frame, current_depth);
-=======
->>>>>>> 71a33533
+                    .handle_after_drop_node(system_state.current_call_frame, current_depth);
+            }
+        }
+
         Ok(())
     }
 
