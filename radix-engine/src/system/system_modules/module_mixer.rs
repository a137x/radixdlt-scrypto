--- conflicted
+++ resolved
@@ -389,8 +389,8 @@
     }
 
     #[trace_resources]
-    fn on_scan_substates<Y: KernelApi<SystemConfig<V>>>(api: &mut Y) -> Result<(), RuntimeError> {
-        internal_call_dispatch!(api, on_scan_substates(api))
+    fn on_scan_keys<Y: KernelApi<SystemConfig<V>>>(api: &mut Y) -> Result<(), RuntimeError> {
+        internal_call_dispatch!(api, on_scan_keys(api))
     }
 
     #[trace_resources]
@@ -401,9 +401,8 @@
     }
 
     #[trace_resources]
-<<<<<<< HEAD
-    fn on_take_substates<Y: KernelApi<SystemConfig<V>>>(api: &mut Y) -> Result<(), RuntimeError> {
-        internal_call_dispatch!(api, on_take_substates(api))
+    fn on_drain_substates<Y: KernelApi<SystemConfig<V>>>(api: &mut Y) -> Result<(), RuntimeError> {
+        internal_call_dispatch!(api, on_drain_substates(api))
     }
 
     #[trace_resources]
@@ -435,13 +434,6 @@
         }
 
         Ok(())
-=======
-    fn on_drain_substates<Y: KernelApi<SystemConfig<V>>>(
-        api: &mut Y,
-        store_access: &StoreAccessInfo,
-    ) -> Result<(), RuntimeError> {
-        internal_call_dispatch!(api, on_drain_substates(api, store_access))
->>>>>>> 5a18a09f
     }
 }
 
