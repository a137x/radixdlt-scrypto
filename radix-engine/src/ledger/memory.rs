<<<<<<< HEAD
use scrypto::engine::types::*;
=======
use scrypto::prelude::scrypto_decode;
use scrypto::prelude::scrypto_encode;
use scrypto::rust::vec::Vec;
>>>>>>> ba1455b3
use scrypto::rust::collections::HashMap;

use crate::ledger::*;
use crate::model::*;

/// An in-memory ledger stores all substates in host memory.
#[derive(Debug, Clone)]
pub struct InMemorySubstateStore {
<<<<<<< HEAD
    packages: HashMap<PackageRef, Package>,
    components: HashMap<ComponentRef, Component>,
    lazy_maps: HashMap<(ComponentRef, LazyMapId), LazyMap>,
    resource_defs: HashMap<ResourceDefRef, ResourceDef>,
    vaults: HashMap<(ComponentRef, VaultId), Vault>,
    non_fungibles: HashMap<(ResourceDefRef, NonFungibleKey), NonFungible>,
=======
    packages: HashMap<Address, Package>,
    components: HashMap<Address, Component>,
    lazy_maps: HashMap<(Address, Mid), LazyMap>,
    resource_defs: HashMap<Address, ResourceDef>,
    vaults: HashMap<(Address, Vid), Vec<u8>>,
    non_fungibles: HashMap<(Address, NonFungibleKey), NonFungible>,
>>>>>>> ba1455b3
    current_epoch: u64,
    nonce: u64,
}

impl InMemorySubstateStore {
    pub fn new() -> Self {
        Self {
            packages: HashMap::new(),
            components: HashMap::new(),
            lazy_maps: HashMap::new(),
            resource_defs: HashMap::new(),
            vaults: HashMap::new(),
            non_fungibles: HashMap::new(),
            current_epoch: 0,
            nonce: 0,
        }
    }

    pub fn with_bootstrap() -> Self {
        let mut ledger = Self::new();
        ledger.bootstrap();
        ledger
    }
}

impl Default for InMemorySubstateStore {
    fn default() -> Self {
        Self::new()
    }
}

impl SubstateStore for InMemorySubstateStore {
    fn get_resource_def(&self, resource_def_ref: ResourceDefRef) -> Option<ResourceDef> {
        self.resource_defs.get(&resource_def_ref).map(Clone::clone)
    }

    fn put_resource_def(&mut self, resource_def_ref: ResourceDefRef, resource_def: ResourceDef) {
        self.resource_defs.insert(resource_def_ref, resource_def);
    }

    fn get_package(&self, package_ref: PackageRef) -> Option<Package> {
        self.packages.get(&package_ref).map(Clone::clone)
    }

    fn put_package(&mut self, package_ref: PackageRef, package: Package) {
        self.packages.insert(package_ref, package);
    }

    fn get_component(&self, component_ref: ComponentRef) -> Option<Component> {
        self.components.get(&component_ref).map(Clone::clone)
    }

    fn put_component(&mut self, component_ref: ComponentRef, component: Component) {
        self.components.insert(component_ref, component);
    }

    fn get_lazy_map(&self, component_ref: ComponentRef, lazy_map_id: LazyMapId) -> Option<LazyMap> {
        self.lazy_maps
            .get(&(component_ref, lazy_map_id))
            .map(Clone::clone)
    }

    fn put_lazy_map(
        &mut self,
        component_ref: ComponentRef,
        lazy_map_id: LazyMapId,
        lazy_map: LazyMap,
    ) {
        self.lazy_maps
            .insert((component_ref, lazy_map_id), lazy_map);
    }

    fn get_vault(&self, component_ref: ComponentRef, vault_id: VaultId) -> Option<Vault> {
        self.vaults
<<<<<<< HEAD
            .get(&(component_ref, vault_id))
            .map(Clone::clone)
    }

    fn put_vault(&mut self, component_ref: ComponentRef, vault_id: VaultId, vault: Vault) {
        self.vaults.insert((component_ref, vault_id), vault);
=======
            .get(&(component_address.clone(), vid.clone()))
            .map(|data| scrypto_decode(data).unwrap())
    }

    fn put_vault(&mut self, component_address: Address, vid: Vid, vault: Vault) {
        let data = scrypto_encode(&vault);
        self.vaults.insert((component_address, vid), data);
>>>>>>> ba1455b3
    }

    fn get_non_fungible(
        &self,
        resource_def_ref: ResourceDefRef,
        key: &NonFungibleKey,
    ) -> Option<NonFungible> {
        self.non_fungibles
            .get(&(resource_def_ref, key.clone()))
            .cloned()
    }

    fn put_non_fungible(
        &mut self,
        resource_def_ref: ResourceDefRef,
        key: &NonFungibleKey,
        non_fungible: NonFungible,
    ) {
        self.non_fungibles
            .insert((resource_def_ref, key.clone()), non_fungible);
    }

    fn get_epoch(&self) -> u64 {
        self.current_epoch
    }

    fn set_epoch(&mut self, epoch: u64) {
        self.current_epoch = epoch;
    }

    fn get_nonce(&self) -> u64 {
        self.nonce
    }

    fn increase_nonce(&mut self) {
        self.nonce += 1;
    }
}<|MERGE_RESOLUTION|>--- conflicted
+++ resolved
@@ -1,11 +1,7 @@
-<<<<<<< HEAD
+use scrypto::buffer::*;
 use scrypto::engine::types::*;
-=======
-use scrypto::prelude::scrypto_decode;
-use scrypto::prelude::scrypto_encode;
+use scrypto::rust::collections::HashMap;
 use scrypto::rust::vec::Vec;
->>>>>>> ba1455b3
-use scrypto::rust::collections::HashMap;
 
 use crate::ledger::*;
 use crate::model::*;
@@ -13,21 +9,12 @@
 /// An in-memory ledger stores all substates in host memory.
 #[derive(Debug, Clone)]
 pub struct InMemorySubstateStore {
-<<<<<<< HEAD
     packages: HashMap<PackageRef, Package>,
     components: HashMap<ComponentRef, Component>,
     lazy_maps: HashMap<(ComponentRef, LazyMapId), LazyMap>,
     resource_defs: HashMap<ResourceDefRef, ResourceDef>,
-    vaults: HashMap<(ComponentRef, VaultId), Vault>,
+    vaults: HashMap<(ComponentRef, VaultId), Vec<u8>>,
     non_fungibles: HashMap<(ResourceDefRef, NonFungibleKey), NonFungible>,
-=======
-    packages: HashMap<Address, Package>,
-    components: HashMap<Address, Component>,
-    lazy_maps: HashMap<(Address, Mid), LazyMap>,
-    resource_defs: HashMap<Address, ResourceDef>,
-    vaults: HashMap<(Address, Vid), Vec<u8>>,
-    non_fungibles: HashMap<(Address, NonFungibleKey), NonFungible>,
->>>>>>> ba1455b3
     current_epoch: u64,
     nonce: u64,
 }
@@ -102,22 +89,13 @@
 
     fn get_vault(&self, component_ref: ComponentRef, vault_id: VaultId) -> Option<Vault> {
         self.vaults
-<<<<<<< HEAD
-            .get(&(component_ref, vault_id))
-            .map(Clone::clone)
+            .get(&(component_ref.clone(), vault_id.clone()))
+            .map(|data| scrypto_decode(data).unwrap())
     }
 
     fn put_vault(&mut self, component_ref: ComponentRef, vault_id: VaultId, vault: Vault) {
-        self.vaults.insert((component_ref, vault_id), vault);
-=======
-            .get(&(component_address.clone(), vid.clone()))
-            .map(|data| scrypto_decode(data).unwrap())
-    }
-
-    fn put_vault(&mut self, component_address: Address, vid: Vid, vault: Vault) {
         let data = scrypto_encode(&vault);
-        self.vaults.insert((component_address, vid), data);
->>>>>>> ba1455b3
+        self.vaults.insert((component_ref, vault_id), data);
     }
 
     fn get_non_fungible(
