--- conflicted
+++ resolved
@@ -26,15 +26,9 @@
     let public_key = private_key.public_key();
 
     // Create two accounts
-<<<<<<< HEAD
-    let manifest = ManifestBuilder::new(Network::LocalSimulator)
+    let manifest = ManifestBuilder::new(&NetworkDefinition::local_simulator())
         .lock_fee(10.into(), SYS_FAUCET_COMPONENT)
         .call_method(SYS_FAUCET_COMPONENT, "free_xrd", args!())
-=======
-    let manifest = ManifestBuilder::new(&NetworkDefinition::local_simulator())
-        .lock_fee(10.into(), SYSTEM_COMPONENT)
-        .call_method(SYSTEM_COMPONENT, "free_xrd", args!())
->>>>>>> b68a6c3e
         .take_from_worktop(RADIX_TOKEN, |builder, bucket_id| {
             builder.new_account_with_resource(
                 &rule!(require(NonFungibleAddress::from_public_key(&public_key))),
