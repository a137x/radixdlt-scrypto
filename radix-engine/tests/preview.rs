use radix_engine::ledger::TypedInMemorySubstateStore;
use radix_engine::transaction::ExecutionConfig;
<<<<<<< HEAD
use scrypto::core::Network;
use scrypto::prelude::SYS_FAUCET_COMPONENT;
=======
use scrypto::core::NetworkDefinition;
use scrypto::prelude::SYSTEM_COMPONENT;
>>>>>>> b68a6c3e
use scrypto_unit::*;
use transaction::builder::ManifestBuilder;
use transaction::builder::TransactionBuilder;
use transaction::model::*;
use transaction::signing::EcdsaPrivateKey;
use transaction::validation::ValidationConfig;
use transaction::validation::{TestIntentHashManager, TransactionValidator};

#[test]
fn test_transaction_preview_cost_estimate() {
    // Arrange
    let mut substate_store = TypedInMemorySubstateStore::with_bootstrap();
    let mut test_runner = TestRunner::new(true, &mut substate_store);
    let (validated_transaction, preview_intent) = prepare_test_tx_and_preview_intent(&test_runner);

    // Act & Assert: Execute the preview, followed by a normal execution.
    // Ensure that both succeed and that the preview result provides an accurate cost estimate
    let preview_result = test_runner.execute_preview(preview_intent);
    let preview_receipt = preview_result.unwrap().receipt;
    preview_receipt.expect_success();

    let receipt =
        test_runner.execute_transaction(&validated_transaction, &ExecutionConfig::default());
    receipt.expect_success();

    assert_eq!(
        preview_receipt
            .expect_executed()
            .fee_summary
            .cost_unit_consumed,
        receipt.expect_executed().fee_summary.cost_unit_consumed
    );
}

fn prepare_test_tx_and_preview_intent(
    test_runner: &TestRunner<TypedInMemorySubstateStore>,
) -> (ValidatedTransaction, PreviewIntent) {
    let notary_priv_key = EcdsaPrivateKey::from_u64(2).unwrap();
    let tx_signer_priv_key = EcdsaPrivateKey::from_u64(3).unwrap();

    let notarized_transaction = TransactionBuilder::new()
        .header(TransactionHeader {
            version: 1,
            network_id: NetworkDefinition::local_simulator().id,
            start_epoch_inclusive: 0,
            end_epoch_exclusive: 99,
            nonce: test_runner.next_transaction_nonce(),
            notary_public_key: notary_priv_key.public_key(),
            notary_as_signatory: false,
            cost_unit_limit: 10_000_000,
            tip_percentage: 0,
        })
        .manifest(
<<<<<<< HEAD
            ManifestBuilder::new(Network::LocalSimulator)
                .lock_fee(10.into(), SYS_FAUCET_COMPONENT)
=======
            ManifestBuilder::new(&NetworkDefinition::local_simulator())
                .lock_fee(10.into(), SYSTEM_COMPONENT)
>>>>>>> b68a6c3e
                .clear_auth_zone()
                .build(),
        )
        .sign(&tx_signer_priv_key)
        .notarize(&notary_priv_key)
        .build();

    let validated_transaction = TransactionValidator::validate(
        notarized_transaction.clone(),
        &TestIntentHashManager::new(),
        &ValidationConfig {
            network: NetworkDefinition::local_simulator(),
            current_epoch: 1,
            max_cost_unit_limit: 10_000_000,
            min_tip_percentage: 0,
        },
    )
    .unwrap();

    let preview_intent = PreviewIntent {
        intent: notarized_transaction.signed_intent.intent.clone(),
        signer_public_keys: notarized_transaction
            .signed_intent
            .intent_signatures
            .iter()
            .map(|p| p.0)
            .collect(),
        flags: PreviewFlags {
            unlimited_loan: true,
        },
    };

    (validated_transaction, preview_intent)
}<|MERGE_RESOLUTION|>--- conflicted
+++ resolved
@@ -1,12 +1,7 @@
 use radix_engine::ledger::TypedInMemorySubstateStore;
 use radix_engine::transaction::ExecutionConfig;
-<<<<<<< HEAD
-use scrypto::core::Network;
+use scrypto::core::NetworkDefinition;
 use scrypto::prelude::SYS_FAUCET_COMPONENT;
-=======
-use scrypto::core::NetworkDefinition;
-use scrypto::prelude::SYSTEM_COMPONENT;
->>>>>>> b68a6c3e
 use scrypto_unit::*;
 use transaction::builder::ManifestBuilder;
 use transaction::builder::TransactionBuilder;
@@ -29,7 +24,7 @@
     preview_receipt.expect_success();
 
     let receipt =
-        test_runner.execute_transaction(&validated_transaction, &ExecutionConfig::default());
+        test_runner.execute_transaction(&validated_transaction, &ExecutionConfig::standard());
     receipt.expect_success();
 
     assert_eq!(
@@ -60,13 +55,8 @@
             tip_percentage: 0,
         })
         .manifest(
-<<<<<<< HEAD
-            ManifestBuilder::new(Network::LocalSimulator)
+            ManifestBuilder::new(&NetworkDefinition::local_simulator())
                 .lock_fee(10.into(), SYS_FAUCET_COMPONENT)
-=======
-            ManifestBuilder::new(&NetworkDefinition::local_simulator())
-                .lock_fee(10.into(), SYSTEM_COMPONENT)
->>>>>>> b68a6c3e
                 .clear_auth_zone()
                 .build(),
         )
