--- conflicted
+++ resolved
@@ -24,16 +24,11 @@
         )
         .unwrap()
         .build();
-<<<<<<< HEAD
     let receipt = test_runner.execute_manifest(
         manifest,
         vec![NonFungibleAddress::from_public_key(&public_key)],
     );
-    println!("{:?}", receipt);
-=======
-    let receipt = test_runner.execute_manifest(manifest, vec![public_key.into()]);
     println!("{}", receipt.displayable(&Bech32Encoder::for_simulator()));
->>>>>>> 66253b3f
 
     // Assert
     receipt.expect_commit_success();
