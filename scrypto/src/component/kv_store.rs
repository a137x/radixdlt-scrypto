use radix_engine_interface::api::api::EngineApi;
use radix_engine_interface::api::types::{
    KeyValueStoreId, KeyValueStoreOffset, RENodeId, ScryptoRENode, SubstateOffset,
};
use radix_engine_interface::data::*;

use radix_engine_interface::data::types::Own;
use sbor::rust::boxed::Box;
use sbor::rust::marker::PhantomData;
use sbor::rust::vec::Vec;
use sbor::*;

use crate::abi::*;
use crate::engine::scrypto_env::ScryptoEnv;
use crate::runtime::{DataRef, DataRefMut};

/// A scalable key-value map which loads entries on demand.
pub struct KeyValueStore<K: ScryptoEncode + ScryptoDecode, V: ScryptoEncode + ScryptoDecode> {
    pub id: KeyValueStoreId,
    pub key: PhantomData<K>,
    pub value: PhantomData<V>,
}

// TODO: de-duplication
#[derive(Debug, Clone, TypeId, Encode, Decode, PartialEq, Eq)]
pub struct KeyValueStoreEntrySubstate(pub Option<Vec<u8>>);

impl<K: ScryptoEncode + ScryptoDecode, V: ScryptoEncode + ScryptoDecode> KeyValueStore<K, V> {
    /// Creates a new key value store.
    pub fn new() -> Self {
        let mut env = ScryptoEnv;
        let id = env.sys_create_node(ScryptoRENode::KeyValueStore).unwrap();

        Self {
            id: id.into(),
            key: PhantomData,
            value: PhantomData,
        }
    }

    /// Returns the value that is associated with the given key.
    pub fn get(&self, key: &K) -> Option<DataRef<V>> {
        let mut env = ScryptoEnv;
        let offset =
            SubstateOffset::KeyValueStore(KeyValueStoreOffset::Entry(scrypto_encode(key).unwrap()));
        let lock_handle = env
            .sys_lock_substate(RENodeId::KeyValueStore(self.id), offset, false)
            .unwrap();
        let raw_bytes = env.sys_read(lock_handle).unwrap();
        let value: KeyValueStoreEntrySubstate = scrypto_decode(&raw_bytes).unwrap();

        if value.0.is_none() {
            env.sys_drop_lock(lock_handle).unwrap();
        }

        value
            .0
            .map(|raw| DataRef::new(lock_handle, scrypto_decode(&raw).unwrap()))
    }

    pub fn get_mut(&mut self, key: &K) -> Option<DataRefMut<V>> {
        let mut env = ScryptoEnv;
        let offset =
            SubstateOffset::KeyValueStore(KeyValueStoreOffset::Entry(scrypto_encode(key).unwrap()));
        let lock_handle = env
            .sys_lock_substate(RENodeId::KeyValueStore(self.id), offset.clone(), true)
            .unwrap();
        let raw_bytes = env.sys_read(lock_handle).unwrap();
        let value: KeyValueStoreEntrySubstate = scrypto_decode(&raw_bytes).unwrap();

        if value.0.is_none() {
            env.sys_drop_lock(lock_handle).unwrap();
        }

        value
            .0
            .map(|raw| DataRefMut::new(lock_handle, offset, scrypto_decode(&raw).unwrap()))
    }

    /// Inserts a new key-value pair into this map.
    pub fn insert(&self, key: K, value: V) {
        let mut env = ScryptoEnv;
        let offset = SubstateOffset::KeyValueStore(KeyValueStoreOffset::Entry(
            scrypto_encode(&key).unwrap(),
        ));
        let lock_handle = env
            .sys_lock_substate(RENodeId::KeyValueStore(self.id), offset.clone(), true)
            .unwrap();
        let substate = KeyValueStoreEntrySubstate(Some(scrypto_encode(&value).unwrap()));
        env.sys_write(lock_handle, scrypto_encode(&substate).unwrap())
            .unwrap();
        env.sys_drop_lock(lock_handle).unwrap();
    }
}

//========
// binary
//========
impl<K: ScryptoEncode + ScryptoDecode, V: ScryptoEncode + ScryptoDecode> TypeId<ScryptoCustomTypeId>
    for KeyValueStore<K, V>
{
    #[inline]
    fn type_id() -> SborTypeId<ScryptoCustomTypeId> {
        SborTypeId::Custom(ScryptoCustomTypeId::Own)
    }
}

impl<
        K: ScryptoEncode + ScryptoDecode,
        V: ScryptoEncode + ScryptoDecode,
        E: Encoder<ScryptoCustomTypeId>,
    > Encode<ScryptoCustomTypeId, E> for KeyValueStore<K, V>
{
    #[inline]
    fn encode_type_id(&self, encoder: &mut E) -> Result<(), EncodeError> {
        encoder.write_type_id(Self::type_id())
    }

    #[inline]
    fn encode_body(&self, encoder: &mut E) -> Result<(), EncodeError> {
        Own::KeyValueStore(self.id).encode_body(encoder)
    }
}

impl<
        K: ScryptoEncode + ScryptoDecode,
        V: ScryptoEncode + ScryptoDecode,
        D: Decoder<ScryptoCustomTypeId>,
    > Decode<ScryptoCustomTypeId, D> for KeyValueStore<K, V>
{
    fn decode_body_with_type_id(
        decoder: &mut D,
        type_id: SborTypeId<ScryptoCustomTypeId>,
    ) -> Result<Self, DecodeError> {
        let o = Own::decode_body_with_type_id(decoder, type_id)?;
        match o {
            Own::KeyValueStore(kv_store_id) => Ok(Self {
                id: kv_store_id,
                key: PhantomData,
                value: PhantomData,
            }),
            _ => Err(DecodeError::InvalidCustomValue),
        }
    }
}

<<<<<<< HEAD
impl<
        K: ScryptoEncode + ScryptoDecode + LegacyDescribe,
        V: ScryptoEncode + ScryptoDecode + LegacyDescribe,
    > LegacyDescribe for KeyValueStore<K, V>
=======
impl<K: ScryptoEncode + ScryptoDecode + Describe, V: ScryptoEncode + ScryptoDecode + Describe>
    scrypto_abi::Describe for KeyValueStore<K, V>
>>>>>>> 9b5bf2d6
{
    fn describe() -> scrypto_abi::Type {
        Type::KeyValueStore {
            key_type: Box::new(K::describe()),
            value_type: Box::new(V::describe()),
        }
    }
}<|MERGE_RESOLUTION|>--- conflicted
+++ resolved
@@ -144,15 +144,10 @@
     }
 }
 
-<<<<<<< HEAD
 impl<
         K: ScryptoEncode + ScryptoDecode + LegacyDescribe,
         V: ScryptoEncode + ScryptoDecode + LegacyDescribe,
     > LegacyDescribe for KeyValueStore<K, V>
-=======
-impl<K: ScryptoEncode + ScryptoDecode + Describe, V: ScryptoEncode + ScryptoDecode + Describe>
-    scrypto_abi::Describe for KeyValueStore<K, V>
->>>>>>> 9b5bf2d6
 {
     fn describe() -> scrypto_abi::Type {
         Type::KeyValueStore {
