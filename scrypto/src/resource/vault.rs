use crate::args;
use crate::buffer::{scrypto_decode, scrypto_encode};
use crate::core::SNodeRef;
use sbor::*;

use crate::crypto::*;
use crate::engine::{api::*, call_engine, types::VaultId};
use crate::math::*;
use crate::misc::*;
use crate::resource::*;
use crate::rust::borrow::ToOwned;
use crate::rust::collections::BTreeSet;
use crate::rust::fmt;
use crate::rust::str::FromStr;
use crate::rust::string::String;
use crate::rust::string::ToString;
use crate::rust::vec;
use crate::rust::vec::Vec;
use crate::types::*;

/// Represents a persistent resource container on ledger state.
#[derive(PartialEq, Eq, Hash)]
pub struct Vault(pub VaultId);

impl Vault {
    /// Creates an empty vault to permanently hold resource of the given definition.
    pub fn new(resource_address: ResourceAddress) -> Self {
        let input = InvokeSNodeInput {
            snode_ref: SNodeRef::ResourceRef(resource_address),
            function: "create_vault".to_string(),
            args: args![],
        };
        let output: InvokeSNodeOutput = call_engine(INVOKE_SNODE, input);
        scrypto_decode(&output.rtn).unwrap()
    }

    /// Creates an empty vault and fills it with an initial bucket of resource.
    pub fn with_bucket(bucket: Bucket) -> Self {
        let mut vault = Vault::new(bucket.resource_address());
        vault.put(bucket);
        vault
    }

    /// Puts a bucket of resources into this vault.
    pub fn put(&mut self, bucket: Bucket) {
        let input = InvokeSNodeInput {
            snode_ref: SNodeRef::VaultRef(self.0),
            function: "put_into_vault".to_string(),
            args: args![bucket],
        };
        let output: InvokeSNodeOutput = call_engine(INVOKE_SNODE, input);
        scrypto_decode(&output.rtn).unwrap()
    }

    /// Takes some amount of resource from this vault into a bucket.
    pub fn take<A: Into<Decimal>>(&mut self, amount: A) -> Bucket {
        let amount: Decimal = amount.into();
        let input = InvokeSNodeInput {
            snode_ref: SNodeRef::VaultRef(self.0),
            function: "take_from_vault".to_string(),
            args: args![amount],
        };
        let output: InvokeSNodeOutput = call_engine(INVOKE_SNODE, input);
        let bucket: Bucket = scrypto_decode(&output.rtn).unwrap();
        bucket
    }

    /// Takes all resource stored in this vault.
    pub fn take_all(&mut self) -> Bucket {
        self.take(self.amount())
    }

    /// Takes a specific non-fungible from this vault.
    ///
    /// # Panics
    /// Panics if this is not a non-fungible vault or the specified non-fungible resource is not found.
    pub fn take_non_fungible(&mut self, non_fungible_id: &NonFungibleId) -> Bucket {
        self.take_non_fungibles(&BTreeSet::from([non_fungible_id.clone()]))
    }

    /// Takes non-fungibles from this vault.
    ///
    /// # Panics
    /// Panics if this is not a non-fungible vault or the specified non-fungible resource is not found.
    pub fn take_non_fungibles(&mut self, non_fungible_ids: &BTreeSet<NonFungibleId>) -> Bucket {
        let input = InvokeSNodeInput {
            snode_ref: SNodeRef::VaultRef(self.0),
            function: "take_non_fungibles_from_vault".to_string(),
            args: vec![scrypto_encode(non_fungible_ids)],
        };
        let output: InvokeSNodeOutput = call_engine(INVOKE_SNODE, input);
        scrypto_decode(&output.rtn).unwrap()
    }

    /// Creates an ownership proof of this vault.
    pub fn create_proof(&self) -> Proof {
        let input = InvokeSNodeInput {
            snode_ref: SNodeRef::VaultRef(self.0),
            function: "create_vault_proof".to_string(),
            args: vec![],
        };
        let output: InvokeSNodeOutput = call_engine(INVOKE_SNODE, input);
        scrypto_decode(&output.rtn).unwrap()
    }

    /// Creates an ownership proof of this vault, by amount.
    pub fn create_proof_by_amount(&self, amount: Decimal) -> Proof {
        let input = InvokeSNodeInput {
            snode_ref: SNodeRef::VaultRef(self.0),
            function: "create_vault_proof_by_amount".to_string(),
            args: vec![scrypto_encode(&amount)],
        };
        let output: InvokeSNodeOutput = call_engine(INVOKE_SNODE, input);
        scrypto_decode(&output.rtn).unwrap()
    }

    /// Creates an ownership proof of this vault, by non-fungible ID set.
    pub fn create_proof_by_ids(&self, ids: &BTreeSet<NonFungibleId>) -> Proof {
        let input = InvokeSNodeInput {
            snode_ref: SNodeRef::VaultRef(self.0),
            function: "create_vault_proof_by_ids".to_string(),
            args: vec![scrypto_encode(ids)],
        };
        let output: InvokeSNodeOutput = call_engine(INVOKE_SNODE, input);
        scrypto_decode(&output.rtn).unwrap()
    }

    /// Uses resources in this vault as authorization for an operation.
    pub fn authorize<F: FnOnce() -> O, O>(&self, f: F) -> O {
        AuthZone::push(self.create_proof());
        let output = f();
        AuthZone::pop().drop();
        output
    }

    /// Returns the amount of resources within this vault.
    pub fn amount(&self) -> Decimal {
        let input = InvokeSNodeInput {
            snode_ref: SNodeRef::VaultRef(self.0),
            function: "get_vault_amount".to_string(),
            args: vec![],
        };
        let output: InvokeSNodeOutput = call_engine(INVOKE_SNODE, input);
        scrypto_decode(&output.rtn).unwrap()
    }

    /// Returns the resource address.
    pub fn resource_address(&self) -> ResourceAddress {
        let input = InvokeSNodeInput {
            snode_ref: SNodeRef::VaultRef(self.0),
            function: "get_vault_resource_address".to_string(),
            args: vec![],
        };
        let output: InvokeSNodeOutput = call_engine(INVOKE_SNODE, input);
        scrypto_decode(&output.rtn).unwrap()
    }

    /// Checks if this vault is empty.
    pub fn is_empty(&self) -> bool {
        self.amount() == 0.into()
    }

    /// Returns all the non-fungible ids contained.
    ///
    /// # Panics
    /// Panics if this is not a non-fungible vault.
    pub fn non_fungible_ids(&self) -> BTreeSet<NonFungibleId> {
        let input = InvokeSNodeInput {
            snode_ref: SNodeRef::VaultRef(self.0),
            function: "get_non_fungible_ids_in_vault".to_string(),
            args: vec![],
        };
        let output: InvokeSNodeOutput = call_engine(INVOKE_SNODE, input);
        scrypto_decode(&output.rtn).unwrap()
    }

    /// Returns all the non-fungible units contained.
    ///
    /// # Panics
    /// Panics if this is not a non-fungible vault.
    pub fn non_fungibles<T: NonFungibleData>(&self) -> Vec<NonFungible<T>> {
        let resource_address = self.resource_address();
<<<<<<< HEAD
        self
            .non_fungible_ids()
=======
        self.non_fungible_ids()
>>>>>>> c84dcb74
            .iter()
            .map(|id| NonFungible::from(NonFungibleAddress::new(resource_address, id.clone())))
            .collect()
    }

    /// Returns a singleton non-fungible.
    ///
    /// # Panics
    /// Panics if this is not a singleton bucket
    pub fn non_fungible<T: NonFungibleData>(&self) -> NonFungible<T> {
        let non_fungibles = self.non_fungibles();
        if non_fungibles.len() != 1 {
            panic!("Expecting singleton NFT vault");
        }
        non_fungibles.into_iter().next().unwrap()
    }
}

//========
// error
//========

/// Represents an error when decoding vault.
#[derive(Debug, Clone, PartialEq, Eq)]
pub enum ParseVaultError {
    InvalidHex(String),
    InvalidLength(usize),
}

#[cfg(not(feature = "alloc"))]
impl std::error::Error for ParseVaultError {}

#[cfg(not(feature = "alloc"))]
impl fmt::Display for ParseVaultError {
    fn fmt(&self, f: &mut fmt::Formatter) -> fmt::Result {
        write!(f, "{:?}", self)
    }
}

//========
// binary
//========

impl TryFrom<&[u8]> for Vault {
    type Error = ParseVaultError;

    fn try_from(slice: &[u8]) -> Result<Self, Self::Error> {
        match slice.len() {
            36 => Ok(Self((
                Hash(copy_u8_array(&slice[0..32])),
                u32::from_le_bytes(copy_u8_array(&slice[32..])),
            ))),
            _ => Err(ParseVaultError::InvalidLength(slice.len())),
        }
    }
}

impl Vault {
    pub fn to_vec(&self) -> Vec<u8> {
        let mut v = self.0 .0.to_vec();
        v.extend(self.0 .1.to_le_bytes());
        v
    }
}

scrypto_type!(Vault, ScryptoType::Vault, Vec::new());

//======
// text
//======

impl FromStr for Vault {
    type Err = ParseVaultError;

    fn from_str(s: &str) -> Result<Self, Self::Err> {
        let bytes = hex::decode(s).map_err(|_| ParseVaultError::InvalidHex(s.to_owned()))?;
        Self::try_from(bytes.as_slice())
    }
}

impl fmt::Display for Vault {
    fn fmt(&self, f: &mut fmt::Formatter) -> Result<(), fmt::Error> {
        write!(f, "{}", hex::encode(self.to_vec()))
    }
}

impl fmt::Debug for Vault {
    fn fmt(&self, f: &mut fmt::Formatter) -> Result<(), fmt::Error> {
        write!(f, "{}", self)
    }
}<|MERGE_RESOLUTION|>--- conflicted
+++ resolved
@@ -180,12 +180,7 @@
     /// Panics if this is not a non-fungible vault.
     pub fn non_fungibles<T: NonFungibleData>(&self) -> Vec<NonFungible<T>> {
         let resource_address = self.resource_address();
-<<<<<<< HEAD
-        self
-            .non_fungible_ids()
-=======
         self.non_fungible_ids()
->>>>>>> c84dcb74
             .iter()
             .map(|id| NonFungible::from(NonFungibleAddress::new(resource_address, id.clone())))
             .collect()
