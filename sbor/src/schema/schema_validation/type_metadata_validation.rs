use super::*;
use crate::rust::prelude::*;
use crate::schema::*;

pub fn validate_type_metadata_with_type_kind<'a, E: CustomTypeExtension>(
    context: &TypeValidationContext,
    type_kind: &SchemaTypeKind<E>,
    type_metadata: &TypeMetadata,
) -> Result<(), SchemaValidationError> {
    match type_kind {
        TypeKind::Any
        | TypeKind::Bool
        | TypeKind::I8
        | TypeKind::I16
        | TypeKind::I32
        | TypeKind::I64
        | TypeKind::I128
        | TypeKind::U8
        | TypeKind::U16
        | TypeKind::U32
        | TypeKind::U64
        | TypeKind::U128
        | TypeKind::String
        | TypeKind::Array { .. }
        | TypeKind::Map { .. } => {
            validate_childless_metadata(type_metadata)?;
        }
        TypeKind::Tuple { field_types } => {
            validate_tuple_metadata(type_metadata, field_types.len())?;
        }
        TypeKind::Enum { variants } => {
            validate_enum_metadata(type_metadata, variants)?;
        }
        TypeKind::Custom(custom_type_kind) => {
            E::validate_type_metadata_with_type_kind(context, custom_type_kind, type_metadata)?;
        }
    }

    Ok(())
}

pub fn validate_childless_metadata(
    type_metadata: &TypeMetadata,
) -> Result<(), SchemaValidationError> {
    validate_type_name(type_metadata.type_name.as_ref())?;

    if !matches!(type_metadata.child_names, None) {
        return Err(SchemaValidationError::TypeMetadataContainedUnexpectedChildNames);
    }
    return Ok(());
}

pub fn validate_tuple_metadata(
    type_metadata: &TypeMetadata,
    field_count: usize,
) -> Result<(), SchemaValidationError> {
    validate_type_name(type_metadata.type_name.as_ref())?;
<<<<<<< HEAD
    if let Some(child_names) = &type_metadata.child_names.as_ref() {
        validate_fields_child_names(child_names, field_count)?;
    }
    Ok(())
}

pub fn validate_fields_child_names(
    child_names: &ChildNames,
    field_count: usize,
) -> Result<(), SchemaValidationError> {
    match child_names {
        ChildNames::NamedFields(field_names) => {
=======
    validate_field_names(&type_metadata.child_names, field_count)?;
    Ok(())
}

pub fn validate_field_names(
    child_names: &Option<ChildNames>,
    field_count: usize,
) -> Result<(), SchemaValidationError> {
    match child_names {
        None => Ok(()),
        Some(ChildNames::NamedFields(field_names)) => {
>>>>>>> 49edfbef
            if field_names.len() != field_count {
                return Err(
                    SchemaValidationError::TypeMetadataFieldNameCountDoesNotMatchFieldCount,
                );
            }
            for field_name in field_names.iter() {
                validate_field_name(field_name)?;
            }
            Ok(())
        }
<<<<<<< HEAD
        ChildNames::EnumVariants(_) => {
=======
        Some(ChildNames::EnumVariants(_)) => {
>>>>>>> 49edfbef
            return Err(SchemaValidationError::TypeMetadataContainedUnexpectedEnumVariants)
        }
    }
}

pub fn validate_enum_metadata(
    type_metadata: &TypeMetadata,
    variants: &BTreeMap<u8, Vec<LocalTypeIndex>>,
) -> Result<(), SchemaValidationError> {
    let TypeMetadata {
        type_name,
        child_names,
    } = type_metadata;
    validate_type_name(type_name.as_ref())?;

    match child_names {
<<<<<<< HEAD
        Some(ChildNames::NamedFields(_)) => {
            Err(SchemaValidationError::TypeMetadataContainedUnexpectedNamedFields)
=======
        Some(ChildNames::NamedFields(_)) | None => {
            Err(SchemaValidationError::TypeMetadataForEnumIsNotEnumVariantChildNames)
>>>>>>> 49edfbef
        }
        Some(ChildNames::EnumVariants(variants_metadata)) => {
            if variants_metadata.len() != variants.len() {
                return Err(SchemaValidationError::TypeMetadataContainedWrongNumberOfVariants);
            }
            let mut unique_variant_names = index_set::new();
            for (discriminator, variant_metadata) in variants_metadata.iter() {
                let Some(child_types) = variants.get(discriminator) else {
                    return Err(SchemaValidationError::TypeMetadataHasMismatchingEnumDiscriminator)
                };

<<<<<<< HEAD
                validate_fields_metadata(variant_metadata, child_types.len())?;
            }
=======
                let variant_name = variant_metadata.type_name.as_ref();
                validate_enum_variant_name(variant_name)?;
                unique_variant_names.insert(variant_name);

                validate_field_names(&variant_metadata.child_names, child_types.len())?;
            }
            if unique_variant_names.len() != variants.len() {
                return Err(SchemaValidationError::TypeMetadataContainedDuplicateEnumVariantNames);
            }
>>>>>>> 49edfbef
            Ok(())
        }
        None => Ok(()),
    }
}

fn validate_type_name(name: &str) -> Result<(), SchemaValidationError> {
    validate_ident("type name", name)
}

<<<<<<< HEAD
=======
fn validate_enum_variant_name(name: &str) -> Result<(), SchemaValidationError> {
    validate_ident("enum variant name", name)
}

>>>>>>> 49edfbef
fn validate_field_name(name: &str) -> Result<(), SchemaValidationError> {
    validate_ident("field name", name)
}

fn validate_ident(ident_name: &str, name: &str) -> Result<(), SchemaValidationError> {
    if name.len() == 0 {
        return Err(SchemaValidationError::InvalidIdentName {
            message: format!("Ident {} cannot be empty", ident_name),
        });
    }

    if name.len() > 100 {
        return Err(SchemaValidationError::InvalidIdentName {
            message: format!("Ident {} cannot be more than 100 characters", ident_name),
        });
    }

    let first_char = name.chars().next().unwrap();
    if !matches!(first_char, 'A'..='Z' | 'a'..='z') {
        return Err(SchemaValidationError::InvalidIdentName {
            message: format!(
                "At present, {} idents must match [A-Za-z][0-9A-Za-z_]{{0,99}}",
                ident_name
            ),
        });
    }

    for char in name.chars() {
        if !matches!(char, '0'..='9' | 'A'..='Z' | 'a'..='z' | '_') {
            return Err(SchemaValidationError::InvalidIdentName {
                message: format!(
                    "At present, {} idents must match [A-Za-z][0-9A-Za-z_]{{0,99}}",
                    ident_name
                ),
            });
        }
    }
    Ok(())
}<|MERGE_RESOLUTION|>--- conflicted
+++ resolved
@@ -55,20 +55,6 @@
     field_count: usize,
 ) -> Result<(), SchemaValidationError> {
     validate_type_name(type_metadata.type_name.as_ref())?;
-<<<<<<< HEAD
-    if let Some(child_names) = &type_metadata.child_names.as_ref() {
-        validate_fields_child_names(child_names, field_count)?;
-    }
-    Ok(())
-}
-
-pub fn validate_fields_child_names(
-    child_names: &ChildNames,
-    field_count: usize,
-) -> Result<(), SchemaValidationError> {
-    match child_names {
-        ChildNames::NamedFields(field_names) => {
-=======
     validate_field_names(&type_metadata.child_names, field_count)?;
     Ok(())
 }
@@ -80,7 +66,6 @@
     match child_names {
         None => Ok(()),
         Some(ChildNames::NamedFields(field_names)) => {
->>>>>>> 49edfbef
             if field_names.len() != field_count {
                 return Err(
                     SchemaValidationError::TypeMetadataFieldNameCountDoesNotMatchFieldCount,
@@ -91,11 +76,7 @@
             }
             Ok(())
         }
-<<<<<<< HEAD
-        ChildNames::EnumVariants(_) => {
-=======
         Some(ChildNames::EnumVariants(_)) => {
->>>>>>> 49edfbef
             return Err(SchemaValidationError::TypeMetadataContainedUnexpectedEnumVariants)
         }
     }
@@ -112,13 +93,8 @@
     validate_type_name(type_name.as_ref())?;
 
     match child_names {
-<<<<<<< HEAD
-        Some(ChildNames::NamedFields(_)) => {
-            Err(SchemaValidationError::TypeMetadataContainedUnexpectedNamedFields)
-=======
         Some(ChildNames::NamedFields(_)) | None => {
             Err(SchemaValidationError::TypeMetadataForEnumIsNotEnumVariantChildNames)
->>>>>>> 49edfbef
         }
         Some(ChildNames::EnumVariants(variants_metadata)) => {
             if variants_metadata.len() != variants.len() {
@@ -130,10 +106,6 @@
                     return Err(SchemaValidationError::TypeMetadataHasMismatchingEnumDiscriminator)
                 };
 
-<<<<<<< HEAD
-                validate_fields_metadata(variant_metadata, child_types.len())?;
-            }
-=======
                 let variant_name = variant_metadata.type_name.as_ref();
                 validate_enum_variant_name(variant_name)?;
                 unique_variant_names.insert(variant_name);
@@ -143,10 +115,8 @@
             if unique_variant_names.len() != variants.len() {
                 return Err(SchemaValidationError::TypeMetadataContainedDuplicateEnumVariantNames);
             }
->>>>>>> 49edfbef
             Ok(())
         }
-        None => Ok(()),
     }
 }
 
@@ -154,13 +124,10 @@
     validate_ident("type name", name)
 }
 
-<<<<<<< HEAD
-=======
 fn validate_enum_variant_name(name: &str) -> Result<(), SchemaValidationError> {
     validate_ident("enum variant name", name)
 }
 
->>>>>>> 49edfbef
 fn validate_field_name(name: &str) -> Result<(), SchemaValidationError> {
     validate_ident("field name", name)
 }
