use crate::internal_prelude::*;
use crate::scenarios::*;
use radix_engine::system::system_callback_api::SystemCallbackObject;
use radix_engine::updates::*;
use radix_engine::vm::{DefaultNativeVm, NativeVm, NoExtension, Vm};
use radix_engine::{
    system::bootstrap::Bootstrapper,
    vm::{
        wasm::{DefaultWasmEngine, WasmEngine},
        ScryptoVm,
    },
};
use radix_substate_store_impls::memory_db::InMemorySubstateDatabase;
use radix_substate_store_impls::state_tree_support::StateTreeUpdatingDatabase;
use radix_substate_store_interface::db_key_mapper::*;
use radix_substate_store_interface::interface::*;
use radix_transactions::validation::{NotarizedTransactionValidator, ValidationConfig};

pub struct RunnerContext {
    #[cfg(feature = "std")]
    pub dump_manifest_root: Option<std::path::PathBuf>,
    pub network: NetworkDefinition,
}

#[cfg(feature = "std")]
pub fn run_all_in_memory_and_dump_examples(
    network: NetworkDefinition,
    root_path: std::path::PathBuf,
) -> Result<(), FullScenarioError> {
    let mut event_hasher = HashAccumulator::new();
    let mut substate_db = StateTreeUpdatingDatabase::new(InMemorySubstateDatabase::standard());

    let ScenarioExecutionReceipt {
        database: mut substate_db,
    } = DefaultTransactionScenarioExecutor::new(substate_db, NetworkDefinition::simulator())
        .on_scenario_start(|scenario_metadata| {
            let sub_folder = root_path.join(scenario_metadata.logical_name);
            if sub_folder.exists() {
                std::fs::remove_dir_all(&sub_folder).unwrap();
            }
        })
        .on_transaction_executed(|scenario_metadata, transaction, receipt, _| {
            transaction.dump_manifest(
                &Some(root_path.join(scenario_metadata.logical_name)),
                &NetworkDefinition::simulator(),
            );

            let intent_hash =
                PreparedNotarizedTransactionV1::prepare_from_raw(&transaction.raw_transaction)
                    .unwrap()
                    .intent_hash();

            match &receipt.result {
                TransactionResult::Commit(c) => {
                    event_hasher.update_no_chain(intent_hash.as_hash().as_bytes());
                    event_hasher.update_no_chain(scrypto_encode(&c.application_events).unwrap());
                }
                TransactionResult::Reject(_) | TransactionResult::Abort(_) => {}
            }
        })
        .nonce_handling(ScenarioStartNonceHandling::PreviousScenarioStartNoncePlus(
            1000,
        ))
        .execute_all()
        .expect("Must succeed");

    assert_eq!(
        substate_db.get_current_root_hash().to_string(),
        "815d34c688312557a9305910e752504e36f69db7535738b0a70af2514562114f",
    );
    assert_eq!(
        event_hasher.finalize().to_string(),
        "a1b834e8699d16a03f495f6e98ba603b7157ddf9c71f743c5965a9012d334ad8",
    );

    Ok(())
}

#[cfg(test)]
#[allow(irrefutable_let_patterns)]
mod test {
    use super::*;
    use radix_engine::vm::*;
    use radix_transactions::manifest::*;

    #[test]
    #[cfg(feature = "std")]
    pub fn update_expected_scenario_output() {
        let network_definition = NetworkDefinition::simulator();
        let scenarios_dir =
            std::path::PathBuf::from(env!("CARGO_MANIFEST_DIR")).join("generated-examples");
        run_all_in_memory_and_dump_examples(network_definition.clone(), scenarios_dir.clone())
            .unwrap();

        // Ensure that they can all be compiled back again
        for entry in walkdir::WalkDir::new(&scenarios_dir) {
            let path = entry.unwrap().path().canonicalize().unwrap();
            if path.extension().and_then(|str| str.to_str()) != Some("rtm") {
                continue;
            }

            let manifest_string = std::fs::read_to_string(path).unwrap();
            compile(
                &manifest_string,
                &network_definition,
                MockBlobProvider::new(),
            )
            .unwrap();
        }
    }

    #[test]
    pub fn check_state_and_event_hashes_for_up_to_genesis_scenarios() {
        assert_event_and_state_hashes(
            "43be4cce2d4f2ed2eb519d77dfa770697244e843b2a0f7fd86bdf773d9b6f278",
            "1be7a3d32b165f77a2126e706ed1d79b9198a09a1f08fa8b0f168ed54e8a19cc",
            ScenarioFilter::AllValidBeforeProtocolVersion(Boundary::Exclusive(
                ProtocolVersion::ProtocolUpdate(ProtocolUpdate::Anemone),
            )),
            |_, _, _| {},
            |_, _| {},
        );
    }

    #[test]
    pub fn check_state_and_event_hashes_for_up_to_anemone_scenarios() {
        assert_event_and_state_hashes(
            "17567dbaf89a77a20e837e8d48187585b0547374fac9e19b9acc9d04d630a774",
            "1be7a3d32b165f77a2126e706ed1d79b9198a09a1f08fa8b0f168ed54e8a19cc",
            ScenarioFilter::AllValidBeforeProtocolVersion(Boundary::Inclusive(
                ProtocolVersion::ProtocolUpdate(ProtocolUpdate::Anemone),
            )),
            |network, protocol_update, db| {
                if let ProtocolVersion::ProtocolUpdate(protocol_update @ ProtocolUpdate::Anemone) =
                    protocol_update
                {
                    protocol_update
                        .generate_state_updates(db, network)
                        .into_iter()
                        .for_each(|update| {
                            db.commit(&update.create_database_updates::<SpreadPrefixKeyMapper>())
                        });
                }
            },
            |_, _| {},
        );
    }

    #[test]
    pub fn check_state_and_event_hashes_for_up_to_bottlenose_scenarios() {
        assert_event_and_state_hashes(
            "815d34c688312557a9305910e752504e36f69db7535738b0a70af2514562114f",
            "a1b834e8699d16a03f495f6e98ba603b7157ddf9c71f743c5965a9012d334ad8",
            ScenarioFilter::AllValidBeforeProtocolVersion(Boundary::Inclusive(
                ProtocolVersion::ProtocolUpdate(ProtocolUpdate::Bottlenose),
            )),
            |network, protocol_update, db| {
                if let ProtocolVersion::ProtocolUpdate(
                    protocol_update @ (ProtocolUpdate::Anemone | ProtocolUpdate::Bottlenose),
                ) = protocol_update
                {
                    protocol_update
                        .generate_state_updates(db, network)
                        .into_iter()
                        .for_each(|update| {
                            db.commit(&update.create_database_updates::<SpreadPrefixKeyMapper>())
                        });
                }
            },
            |_, _| {},
        );
    }

<<<<<<< HEAD
    #[test]
    pub fn check_state_and_event_hashes_for_up_to_anemone_scenarios_on_bottlenose() {
        assert_event_and_state_hashes(
            "9010cc61a34a3ae2516cbba760ef6ade0427b7e8db08ae9cc2427dca95de5bdd",
            "c77ebbf981ce8e1fcbb46b56d6104194d17110549181edb6d6b4bbeea0e82e4e",
            ScenarioFilter::AllValidBeforeProtocolVersion(Boundary::Inclusive(
                ProtocolVersion::ProtocolUpdate(ProtocolUpdate::Anemone),
            )),
            |_, _, _| {},
            // Update to bottlenose immediately after bootstrapping.
            |network, db| {
                [ProtocolUpdate::Anemone, ProtocolUpdate::Bottlenose]
                    .into_iter()
                    .for_each(|protocol_update| {
                        protocol_update
                            .generate_state_updates(db, network)
                            .into_iter()
                            .for_each(|update| {
                                db.commit(
                                    &update.create_database_updates::<SpreadPrefixKeyMapper>(),
                                )
                            })
                    })
            },
        );
    }

    #[test]
    pub fn check_state_and_event_hashes_for_up_to_genesis_scenarios_on_bottlenose() {
        assert_event_and_state_hashes(
            "9010cc61a34a3ae2516cbba760ef6ade0427b7e8db08ae9cc2427dca95de5bdd",
            "c77ebbf981ce8e1fcbb46b56d6104194d17110549181edb6d6b4bbeea0e82e4e",
            ScenarioFilter::AllValidBeforeProtocolVersion(Boundary::Exclusive(
                ProtocolVersion::ProtocolUpdate(ProtocolUpdate::Anemone),
            )),
            |_, _, _| {},
            // Update to bottlenose immediately after bootstrapping.
            |network, db| {
                [ProtocolUpdate::Anemone, ProtocolUpdate::Bottlenose]
                    .into_iter()
                    .for_each(|protocol_update| {
                        protocol_update
                            .generate_state_updates(db, network)
                            .into_iter()
                            .for_each(|update| {
                                db.commit(
                                    &update.create_database_updates::<SpreadPrefixKeyMapper>(),
                                )
                            })
                    })
            },
        );
    }

=======
>>>>>>> dd879709
    fn assert_event_and_state_hashes<P, B>(
        expected_state_root_hash: &str,
        expected_event_hash: &str,
        filter: ScenarioFilter,
        protocol_update_handling: P,
        after_bootstrap: B,
    ) where
        P: FnMut(
            &NetworkDefinition,
            ProtocolVersion,
            &mut StateTreeUpdatingDatabase<InMemorySubstateDatabase>,
        ),
        B: FnMut(&NetworkDefinition, &mut StateTreeUpdatingDatabase<InMemorySubstateDatabase>),
    {
        // Arrange
        let mut event_hasher = HashAccumulator::new();
        let mut substate_db = StateTreeUpdatingDatabase::new(InMemorySubstateDatabase::standard());

        // Act
        let ScenarioExecutionReceipt {
            database: mut substate_db,
        } = DefaultTransactionScenarioExecutor::new(substate_db, NetworkDefinition::simulator())
            .on_transaction_executed(|metadata, transaction, receipt, _| {
                let intent_hash =
                    PreparedNotarizedTransactionV1::prepare_from_raw(&transaction.raw_transaction)
                        .unwrap()
                        .intent_hash();

                match &receipt.result {
                    TransactionResult::Commit(c) => {
                        event_hasher.update_no_chain(intent_hash.as_hash().as_bytes());
                        event_hasher
                            .update_no_chain(scrypto_encode(&c.application_events).unwrap());
                    }
                    TransactionResult::Reject(_) | TransactionResult::Abort(_) => {}
                }
            })
            .on_new_protocol_requirement_encountered(protocol_update_handling)
            .after_bootstrap(after_bootstrap)
            .nonce_handling(ScenarioStartNonceHandling::PreviousScenarioStartNoncePlus(
                1000,
            ))
            .execute_all_matching(filter)
            .expect("Must succeed");

        // Assert
        assert_eq!(
            substate_db.get_current_root_hash().to_string(),
            expected_state_root_hash
        );
        assert_eq!(event_hasher.finalize().to_string(), expected_event_hash);
    }
}<|MERGE_RESOLUTION|>--- conflicted
+++ resolved
@@ -171,63 +171,6 @@
         );
     }
 
-<<<<<<< HEAD
-    #[test]
-    pub fn check_state_and_event_hashes_for_up_to_anemone_scenarios_on_bottlenose() {
-        assert_event_and_state_hashes(
-            "9010cc61a34a3ae2516cbba760ef6ade0427b7e8db08ae9cc2427dca95de5bdd",
-            "c77ebbf981ce8e1fcbb46b56d6104194d17110549181edb6d6b4bbeea0e82e4e",
-            ScenarioFilter::AllValidBeforeProtocolVersion(Boundary::Inclusive(
-                ProtocolVersion::ProtocolUpdate(ProtocolUpdate::Anemone),
-            )),
-            |_, _, _| {},
-            // Update to bottlenose immediately after bootstrapping.
-            |network, db| {
-                [ProtocolUpdate::Anemone, ProtocolUpdate::Bottlenose]
-                    .into_iter()
-                    .for_each(|protocol_update| {
-                        protocol_update
-                            .generate_state_updates(db, network)
-                            .into_iter()
-                            .for_each(|update| {
-                                db.commit(
-                                    &update.create_database_updates::<SpreadPrefixKeyMapper>(),
-                                )
-                            })
-                    })
-            },
-        );
-    }
-
-    #[test]
-    pub fn check_state_and_event_hashes_for_up_to_genesis_scenarios_on_bottlenose() {
-        assert_event_and_state_hashes(
-            "9010cc61a34a3ae2516cbba760ef6ade0427b7e8db08ae9cc2427dca95de5bdd",
-            "c77ebbf981ce8e1fcbb46b56d6104194d17110549181edb6d6b4bbeea0e82e4e",
-            ScenarioFilter::AllValidBeforeProtocolVersion(Boundary::Exclusive(
-                ProtocolVersion::ProtocolUpdate(ProtocolUpdate::Anemone),
-            )),
-            |_, _, _| {},
-            // Update to bottlenose immediately after bootstrapping.
-            |network, db| {
-                [ProtocolUpdate::Anemone, ProtocolUpdate::Bottlenose]
-                    .into_iter()
-                    .for_each(|protocol_update| {
-                        protocol_update
-                            .generate_state_updates(db, network)
-                            .into_iter()
-                            .for_each(|update| {
-                                db.commit(
-                                    &update.create_database_updates::<SpreadPrefixKeyMapper>(),
-                                )
-                            })
-                    })
-            },
-        );
-    }
-
-=======
->>>>>>> dd879709
     fn assert_event_and_state_hashes<P, B>(
         expected_state_root_hash: &str,
         expected_event_hash: &str,
