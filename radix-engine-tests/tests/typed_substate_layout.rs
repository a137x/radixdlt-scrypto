use radix_engine::blueprints::native_schema::*;
use radix_engine::system::bootstrap::{
    Bootstrapper, GenesisDataChunk, GenesisReceipts, GenesisResource, GenesisResourceAllocation,
    GenesisStakeAllocation,
};
use radix_engine::transaction::{CommitResult, TransactionResult};
use radix_engine::types::*;
use radix_engine::vm::wasm::DefaultWasmEngine;
use radix_engine::vm::*;
use radix_engine_queries::typed_native_events::{to_typed_native_event, TypedNativeEvent};
use radix_engine_queries::typed_substate_layout::{to_typed_substate_key, to_typed_substate_value};
use radix_engine_store_interface::interface::DatabaseUpdate;
use radix_engine_stores::memory_db::InMemorySubstateDatabase;
<<<<<<< HEAD
use scrypto_unit::{CustomGenesis, TestRunnerBuilder};
=======
use sbor::rust::ops::Deref;
use scrypto_unit::{CustomGenesis, TestRunner};
>>>>>>> f9a4ef37
use transaction::signing::secp256k1::Secp256k1PrivateKey;
use transaction_scenarios::scenario::{NextAction, ScenarioCore};
use transaction_scenarios::scenarios::get_builder_for_every_scenario;

#[test]
fn test_bootstrap_receipt_should_have_substate_changes_which_can_be_typed() {
    let scrypto_vm = ScryptoVm::<DefaultWasmEngine>::default();
    let native_vm = DefaultNativeVm::new();
    let vm = Vm::new(&scrypto_vm, native_vm);
    let mut substate_db = InMemorySubstateDatabase::standard();
    let validator_key = Secp256k1PublicKey([0; 33]);
    let staker_address = ComponentAddress::virtual_account_from_public_key(
        &Secp256k1PrivateKey::from_u64(1).unwrap().public_key(),
    );
    let stake = GenesisStakeAllocation {
        account_index: 0,
        xrd_amount: Decimal::one(),
    };
    let genesis_data_chunks = vec![
        GenesisDataChunk::Validators(vec![validator_key.clone().into()]),
        GenesisDataChunk::Stakes {
            accounts: vec![staker_address],
            allocations: vec![(validator_key, vec![stake])],
        },
    ];

    let mut bootstrapper = Bootstrapper::new(&mut substate_db, vm, true);

    let GenesisReceipts {
        system_bootstrap_receipt,
        data_ingestion_receipts,
        wrap_up_receipt,
        ..
    } = bootstrapper
        .bootstrap_with_genesis_data(
            genesis_data_chunks,
            Epoch::of(1),
            CustomGenesis::default_consensus_manager_config(),
            1,
            Some(0),
            Decimal::zero(),
        )
        .unwrap();

    assert_receipt_substate_changes_can_be_typed(system_bootstrap_receipt.expect_commit_success());
    for receipt in data_ingestion_receipts.into_iter() {
        assert_receipt_substate_changes_can_be_typed(receipt.expect_commit_success());
    }
    assert_receipt_substate_changes_can_be_typed(wrap_up_receipt.expect_commit_success());
}

#[test]
fn test_bootstrap_receipt_should_have_events_that_can_be_typed() {
    let scrypto_vm = ScryptoVm::<DefaultWasmEngine>::default();
    let mut substate_db = InMemorySubstateDatabase::standard();
    let validator_key = Secp256k1PublicKey([0; 33]);
    let staker_address = ComponentAddress::virtual_account_from_public_key(
        &Secp256k1PrivateKey::from_u64(1).unwrap().public_key(),
    );
    let token_holder = ComponentAddress::virtual_account_from_public_key(&PublicKey::Secp256k1(
        Secp256k1PrivateKey::from_u64(1).unwrap().public_key(),
    ));
    let resource_address = ResourceAddress::new_or_panic(
        NodeId::new(
            EntityType::GlobalFungibleResourceManager as u8,
            &hash(vec![1, 2, 3]).lower_bytes(),
        )
        .0,
    );
    let stake = GenesisStakeAllocation {
        account_index: 0,
        xrd_amount: Decimal::one(),
    };
    let mut xrd_balances = Vec::new();
    let mut pub_key_accounts = Vec::new();

    for i in 0..20 {
        let pub_key = Secp256k1PrivateKey::from_u64((i + 1).try_into().unwrap())
            .unwrap()
            .public_key();
        let account_address = ComponentAddress::virtual_account_from_public_key(&pub_key);
        pub_key_accounts.push((pub_key, account_address));
        xrd_balances.push((account_address, dec!("10")));
    }
    let genesis_resource = GenesisResource {
        reserved_resource_address: resource_address,
        metadata: vec![(
            "symbol".to_string(),
            MetadataValue::String("TST".to_string()),
        )],
        owner: None,
    };
    let resource_allocation = GenesisResourceAllocation {
        account_index: 0,
        amount: dec!("10"),
    };
    let genesis_data_chunks = vec![
        GenesisDataChunk::Validators(vec![validator_key.clone().into()]),
        GenesisDataChunk::Stakes {
            accounts: vec![staker_address],
            allocations: vec![(validator_key, vec![stake])],
        },
        GenesisDataChunk::XrdBalances(xrd_balances),
        GenesisDataChunk::Resources(vec![genesis_resource]),
        GenesisDataChunk::ResourceBalances {
            accounts: vec![token_holder.clone()],
            allocations: vec![(resource_address.clone(), vec![resource_allocation])],
        },
    ];

    let mut bootstrapper = Bootstrapper::new(&mut substate_db, &scrypto_vm, true);

    let GenesisReceipts {
        system_bootstrap_receipt,
        data_ingestion_receipts,
        wrap_up_receipt,
        ..
    } = bootstrapper
        .bootstrap_with_genesis_data(
            genesis_data_chunks,
            Epoch::of(1),
            CustomGenesis::default_consensus_manager_config(),
            1,
            Some(0),
            Decimal::zero(),
        )
        .unwrap();

    assert_receipt_events_can_be_typed(system_bootstrap_receipt.expect_commit_success());
    for receipt in data_ingestion_receipts.into_iter() {
        assert_receipt_events_can_be_typed(receipt.expect_commit_success());
    }
    assert_receipt_events_can_be_typed(wrap_up_receipt.expect_commit_success());
}

#[test]
fn test_all_scenario_commit_receipts_should_have_substate_changes_which_can_be_typed() {
    let network = NetworkDefinition::simulator();
    let mut test_runner = TestRunnerBuilder::new().build();

    let mut next_nonce: u32 = 0;
    for scenario_builder in get_builder_for_every_scenario() {
        let epoch = test_runner.get_current_epoch();
        let mut scenario = scenario_builder(ScenarioCore::new(network.clone(), epoch, next_nonce));
        let mut previous = None;
        loop {
            let next = scenario
                .next(previous.as_ref())
                .map_err(|err| err.into_full(&scenario))
                .unwrap();
            match next {
                NextAction::Transaction(next) => {
                    let receipt =
                        test_runner.execute_raw_transaction(&network, &next.raw_transaction);
                    match &receipt.transaction_result {
                        TransactionResult::Commit(commit_result) => {
                            assert_receipt_substate_changes_can_be_typed(commit_result);
                        }
                        // Ignore other results - which may be valid in the context of the scenario
                        _ => {}
                    }
                    previous = Some(receipt);
                }
                NextAction::Completed(end_state) => {
                    next_nonce = end_state.next_unused_nonce;
                    break;
                }
            }
        }
    }
}

#[test]
fn test_all_scenario_commit_receipts_should_have_events_that_can_be_typed() {
    let network = NetworkDefinition::simulator();
    let mut test_runner = TestRunner::builder().build();

    let mut next_nonce: u32 = 0;
    for scenario_builder in get_builder_for_every_scenario() {
        let epoch = test_runner.get_current_epoch();
        let mut scenario = scenario_builder(ScenarioCore::new(network.clone(), epoch, next_nonce));
        let mut previous = None;
        loop {
            let next = scenario
                .next(previous.as_ref())
                .map_err(|err| err.into_full(&scenario))
                .unwrap();
            match next {
                NextAction::Transaction(next) => {
                    let receipt =
                        test_runner.execute_raw_transaction(&network, &next.raw_transaction);
                    match &receipt.transaction_result {
                        TransactionResult::Commit(commit_result) => {
                            assert_receipt_events_can_be_typed(commit_result);
                        }
                        // Ignore other results - which may be valid in the context of the scenario
                        _ => {}
                    }
                    previous = Some(receipt);
                }
                NextAction::Completed(end_state) => {
                    next_nonce = end_state.next_unused_nonce;
                    break;
                }
            }
        }
    }
}

/// We need to ensure that all of the events registered to native events are included in the typed
/// native event model. This test checks that the events in `typed_native_events.rs` module all
/// exist in the blueprint schema.
#[test]
fn typed_native_event_type_contains_all_native_events() {
    // Arrange
    let package_name_definition_mapping = hashmap! {
        "ConsensusManager" => CONSENSUS_MANAGER_PACKAGE_DEFINITION.deref(),
        "Account" => ACCOUNT_PACKAGE_DEFINITION.deref(),
        "Identity" => IDENTITY_PACKAGE_DEFINITION.deref(),
        "AccessController" => ACCESS_CONTROLLER_PACKAGE_DEFINITION.deref(),
        "Pool" => POOL_PACKAGE_DEFINITION.deref(),
        "TransactionTracker" => TRANSACTION_TRACKER_PACKAGE_DEFINITION.deref(),
        "Resource" => RESOURCE_PACKAGE_DEFINITION.deref(),
        "Package" => PACKAGE_PACKAGE_DEFINITION.deref(),
        "TransactionProcessor" => TRANSACTION_PROCESSOR_PACKAGE_DEFINITION.deref(),
        "Metadata" => METADATA_PACKAGE_DEFINITION.deref(),
        "Royalty" => ROYALTY_PACKAGE_DEFINITION.deref(),
        "AccessRules" => ACCESS_RULES_PACKAGE_DEFINITION.deref(),
    };

    // Act
    let registered_events = TypedNativeEvent::registered_events();

    // Assert
    for (package_name, package_blueprints) in registered_events.into_iter() {
        let package_definition = package_name_definition_mapping
            .get(package_name.as_str())
            .expect(
                format!(
                    "No package definition found for a package with the name: \"{package_name}\""
                )
                .as_str(),
            );
        for (blueprint_name, blueprint_events) in package_blueprints.into_iter() {
            let blueprint_definition = package_definition.blueprints.get(&blueprint_name).expect(
                format!(
                    "Package named \"{package_name}\" has no blueprint named \"{blueprint_name}\""
                )
                .as_str(),
            );
            let actual_blueprint_events = blueprint_definition
                .schema
                .events
                .event_schema
                .keys()
                .cloned()
                .collect::<HashSet<_>>();

            assert_eq!(
                blueprint_events,
                actual_blueprint_events,
                "There is a difference between the actual blueprint events and the ones registered in the typed model. Package name: \"{package_name}\", Blueprint name: \"{blueprint_name}\""
            )
        }
    }
}

fn assert_receipt_substate_changes_can_be_typed(commit_result: &CommitResult) {
    let system_updates = &commit_result.state_updates.system_updates;
    for ((node_id, partition_num), partition_updates) in system_updates.into_iter() {
        for (substate_key, database_update) in partition_updates.into_iter() {
            let typed_substate_key =
                to_typed_substate_key(node_id.entity_type().unwrap(), *partition_num, substate_key)
                    .expect("Substate key should be typeable");
            if !typed_substate_key.value_is_mappable() {
                continue;
            }
            match database_update {
                DatabaseUpdate::Set(raw_value) => {
                    // Check that typed value mapping works
                    to_typed_substate_value(&typed_substate_key, raw_value)
                        .expect("Substate value should be typeable");
                }
                DatabaseUpdate::Delete => {}
            }
        }
    }
}

fn assert_receipt_events_can_be_typed(commit_result: &CommitResult) {
    for (event_type_identifier, event_data) in &commit_result.application_events {
        let _ = to_typed_native_event(event_type_identifier, event_data).unwrap();
    }
}<|MERGE_RESOLUTION|>--- conflicted
+++ resolved
@@ -11,12 +11,8 @@
 use radix_engine_queries::typed_substate_layout::{to_typed_substate_key, to_typed_substate_value};
 use radix_engine_store_interface::interface::DatabaseUpdate;
 use radix_engine_stores::memory_db::InMemorySubstateDatabase;
-<<<<<<< HEAD
-use scrypto_unit::{CustomGenesis, TestRunnerBuilder};
-=======
 use sbor::rust::ops::Deref;
-use scrypto_unit::{CustomGenesis, TestRunner};
->>>>>>> f9a4ef37
+use scrypto_unit::*;
 use transaction::signing::secp256k1::Secp256k1PrivateKey;
 use transaction_scenarios::scenario::{NextAction, ScenarioCore};
 use transaction_scenarios::scenarios::get_builder_for_every_scenario;
@@ -71,6 +67,7 @@
 #[test]
 fn test_bootstrap_receipt_should_have_events_that_can_be_typed() {
     let scrypto_vm = ScryptoVm::<DefaultWasmEngine>::default();
+    let native_vm = DefaultNativeVm::new();
     let mut substate_db = InMemorySubstateDatabase::standard();
     let validator_key = Secp256k1PublicKey([0; 33]);
     let staker_address = ComponentAddress::virtual_account_from_public_key(
@@ -127,7 +124,14 @@
         },
     ];
 
-    let mut bootstrapper = Bootstrapper::new(&mut substate_db, &scrypto_vm, true);
+    let mut bootstrapper = Bootstrapper::new(
+        &mut substate_db,
+        Vm {
+            scrypto_vm: &scrypto_vm,
+            native_vm,
+        },
+        true,
+    );
 
     let GenesisReceipts {
         system_bootstrap_receipt,
@@ -192,7 +196,7 @@
 #[test]
 fn test_all_scenario_commit_receipts_should_have_events_that_can_be_typed() {
     let network = NetworkDefinition::simulator();
-    let mut test_runner = TestRunner::builder().build();
+    let mut test_runner = TestRunnerBuilder::new().build();
 
     let mut next_nonce: u32 = 0;
     for scenario_builder in get_builder_for_every_scenario() {
@@ -244,7 +248,7 @@
         "TransactionProcessor" => TRANSACTION_PROCESSOR_PACKAGE_DEFINITION.deref(),
         "Metadata" => METADATA_PACKAGE_DEFINITION.deref(),
         "Royalty" => ROYALTY_PACKAGE_DEFINITION.deref(),
-        "AccessRules" => ACCESS_RULES_PACKAGE_DEFINITION.deref(),
+        "RoleAssignment" => ROLE_ASSIGNMENT_PACKAGE_DEFINITION.deref(),
     };
 
     // Act
