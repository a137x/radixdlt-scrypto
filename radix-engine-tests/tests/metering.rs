use radix_engine::transaction::TransactionReceipt;
use radix_engine::types::*;
use radix_engine_constants::DEFAULT_MAX_INVOKE_INPUT_SIZE;
use radix_engine_interface::schema::PackageSchema;
use scrypto_unit::*;
use transaction::builder::*;
use utils::ContextualDisplay;

// For WASM-specific metering tests, see `wasm_metering.rs`.

#[cfg(feature = "std")]
fn execute_with_time_logging(
    test_runner: &mut TestRunner,
    manifest: TransactionManifestV1,
    proofs: Vec<NonFungibleGlobalId>,
) -> (TransactionReceipt, u32) {
    let start = std::time::Instant::now();
    let receipt = test_runner.execute_manifest(manifest, proofs);
    let duration = start.elapsed();
    println!(
        "Time elapsed is: {:?} - NOTE: this is a very bad measure. Use benchmarks instead.",
        duration
    );
    (receipt, duration.as_millis().try_into().unwrap())
}

#[cfg(feature = "alloc")]
fn execute_with_time_logging(
    test_runner: &mut TestRunner,
    manifest: TransactionManifestV1,
    proofs: Vec<NonFungibleGlobalId>,
) -> (TransactionReceipt, u32) {
    let receipt = test_runner.execute_manifest(manifest, proofs);
    (receipt, 0)
}

#[test]
fn test_basic_transfer() {
    // Arrange
    let mut test_runner = TestRunner::builder().build();
    let (public_key1, _, account1) = test_runner.new_allocated_account();
    let (_, _, account2) = test_runner.new_allocated_account();

    // Act
    let manifest = ManifestBuilder::new()
        .lock_fee(account1, 10u32.into())
        .withdraw_from_account(account1, RADIX_TOKEN, 100u32.into())
        .call_method(
            account2,
            "try_deposit_batch_or_abort",
            manifest_args!(ManifestExpression::EntireWorktop),
        )
        .build();

    let (receipt, _) = execute_with_time_logging(
        &mut test_runner,
        manifest,
        vec![NonFungibleGlobalId::from_public_key(&public_key1)],
    );
    let commit_result = receipt.expect_commit(true);

    // Assert
    // NOTE: If this test fails, it should print out the actual fee table in the error logs.
    // Or you can run just this test with the below:
    // cargo test -p radix-engine-tests --test metering -- test_basic_transfer
    assert_eq!(
        commit_result.fee_summary.execution_cost_sum,
        1104 /* AllocateNodeId */
        + 1744 /* CreateNode */
        + 6142 /* DropLock */
        + 1680 /* DropNode */
        + 1140299 /* Invoke */
        + 418345 /* LockSubstate */
        + 8624 /* ReadSubstate */
        + 65000 /* RunNative */
        + 7500 /* RunSystem */
        + 50000 /* TxBaseCost */
        + 1280 /* TxPayloadCost */
        + 100000 /* TxSignatureVerification */
        + 979 /* WriteSubstate */
    );
}

#[test]
fn test_radiswap() {
    let mut test_runner = TestRunner::builder().build();

    // Scrypto developer
    let (pk1, _, _) = test_runner.new_allocated_account();
    // Radiswap operator
    let (pk2, _, account2) = test_runner.new_allocated_account();
    // Radiswap user
    let (pk3, _, account3) = test_runner.new_allocated_account();

    // Publish package
    let package_address = test_runner.publish_package(
        include_bytes!("../../assets/radiswap.wasm").to_vec(),
        manifest_decode(include_bytes!("../../assets/radiswap.schema")).unwrap(),
        btreemap!(
            "Radiswap".to_owned() => {
                let mut config = RoyaltyConfig::default();
                config.set_rule("instantiate_pool", RoyaltyAmount::Xrd(5.into()));
                config.set_rule("add_liquidity", RoyaltyAmount::Xrd(1.into()));
                config.set_rule("remove_liquidity", RoyaltyAmount::Xrd(1.into()));
                config.set_rule("swap", RoyaltyAmount::Xrd(2.into()));
                config
            }
        ),
        btreemap!(),
        OwnerRole::Fixed(rule!(require(NonFungibleGlobalId::from_public_key(&pk1)))),
    );

    // Instantiate radiswap
    let btc = test_runner.create_fungible_resource(1_000_000.into(), 18, account2);
    let eth = test_runner.create_fungible_resource(1_000_000.into(), 18, account2);
    let btc_init_amount = Decimal::from(500_000);
    let eth_init_amount = Decimal::from(300_000);
    let fee_amount = dec!("0.01");
    let (component_address, _) = test_runner
        .execute_manifest(
            ManifestBuilder::new()
                .lock_fee(account2, 10u32.into())
                .withdraw_from_account(account2, btc, btc_init_amount)
                .withdraw_from_account(account2, eth, eth_init_amount)
                .take_all_from_worktop(btc, |builder, bucket1| {
                    builder.take_all_from_worktop(eth, |builder, bucket2| {
                        builder.call_function(
                            package_address,
                            "Radiswap",
                            "instantiate_pool",
                            manifest_args!(
                                bucket1,
                                bucket2,
                                dec!("1000"),
                                "LP_BTC_ETH",
                                "LP token for BTC/ETH swap",
                                "https://www.radiswap.com",
                                fee_amount
                            ),
                        )
                    })
                })
                .call_method(
                    account2,
                    "try_deposit_batch_or_abort",
                    manifest_args!(ManifestExpression::EntireWorktop),
                )
                .build(),
            vec![NonFungibleGlobalId::from_public_key(&pk2)],
        )
        .expect_commit(true)
        .output::<(ComponentAddress, Own)>(5);

    // Transfer `10,000 BTC` from `account2` to `account3`
    let btc_amount = Decimal::from(10_000);
    test_runner
        .execute_manifest(
            ManifestBuilder::new()
                .lock_fee(account2, 10u32.into())
                .withdraw_from_account(account2, btc, btc_amount)
                .call_method(
                    account3,
                    "try_deposit_batch_or_abort",
                    manifest_args!(ManifestExpression::EntireWorktop),
                )
                .build(),
            vec![NonFungibleGlobalId::from_public_key(&pk2)],
        )
        .expect_commit_success();
    assert_eq!(test_runner.account_balance(account3, btc), Some(btc_amount));

    // Swap 2,000 BTC into ETH
    let btc_to_swap = Decimal::from(2000);
    let receipt = test_runner.execute_manifest(
        ManifestBuilder::new()
            .lock_fee(account3, 10u32.into())
            .withdraw_from_account(account3, btc, btc_to_swap)
            .take_all_from_worktop(btc, |builder, bucket| {
                builder.call_method(component_address, "swap", manifest_args!(bucket))
            })
            .call_method(
                account3,
                "try_deposit_batch_or_abort",
                manifest_args!(ManifestExpression::EntireWorktop),
            )
            .build(),
        vec![NonFungibleGlobalId::from_public_key(&pk3)],
    );
    let remaining_btc = test_runner.account_balance(account3, btc).unwrap();
    let eth_received = test_runner.account_balance(account3, eth).unwrap();
    assert_eq!(remaining_btc, btc_amount - btc_to_swap);
    assert_eq!(
        eth_received,
        eth_init_amount
            - (btc_init_amount * eth_init_amount)
                / (btc_init_amount + (btc_to_swap - btc_to_swap * fee_amount))
    );
    let commit_result = receipt.expect_commit(true);

    // NOTE: If this test fails, it should print out the actual fee table in the error logs.
    // Or you can run just this test with the below:
    // cargo test -p radix-engine-tests --test metering -- test_radiswap
    assert_eq!(
        commit_result.fee_summary.execution_cost_sum,
        2622 /* AllocateNodeId */
        + 4153 /* CreateNode */
        + 15059 /* DropLock */
        + 3885 /* DropNode */
        + 3415613 /* Invoke */
        + 3691737 /* LockSubstate */
        + 21168 /* ReadSubstate */
        + 140000 /* RunNative */
        + 15000 /* RunSystem */
        + 1525745 /* RunWasm */
        + 50000 /* TxBaseCost */
        + 1675 /* TxPayloadCost */
        + 100000 /* TxSignatureVerification */
        + 2412 /* WriteSubstate */
    );
    assert_eq!(
        commit_result.fee_summary.total_execution_cost_xrd,
        dec!("0.8989069"),
    );
    assert_eq!(commit_result.fee_summary.total_royalty_cost_xrd, dec!("2"));
}

#[test]
fn test_flash_loan() {
    let mut test_runner = TestRunner::builder().build();

    // Scrypto developer
    let (pk1, _, _) = test_runner.new_allocated_account();
    // Flash loan operator
    let (pk2, _, account2) = test_runner.new_allocated_account();
    // Flash loan user
    let (pk3, _, account3) = test_runner.new_allocated_account();

    // Publish package
    let package_address = test_runner.publish_package(
        include_bytes!("../../assets/flash_loan.wasm").to_vec(),
        manifest_decode(include_bytes!("../../assets/flash_loan.schema")).unwrap(),
        btreemap!(
            "BasicFlashLoan".to_owned() => {
                let mut config = RoyaltyConfig::default();
                config.set_rule("instantiate_default", RoyaltyAmount::Xrd(5.into()));
                config.set_rule("take_loan", RoyaltyAmount::Xrd(2.into()));
                config
            }
        ),
        btreemap!(),
        OwnerRole::Fixed(rule!(require(NonFungibleGlobalId::from_public_key(&pk1)))),
    );

    // Instantiate flash_loan
    let xrd_init_amount = Decimal::from(100);
    let (component_address, promise_token_address) = test_runner
        .execute_manifest(
            ManifestBuilder::new()
                .lock_fee(account2, 10u32.into())
                .withdraw_from_account(account2, RADIX_TOKEN, xrd_init_amount)
                .take_all_from_worktop(RADIX_TOKEN, |builder, bucket1| {
                    builder.call_function(
                        package_address,
                        "BasicFlashLoan",
                        "instantiate_default",
                        manifest_args!(bucket1),
                    )
                })
                .call_method(
                    account2,
                    "try_deposit_batch_or_abort",
                    manifest_args!(ManifestExpression::EntireWorktop),
                )
                .build(),
            vec![NonFungibleGlobalId::from_public_key(&pk2)],
        )
        .expect_commit(true)
        .output::<(ComponentAddress, ResourceAddress)>(3);

    // Take loan
    let loan_amount = Decimal::from(50);
    let repay_amount = loan_amount * dec!("1.001");
    let old_balance = test_runner.account_balance(account3, RADIX_TOKEN).unwrap();
    let receipt = test_runner.execute_manifest(
        ManifestBuilder::new()
            .lock_fee(account3, 10u32.into())
            .call_method(component_address, "take_loan", manifest_args!(loan_amount))
            .withdraw_from_account(account3, RADIX_TOKEN, dec!(10))
            .take_from_worktop(RADIX_TOKEN, repay_amount, |builder, bucket1| {
                builder.take_all_from_worktop(promise_token_address, |builder, bucket2| {
                    builder.call_method(
                        component_address,
                        "repay_loan",
                        manifest_args!(bucket1, bucket2),
                    )
                })
            })
            .call_method(
                account3,
                "try_deposit_batch_or_abort",
                manifest_args!(ManifestExpression::EntireWorktop),
            )
            .build(),
        vec![NonFungibleGlobalId::from_public_key(&pk3)],
    );
    let commit_result = receipt.expect_commit(true);
    let new_balance = test_runner.account_balance(account3, RADIX_TOKEN).unwrap();
    assert!(test_runner
        .account_balance(account3, promise_token_address)
        .is_none());
    assert_eq!(
        old_balance - new_balance,
        commit_result.fee_summary.total_execution_cost_xrd
            + commit_result.fee_summary.total_royalty_cost_xrd
            + (repay_amount - loan_amount)
    );

    // NOTE: If this test fails, it should print out the actual fee table in the error logs.
    // Or you can run just this test with the below:
    // cargo test -p radix-engine-tests --test metering -- test_flash_loan
    assert_eq!(
        commit_result.fee_summary.execution_cost_sum,
        4002 /* AllocateNodeId */
<<<<<<< HEAD
        + 6322 /* CreateNode */
        + 22829 /* DropLock */
        + 6090 /* DropNode */
        + 4768533 /* Invoke */
        + 4403056 /* LockSubstate */
        + 32368 /* ReadSubstate */
        + 205000 /* RunNative */
        + 40000 /* RunSystem */
        + 1304630 /* RunWasm */
        + 50000 /* TxBaseCost */
        + 2455 /* TxPayloadCost */
        + 100000 /* TxSignatureVerification */
        + 4436 /* WriteSubstate */
=======
            + 6322 /* CreateNode */
            + 23199 /* DropLock */
            + 6090 /* DropNode */
            + 4768533 /* Invoke */
            + 4427546 /* LockSubstate */
            + 32928 /* ReadSubstate */
            + 205000 /* RunNative */
            + 40000 /* RunSystem */
            + 1304630 /* RunWasm */
            + 50000 /* TxBaseCost */
            + 2455 /* TxPayloadCost */
            + 100000 /* TxSignatureVerification */
            + 4436 /* WriteSubstate */
>>>>>>> df9bac0a
    );
}

#[test]
fn test_publish_large_package() {
    // Arrange
    let mut test_runner = TestRunner::builder().build();

    // Act
    let code = wat2wasm(&format!(
        r#"
                (module
                    (data (i32.const 0) "{}")
                    (memory $0 64)
                    (export "memory" (memory $0))
                )
            "#,
        "i".repeat(DEFAULT_MAX_INVOKE_INPUT_SIZE - 1024)
    ));
    let manifest = ManifestBuilder::new()
        .lock_fee(test_runner.faucet_component(), 100.into())
        .publish_package_advanced(
            code,
            PackageSchema::default(),
            BTreeMap::new(),
            BTreeMap::new(),
            OwnerRole::None,
        )
        .build();

    let (receipt, _) = execute_with_time_logging(&mut test_runner, manifest, vec![]);

    receipt.expect_commit_success();
}

#[test]
fn should_be_able_run_large_manifest() {
    // Arrange
    let mut test_runner = TestRunner::builder().build();

    // Act
    let (public_key, _, account) = test_runner.new_allocated_account();

    // Act
    let mut builder = ManifestBuilder::new();
    builder.lock_fee(account, 100u32.into());
    builder.withdraw_from_account(account, RADIX_TOKEN, 100u32.into());
    for _ in 0..40 {
        builder.take_from_worktop(RADIX_TOKEN, 1.into(), |builder, bid| {
            builder.return_to_worktop(bid)
        });
    }
    builder.call_method(
        account,
        "try_deposit_batch_or_abort",
        manifest_args!(ManifestExpression::EntireWorktop),
    );
    let manifest = builder.build();

    let (receipt, _) = execute_with_time_logging(
        &mut test_runner,
        manifest,
        vec![NonFungibleGlobalId::from_public_key(&public_key)],
    );

    // Assert
    receipt.expect_commit(true);
}

#[test]
fn should_be_able_to_generate_5_proofs_and_then_lock_fee() {
    // Arrange
    let mut test_runner = TestRunner::builder().build();
    let (public_key, _, account) = test_runner.new_allocated_account();
    let resource_address = test_runner.create_fungible_resource(100.into(), 0, account);

    // Act
    let mut builder = ManifestBuilder::new();
    for _ in 0..5 {
        builder.create_proof_from_account_of_amount(account, resource_address, 1.into());
    }
    builder.lock_fee(account, 100u32.into());
    let manifest = builder.build();

    let (receipt, _) = execute_with_time_logging(
        &mut test_runner,
        manifest,
        vec![NonFungibleGlobalId::from_public_key(&public_key)],
    );

    // Assert
    receipt.expect_commit(true);
}

fn setup_test_runner_with_fee_blueprint_component() -> (TestRunner, ComponentAddress) {
    // Basic setup
    let mut test_runner = TestRunner::builder().build();
    let (public_key, _, account) = test_runner.new_allocated_account();

    // Publish package and instantiate component
    let package_address = test_runner.compile_and_publish("./tests/blueprints/fee");
    let receipt1 = test_runner.execute_manifest(
        ManifestBuilder::new()
            .lock_fee(account, 10u32.into())
            .withdraw_from_account(account, RADIX_TOKEN, 10u32.into())
            .take_all_from_worktop(RADIX_TOKEN, |builder, bucket_id| {
                builder.call_function(package_address, "Fee", "new", manifest_args!(bucket_id));
                builder
            })
            .build(),
        vec![NonFungibleGlobalId::from_public_key(&public_key)],
    );
    let commit_result = receipt1.expect_commit(true);
    let component_address = commit_result.new_component_addresses()[0];

    (test_runner, component_address)
}

#[test]
fn spin_loop_should_end_in_reasonable_amount_of_time() {
    let (mut test_runner, component_address) = setup_test_runner_with_fee_blueprint_component();

    let manifest = ManifestBuilder::new()
        // First, lock the fee so that the loan will be repaid
        .call_method(
            component_address,
            "lock_fee",
            manifest_args!(Decimal::from(10)),
        )
        // Now spin-loop to wait for the fee loan to burn through
        .call_method(component_address, "spin_loop", manifest_args!())
        .build();

    let (receipt, _) = execute_with_time_logging(&mut test_runner, manifest, vec![]);

    // No assertion here - this is just a sanity-test
    println!("{}", receipt.display(&Bech32Encoder::for_simulator()));
    receipt.expect_commit_failure();
}<|MERGE_RESOLUTION|>--- conflicted
+++ resolved
@@ -321,13 +321,12 @@
     assert_eq!(
         commit_result.fee_summary.execution_cost_sum,
         4002 /* AllocateNodeId */
-<<<<<<< HEAD
         + 6322 /* CreateNode */
-        + 22829 /* DropLock */
+        + 23199 /* DropLock */
         + 6090 /* DropNode */
         + 4768533 /* Invoke */
-        + 4403056 /* LockSubstate */
-        + 32368 /* ReadSubstate */
+        + 4427546 /* LockSubstate */
+        + 32928 /* ReadSubstate */
         + 205000 /* RunNative */
         + 40000 /* RunSystem */
         + 1304630 /* RunWasm */
@@ -335,21 +334,6 @@
         + 2455 /* TxPayloadCost */
         + 100000 /* TxSignatureVerification */
         + 4436 /* WriteSubstate */
-=======
-            + 6322 /* CreateNode */
-            + 23199 /* DropLock */
-            + 6090 /* DropNode */
-            + 4768533 /* Invoke */
-            + 4427546 /* LockSubstate */
-            + 32928 /* ReadSubstate */
-            + 205000 /* RunNative */
-            + 40000 /* RunSystem */
-            + 1304630 /* RunWasm */
-            + 50000 /* TxBaseCost */
-            + 2455 /* TxPayloadCost */
-            + 100000 /* TxSignatureVerification */
-            + 4436 /* WriteSubstate */
->>>>>>> df9bac0a
     );
 }
 
