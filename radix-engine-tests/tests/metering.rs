use radix_engine::transaction::TransactionReceipt;
use radix_engine::types::*;
use radix_engine_constants::DEFAULT_MAX_INVOKE_INPUT_SIZE;
use radix_engine_interface::blueprints::package::PackageDefinition;
use scrypto_unit::*;
use transaction::builder::*;
use utils::ContextualDisplay;

// For WASM-specific metering tests, see `wasm_metering.rs`.

#[cfg(feature = "std")]
fn execute_with_time_logging(
    test_runner: &mut TestRunner,
    manifest: TransactionManifestV1,
    proofs: Vec<NonFungibleGlobalId>,
) -> (TransactionReceipt, u32) {
    let start = std::time::Instant::now();
    let receipt = test_runner.execute_manifest(manifest, proofs);
    let duration = start.elapsed();
    println!(
        "Time elapsed is: {:?} - NOTE: this is a very bad measure. Use benchmarks instead.",
        duration
    );
    (receipt, duration.as_millis().try_into().unwrap())
}

#[cfg(feature = "alloc")]
fn execute_with_time_logging(
    test_runner: &mut TestRunner,
    manifest: TransactionManifestV1,
    proofs: Vec<NonFungibleGlobalId>,
) -> (TransactionReceipt, u32) {
    let receipt = test_runner.execute_manifest(manifest, proofs);
    (receipt, 0)
}

#[test]
fn test_basic_transfer() {
    // Arrange
    let mut test_runner = TestRunner::builder().build();
    let (public_key1, _, account1) = test_runner.new_allocated_account();
    let (_, _, account2) = test_runner.new_allocated_account();

    // Act
    let manifest = ManifestBuilder::new()
        .lock_fee(account1, 10u32.into())
        .withdraw_from_account(account1, RADIX_TOKEN, 100u32.into())
        .call_method(
            account2,
            "try_deposit_batch_or_abort",
            manifest_args!(ManifestExpression::EntireWorktop),
        )
        .build();

    let (receipt, _) = execute_with_time_logging(
        &mut test_runner,
        manifest,
        vec![NonFungibleGlobalId::from_public_key(&public_key1)],
    );
    let commit_result = receipt.expect_commit(true);

    // Assert
    // NOTE: If this test fails, it should print out the actual fee table in the error logs.
    // Or you can run just this test with the below:
    // cargo test -p radix-engine-tests --test metering -- test_basic_transfer
    assert_eq!(
        commit_result.fee_summary.execution_cost_sum,
        0
        + 897 /* AllocateNodeId */
        + 1417 /* CreateNode */
        + 5328 /* DropLock */
        + 1365 /* DropNode */
<<<<<<< HEAD
        + 736166 /* Invoke */
        + 41930 /* LockSubstate */
        + 8120 /* ReadSubstate */
=======
        + 735425 /* Invoke */
        + 325945 /* LockSubstate */
        + 8008 /* ReadSubstate */
>>>>>>> b501b70e
        + 57500 /* RunNative */
        + 75000 /* RunSystem */
        + 50000 /* TxBaseCost */
        + 1345 /* TxPayloadCost */
        + 100000 /* TxSignatureVerification */
        + 697 /* WriteSubstate */
    );
}

#[test]
fn test_radiswap() {
    let mut test_runner = TestRunner::builder().build();

    // Scrypto developer
    let (pk1, _, _) = test_runner.new_allocated_account();
    // Radiswap operator
    let (pk2, _, account2) = test_runner.new_allocated_account();
    // Radiswap user
    let (pk3, _, account3) = test_runner.new_allocated_account();

    // Publish package
    let package_address = test_runner.publish_package(
        include_bytes!("../../assets/radiswap.wasm").to_vec(),
        manifest_decode(include_bytes!("../../assets/radiswap.schema")).unwrap(),
        btreemap!(),
        OwnerRole::Fixed(rule!(require(NonFungibleGlobalId::from_public_key(&pk1)))),
    );

    // Instantiate Radiswap
    let btc = test_runner.create_fungible_resource(1_000_000.into(), 18, account2);
    let eth = test_runner.create_fungible_resource(1_000_000.into(), 18, account2);
    let component_address: ComponentAddress = test_runner
        .execute_manifest(
            ManifestBuilder::new()
                .lock_fee(account2, 10u32.into())
                .call_function(package_address, "Radiswap", "new", manifest_args!(btc, eth))
                .call_method(
                    account2,
                    "try_deposit_batch_or_abort",
                    manifest_args!(ManifestExpression::EntireWorktop),
                )
                .build(),
            vec![NonFungibleGlobalId::from_public_key(&pk2)],
        )
        .expect_commit(true)
        .output(1);

    // Contributing an initial amount to radiswap
    let btc_init_amount = Decimal::from(500_000);
    let eth_init_amount = Decimal::from(300_000);
    test_runner
        .execute_manifest(
            ManifestBuilder::new()
                .lock_fee(account2, 10u32.into())
                .withdraw_from_account(account2, btc, btc_init_amount)
                .withdraw_from_account(account2, eth, eth_init_amount)
                .take_all_from_worktop(btc, |builder, bucket1| {
                    builder.take_all_from_worktop(eth, |builder, bucket2| {
                        builder.call_method(
                            component_address,
                            "add_liquidity",
                            manifest_args!(bucket1, bucket2),
                        )
                    })
                })
                .call_method(
                    account2,
                    "try_deposit_batch_or_abort",
                    manifest_args!(ManifestExpression::EntireWorktop),
                )
                .build(),
            vec![NonFungibleGlobalId::from_public_key(&pk2)],
        )
        .expect_commit(true);

    // Transfer `10,000 BTC` from `account2` to `account3`
    let btc_amount = Decimal::from(10_000);
    test_runner
        .execute_manifest(
            ManifestBuilder::new()
                .lock_fee(account2, 10u32.into())
                .withdraw_from_account(account2, btc, btc_amount)
                .call_method(
                    account3,
                    "try_deposit_batch_or_abort",
                    manifest_args!(ManifestExpression::EntireWorktop),
                )
                .build(),
            vec![NonFungibleGlobalId::from_public_key(&pk2)],
        )
        .expect_commit_success();
    assert_eq!(test_runner.account_balance(account3, btc), Some(btc_amount));

    // Swap 2,000 BTC into ETH
    let btc_to_swap = Decimal::from(2000);
    let receipt = test_runner.execute_manifest(
        ManifestBuilder::new()
            .lock_fee(account3, 10u32.into())
            .withdraw_from_account(account3, btc, btc_to_swap)
            .take_all_from_worktop(btc, |builder, bucket| {
                builder.call_method(component_address, "swap", manifest_args!(bucket))
            })
            .call_method(
                account3,
                "try_deposit_batch_or_abort",
                manifest_args!(ManifestExpression::EntireWorktop),
            )
            .build(),
        vec![NonFungibleGlobalId::from_public_key(&pk3)],
    );
    let remaining_btc = test_runner.account_balance(account3, btc).unwrap();
    let eth_received = test_runner.account_balance(account3, eth).unwrap();
    assert_eq!(remaining_btc, btc_amount - btc_to_swap);
    assert_eq!(eth_received, dec!("1195.219123505976095617"));
    let commit_result = receipt.expect_commit(true);

    // NOTE: If this test fails, it should print out the actual fee table in the error logs.
    // Or you can run just this test with the below:
    // cargo test -p radix-engine-tests --test metering -- test_radiswap
    assert_eq!(
        commit_result.fee_summary.execution_cost_sum,
        0
        + 2070 /* AllocateNodeId */
        + 3281 /* CreateNode */
        + 12617 /* DropLock */
        + 3045 /* DropNode */
<<<<<<< HEAD
        + 3109581 /* Invoke */
        + 2140007 /* LockSubstate */
        + 19152 /* ReadSubstate */
=======
        + 3107898 /* Invoke */
        + 3710723 /* LockSubstate */
        + 19040 /* ReadSubstate */
>>>>>>> b501b70e
        + 122500 /* RunNative */
        + 200000 /* RunSystem */
        + 602285 /* RunWasm */
        + 50000 /* TxBaseCost */
        + 1765 /* TxPayloadCost */
        + 100000 /* TxSignatureVerification */
        + 2056 /* WriteSubstate */
    );

    assert_eq!(
        commit_result.fee_summary.total_execution_cost_xrd,
<<<<<<< HEAD
        dec!("0.6368188"),
=======
        dec!("0.7927456"),
>>>>>>> b501b70e
    );
    assert_eq!(commit_result.fee_summary.total_royalty_cost_xrd, dec!("2"));
}

#[test]
fn test_flash_loan() {
    let mut test_runner = TestRunner::builder().build();

    // Scrypto developer
    let (pk1, _, _) = test_runner.new_allocated_account();
    // Flash loan operator
    let (pk2, _, account2) = test_runner.new_allocated_account();
    // Flash loan user
    let (pk3, _, account3) = test_runner.new_allocated_account();

    // Publish package
    let package_address = test_runner.publish_package(
        include_bytes!("../../assets/flash_loan.wasm").to_vec(),
        manifest_decode(include_bytes!("../../assets/flash_loan.schema")).unwrap(),
        btreemap!(),
        OwnerRole::Fixed(rule!(require(NonFungibleGlobalId::from_public_key(&pk1)))),
    );

    // Instantiate flash_loan
    let xrd_init_amount = Decimal::from(100);
    let (component_address, promise_token_address) = test_runner
        .execute_manifest(
            ManifestBuilder::new()
                .lock_fee(account2, 10u32.into())
                .withdraw_from_account(account2, RADIX_TOKEN, xrd_init_amount)
                .take_all_from_worktop(RADIX_TOKEN, |builder, bucket1| {
                    builder.call_function(
                        package_address,
                        "BasicFlashLoan",
                        "instantiate_default",
                        manifest_args!(bucket1),
                    )
                })
                .call_method(
                    account2,
                    "try_deposit_batch_or_abort",
                    manifest_args!(ManifestExpression::EntireWorktop),
                )
                .build(),
            vec![NonFungibleGlobalId::from_public_key(&pk2)],
        )
        .expect_commit(true)
        .output::<(ComponentAddress, ResourceAddress)>(3);

    // Take loan
    let loan_amount = Decimal::from(50);
    let repay_amount = loan_amount * dec!("1.001");
    let old_balance = test_runner.account_balance(account3, RADIX_TOKEN).unwrap();
    let receipt = test_runner.execute_manifest(
        ManifestBuilder::new()
            .lock_fee(account3, 10u32.into())
            .call_method(component_address, "take_loan", manifest_args!(loan_amount))
            .withdraw_from_account(account3, RADIX_TOKEN, dec!(10))
            .take_from_worktop(RADIX_TOKEN, repay_amount, |builder, bucket1| {
                builder.take_all_from_worktop(promise_token_address, |builder, bucket2| {
                    builder.call_method(
                        component_address,
                        "repay_loan",
                        manifest_args!(bucket1, bucket2),
                    )
                })
            })
            .call_method(
                account3,
                "try_deposit_batch_or_abort",
                manifest_args!(ManifestExpression::EntireWorktop),
            )
            .build(),
        vec![NonFungibleGlobalId::from_public_key(&pk3)],
    );
    let commit_result = receipt.expect_commit(true);
    let new_balance = test_runner.account_balance(account3, RADIX_TOKEN).unwrap();
    assert!(test_runner
        .account_balance(account3, promise_token_address)
        .is_none());
    assert_eq!(
        old_balance - new_balance,
        commit_result.fee_summary.total_execution_cost_xrd
            + commit_result.fee_summary.total_royalty_cost_xrd
            + (repay_amount - loan_amount)
    );

    // NOTE: If this test fails, it should print out the actual fee table in the error logs.
    // Or you can run just this test with the below:
    // cargo test -p radix-engine-tests --test metering -- test_flash_loan
    assert_eq!(
        commit_result.fee_summary.execution_cost_sum,
        0
        + 3657 /* AllocateNodeId */
        + 5777 /* CreateNode */
        + 21053 /* DropLock */
        + 5565 /* DropNode */
<<<<<<< HEAD
        + 4095003 /* Invoke */
        + 4455737 /* LockSubstate */
        + 32536 /* ReadSubstate */
=======
        + 4091947 /* Invoke */
        + 7484308 /* LockSubstate */
        + 32424 /* ReadSubstate */
>>>>>>> b501b70e
        + 192500 /* RunNative */
        + 287500 /* RunSystem */
        + 1188780 /* RunWasm */
        + 50000 /* TxBaseCost */
        + 2570 /* TxPayloadCost */
        + 100000 /* TxSignatureVerification */
        + 4967 /* WriteSubstate */
    );
}

#[test]
fn test_publish_large_package() {
    // Arrange
    let mut test_runner = TestRunner::builder().build();

    // Act
    let code = wat2wasm(&format!(
        r#"
                (module
                    (data (i32.const 0) "{}")
                    (memory $0 64)
                    (export "memory" (memory $0))
                )
            "#,
        "i".repeat(DEFAULT_MAX_INVOKE_INPUT_SIZE - 1024)
    ));
    let manifest = ManifestBuilder::new()
        .lock_fee(test_runner.faucet_component(), 100.into())
        .publish_package_advanced(
            code,
            PackageDefinition::default(),
            BTreeMap::new(),
            OwnerRole::None,
        )
        .build();

    let (receipt, _) = execute_with_time_logging(&mut test_runner, manifest, vec![]);

    receipt.expect_commit_success();
}

#[test]
fn should_be_able_run_large_manifest() {
    // Arrange
    let mut test_runner = TestRunner::builder().build();

    // Act
    let (public_key, _, account) = test_runner.new_allocated_account();

    // Act
    let mut builder = ManifestBuilder::new();
    builder.lock_fee(account, 100u32.into());
    builder.withdraw_from_account(account, RADIX_TOKEN, 100u32.into());
    for _ in 0..40 {
        builder.take_from_worktop(RADIX_TOKEN, 1.into(), |builder, bid| {
            builder.return_to_worktop(bid)
        });
    }
    builder.call_method(
        account,
        "try_deposit_batch_or_abort",
        manifest_args!(ManifestExpression::EntireWorktop),
    );
    let manifest = builder.build();

    let (receipt, _) = execute_with_time_logging(
        &mut test_runner,
        manifest,
        vec![NonFungibleGlobalId::from_public_key(&public_key)],
    );

    // Assert
    receipt.expect_commit(true);
}

#[test]
fn should_be_able_to_generate_5_proofs_and_then_lock_fee() {
    // Arrange
    let mut test_runner = TestRunner::builder().build();
    let (public_key, _, account) = test_runner.new_allocated_account();
    let resource_address = test_runner.create_fungible_resource(100.into(), 0, account);

    // Act
    let mut builder = ManifestBuilder::new();
    for _ in 0..5 {
        builder.create_proof_from_account_of_amount(account, resource_address, 1.into());
    }
    builder.lock_fee(account, 100u32.into());
    let manifest = builder.build();

    let (receipt, _) = execute_with_time_logging(
        &mut test_runner,
        manifest,
        vec![NonFungibleGlobalId::from_public_key(&public_key)],
    );

    // Assert
    receipt.expect_commit(true);
}

fn setup_test_runner_with_fee_blueprint_component() -> (TestRunner, ComponentAddress) {
    // Basic setup
    let mut test_runner = TestRunner::builder().build();
    let (public_key, _, account) = test_runner.new_allocated_account();

    // Publish package and instantiate component
    let package_address = test_runner.compile_and_publish("./tests/blueprints/fee");
    let receipt1 = test_runner.execute_manifest(
        ManifestBuilder::new()
            .lock_fee(account, 10u32.into())
            .withdraw_from_account(account, RADIX_TOKEN, 10u32.into())
            .take_all_from_worktop(RADIX_TOKEN, |builder, bucket_id| {
                builder.call_function(package_address, "Fee", "new", manifest_args!(bucket_id));
                builder
            })
            .build(),
        vec![NonFungibleGlobalId::from_public_key(&public_key)],
    );
    let commit_result = receipt1.expect_commit(true);
    let component_address = commit_result.new_component_addresses()[0];

    (test_runner, component_address)
}

#[test]
fn spin_loop_should_end_in_reasonable_amount_of_time() {
    let (mut test_runner, component_address) = setup_test_runner_with_fee_blueprint_component();

    let manifest = ManifestBuilder::new()
        // First, lock the fee so that the loan will be repaid
        .call_method(
            component_address,
            "lock_fee",
            manifest_args!(Decimal::from(10)),
        )
        // Now spin-loop to wait for the fee loan to burn through
        .call_method(component_address, "spin_loop", manifest_args!())
        .build();

    let (receipt, _) = execute_with_time_logging(&mut test_runner, manifest, vec![]);

    // No assertion here - this is just a sanity-test
    println!("{}", receipt.display(&Bech32Encoder::for_simulator()));
    receipt.expect_commit_failure();
}<|MERGE_RESOLUTION|>--- conflicted
+++ resolved
@@ -70,15 +70,9 @@
         + 1417 /* CreateNode */
         + 5328 /* DropLock */
         + 1365 /* DropNode */
-<<<<<<< HEAD
-        + 736166 /* Invoke */
-        + 41930 /* LockSubstate */
+        + 735425 /* Invoke */
+        + 327083 /* LockSubstate */
         + 8120 /* ReadSubstate */
-=======
-        + 735425 /* Invoke */
-        + 325945 /* LockSubstate */
-        + 8008 /* ReadSubstate */
->>>>>>> b501b70e
         + 57500 /* RunNative */
         + 75000 /* RunSystem */
         + 50000 /* TxBaseCost */
@@ -205,15 +199,9 @@
         + 3281 /* CreateNode */
         + 12617 /* DropLock */
         + 3045 /* DropNode */
-<<<<<<< HEAD
-        + 3109581 /* Invoke */
-        + 2140007 /* LockSubstate */
+        + 3107898 /* Invoke */
+        + 3729116 /* LockSubstate */
         + 19152 /* ReadSubstate */
-=======
-        + 3107898 /* Invoke */
-        + 3710723 /* LockSubstate */
-        + 19040 /* ReadSubstate */
->>>>>>> b501b70e
         + 122500 /* RunNative */
         + 200000 /* RunSystem */
         + 602285 /* RunWasm */
@@ -225,11 +213,7 @@
 
     assert_eq!(
         commit_result.fee_summary.total_execution_cost_xrd,
-<<<<<<< HEAD
-        dec!("0.6368188"),
-=======
-        dec!("0.7927456"),
->>>>>>> b501b70e
+        dec!("0.7955785"),
     );
     assert_eq!(commit_result.fee_summary.total_royalty_cost_xrd, dec!("2"));
 }
@@ -327,15 +311,9 @@
         + 5777 /* CreateNode */
         + 21053 /* DropLock */
         + 5565 /* DropNode */
-<<<<<<< HEAD
-        + 4095003 /* Invoke */
-        + 4455737 /* LockSubstate */
+        + 4091947 /* Invoke */
+        + 7502698 /* LockSubstate */
         + 32536 /* ReadSubstate */
-=======
-        + 4091947 /* Invoke */
-        + 7484308 /* LockSubstate */
-        + 32424 /* ReadSubstate */
->>>>>>> b501b70e
         + 192500 /* RunNative */
         + 287500 /* RunSystem */
         + 1188780 /* RunWasm */
