use radix_engine::blueprints::access_controller::AccessControllerError;
use radix_engine::blueprints::resource::FungibleResourceManagerError;
use radix_engine::errors::ApplicationError;
use radix_engine::errors::RuntimeError;
use radix_engine::errors::SystemModuleError;
use radix_engine::system::system_modules::auth::AuthError;
use radix_engine::transaction::TransactionReceipt;
use radix_engine::types::*;
use radix_engine_interface::blueprints::access_controller::*;
use scrypto_unit::{CustomGenesis, TestRunner};
use transaction::prelude::*;

#[test]
pub fn creating_an_access_controller_succeeds() {
    AccessControllerTestRunner::new(Some(10));
}

#[test]
pub fn role_cant_quick_confirm_a_ruleset_it_proposed() {
    // Arrange
    let mut test_runner = AccessControllerTestRunner::new(Some(10));
    test_runner.initiate_recovery(
        Role::Recovery,
        rule!(require(XRD)),
        rule!(require(XRD)),
        rule!(require(XRD)),
        Some(10),
    );

    // Act
    let receipt = test_runner.quick_confirm_recovery(
        Role::Recovery,
        Role::Recovery,
        rule!(require(XRD)),
        rule!(require(XRD)),
        rule!(require(XRD)),
        Some(10),
    );

    // Assert
    receipt.expect_specific_failure(is_auth_unauthorized_error)
}

#[test]
pub fn quick_confirm_non_existent_recovery_fails() {
    // Arrange
    let mut test_runner = AccessControllerTestRunner::new(Some(10));
    test_runner.initiate_recovery(
        Role::Recovery,
        rule!(require(XRD)),
        rule!(require(XRD)),
        rule!(require(XRD)),
        Some(10),
    );

    // Act
    let receipt = test_runner.quick_confirm_recovery(
        Role::Primary,
        Role::Recovery,
        rule!(require(PACKAGE_OF_DIRECT_CALLER_VIRTUAL_BADGE)),
        rule!(require(PACKAGE_OF_DIRECT_CALLER_VIRTUAL_BADGE)),
        rule!(require(PACKAGE_OF_DIRECT_CALLER_VIRTUAL_BADGE)),
        Some(10),
    );

    // Assert
    receipt.expect_specific_failure(is_recovery_proposal_mismatch_error)
}

#[test]
pub fn initiating_recovery_multiple_times_as_the_same_role_fails() {
    // Arrange
    let mut test_runner = AccessControllerTestRunner::new(Some(10));
    test_runner.initiate_recovery(
        Role::Recovery,
        rule!(require(XRD)),
        rule!(require(XRD)),
        rule!(require(XRD)),
        Some(10),
    );

    // Act
    let receipt = test_runner.initiate_recovery(
        Role::Recovery,
        rule!(require(XRD)),
        rule!(require(XRD)),
        rule!(require(XRD)),
        Some(10),
    );

    // Assert
    receipt.expect_specific_failure(is_recovery_already_exists_for_proposer_error)
}

#[test]
pub fn timed_confirm_recovery_before_delay_passes_fails() {
    // Arrange
    let mut test_runner = AccessControllerTestRunner::new(Some(10));
    test_runner.initiate_recovery(
        Role::Recovery,
        rule!(require(XRD)),
        rule!(require(XRD)),
        rule!(require(XRD)),
        Some(10),
    );
    test_runner.set_current_minute(9);

    // Act
    let receipt = test_runner.timed_confirm_recovery(
        Role::Recovery,
        rule!(require(XRD)),
        rule!(require(XRD)),
        rule!(require(XRD)),
        Some(10),
    );

    // Assert
    receipt.expect_specific_failure(is_timed_recovery_delay_has_not_elapsed_error);
}

#[test]
pub fn timed_confirm_recovery_after_delay_passes_succeeds() {
    // Arrange
    let mut test_runner = AccessControllerTestRunner::new(Some(10));
    test_runner.initiate_recovery(
        Role::Recovery,
        rule!(require(XRD)),
        rule!(require(XRD)),
        rule!(require(XRD)),
        Some(10),
    );
    test_runner.set_current_minute(10);

    // Act
    let receipt = test_runner.timed_confirm_recovery(
        Role::Recovery,
        rule!(require(XRD)),
        rule!(require(XRD)),
        rule!(require(XRD)),
        Some(10),
    );

    // Assert
    receipt.expect_commit_success();
}

#[test]
pub fn timed_confirm_recovery_with_disabled_timed_recovery_fails() {
    // Arrange
    let mut test_runner = AccessControllerTestRunner::new(None);
    test_runner.initiate_recovery(
        Role::Recovery,
        rule!(require(XRD)),
        rule!(require(XRD)),
        rule!(require(XRD)),
        Some(10),
    );
    test_runner.set_current_minute(10);

    // Act
    let receipt = test_runner.timed_confirm_recovery(
        Role::Recovery,
        rule!(require(XRD)),
        rule!(require(XRD)),
        rule!(require(XRD)),
        Some(10),
    );

    // Assert
    receipt.expect_specific_failure(is_no_timed_recoveries_found_error);
}

#[test]
pub fn primary_is_unlocked_after_a_successful_recovery() {
    // Arrange
    let mut test_runner = AccessControllerTestRunner::new(Some(10));
    test_runner.initiate_recovery(
        Role::Recovery,
        rule!(require(test_runner.primary_role_badge)),
        rule!(require(XRD)),
        rule!(require(XRD)),
        Some(10),
    );
    test_runner
        .lock_primary_role(Role::Recovery)
        .expect_commit_success();

    test_runner.set_current_minute(10);

    test_runner
        .timed_confirm_recovery(
            Role::Recovery,
            rule!(require(test_runner.primary_role_badge)),
            rule!(require(XRD)),
            rule!(require(XRD)),
            Some(10),
        )
        .expect_commit_success();

    // Act
    let receipt = test_runner.create_proof(Role::Primary);

    // Assert
    receipt.expect_commit_success();
}

#[test]
pub fn stop_timed_recovery_with_no_access_fails() {
    // Arrange
    let mut test_runner = AccessControllerTestRunner::new(Some(10));

    let manifest = ManifestBuilder::new()
        .call_method(
            test_runner.access_controller_address,
            "stop_timed_recovery",
            AccessControllerStopTimedRecoveryInput {
                rule_set: RuleSet {
                    primary_role: rule!(require(XRD)),
                    recovery_role: rule!(require(XRD)),
                    confirmation_role: rule!(require(XRD)),
                },
                timed_recovery_delay_in_minutes: Some(10),
            },
        )
        .build();

    // Act
    let receipt = test_runner.execute_manifest(manifest);

    // Assert
    receipt.expect_specific_failure(is_auth_unauthorized_error)
}

#[test]
pub fn cancel_recovery() {
    // Arrange
    let mut test_runner = AccessControllerTestRunner::new(Some(10));
    test_runner
        .initiate_recovery(
            Role::Primary,
            AccessRule::AllowAll,
            AccessRule::DenyAll,
            AccessRule::DenyAll,
            Some(1),
        )
        .expect_commit_success();

    // Act
    let receipt = test_runner.cancel_recovery_attempt(Role::Primary);

    //Assert
    receipt.expect_commit_success();
}

#[test]
pub fn quick_confirm_semantics_are_correct() {
    // Arrange
    let test_vectors = [
        (
            Proposer::Primary,
            Role::Primary,
            Some(is_auth_unauthorized_error),
        ),
        (Proposer::Primary, Role::Recovery, None),
        (Proposer::Primary, Role::Confirmation, None),
        (Proposer::Recovery, Role::Primary, None),
        (
            Proposer::Recovery,
            Role::Recovery,
            Some(is_auth_unauthorized_error),
        ),
        (Proposer::Recovery, Role::Confirmation, None),
    ];

    for (proposer, role, error_assertion_function) in test_vectors {
        let mut test_runner = AccessControllerTestRunner::new(Some(10));
        test_runner
            .initiate_recovery(
                proposer.into(),
                rule!(require(XRD)),
                rule!(require(XRD)),
                rule!(require(XRD)),
                Some(10),
            )
            .expect_commit_success();

        // Act
        let receipt = test_runner.quick_confirm_recovery(
            role,
            proposer.into(),
            rule!(require(XRD)),
            rule!(require(XRD)),
            rule!(require(XRD)),
            Some(10),
        );

        // Assert
        match error_assertion_function {
            None => {
                receipt.expect_commit_success();
            }
            Some(function) => receipt.expect_specific_failure(function),
        };
    }
}

#[test]
pub fn primary_or_recovery_can_initiate_a_badge_withdraw_attempt() {
    // Arrange
    for role in [Role::Primary, Role::Recovery] {
        let mut test_runner = AccessControllerTestRunner::new(Some(10));

        // Act
        let receipt = test_runner.initiate_badge_withdraw_attempt(role, true);

        // Assert
        receipt.expect_commit_success();
    }
}

#[test]
pub fn cant_initiate_a_badge_withdraw_attempt_without_valid_proofs() {
    // Arrange
    for role in [Role::Primary, Role::Recovery] {
        let mut test_runner = AccessControllerTestRunner::new(Some(10));

        // Act
        let receipt = test_runner.initiate_badge_withdraw_attempt(role, false);

        // Assert
        receipt.expect_specific_failure(is_auth_unauthorized_error);
    }
}

#[test]
pub fn confirmation_role_cant_initiate_a_badge_withdraw_attempt_as_primary_or_recovery() {
    // Arrange
    for ident in [
        ACCESS_CONTROLLER_INITIATE_BADGE_WITHDRAW_ATTEMPT_AS_PRIMARY_IDENT,
        ACCESS_CONTROLLER_INITIATE_BADGE_WITHDRAW_ATTEMPT_AS_RECOVERY_IDENT,
    ] {
        let mut test_runner = AccessControllerTestRunner::new(Some(10));

        // Act
        let manifest = test_runner
            .manifest_builder(Role::Confirmation)
            .call_method(
                test_runner.access_controller_address,
                ident,
                AccessControllerInitiateBadgeWithdrawAttemptAsPrimaryInput,
            )
            .build();
        let receipt = test_runner.execute_manifest(manifest);

        // Assert
        receipt.expect_specific_failure(is_auth_unauthorized_error);
    }
}

#[test]
pub fn badge_withdraw_only_succeeds_when_confirmation_is_performed_by_allowed_roles() {
    // Arrange
    let test_vectors: [(Role, Role, Option<ErrorCheckFunction>); 4] = [
        // Proposer: Primary Role
        (
            Role::Primary,                        // Initiator
            Role::Recovery,                       // Confirm
            Some(is_drop_non_empty_bucket_error), // Expected Error
        ),
        (
            Role::Primary,
            Role::Primary,
            Some(is_auth_unauthorized_error),
        ),
        // Proposer: Recovery Role
        (
            Role::Recovery,
            Role::Primary,
            Some(is_drop_non_empty_bucket_error),
        ),
        (
            Role::Recovery,
            Role::Recovery,
            Some(is_auth_unauthorized_error),
        ),
    ];

    for (proposer, confirmor, expected_error) in test_vectors {
        let mut test_runner = AccessControllerTestRunner::new(Some(10));
        test_runner
            .initiate_badge_withdraw_attempt(proposer, true)
            .expect_commit_success();

        // Act
        let receipt = test_runner.quick_confirm_badge_withdraw_attempt(confirmor, proposer);

        // Assert
        if let Some(error_check_fn) = expected_error {
            receipt.expect_specific_failure(error_check_fn);
        } else {
            receipt.expect_commit_success();
        }
    }
}

#[test]
pub fn primary_can_cancel_their_badge_withdraw_attempt() {
    // Arrange
    let mut test_runner = AccessControllerTestRunner::new(Some(10));
    test_runner
        .initiate_badge_withdraw_attempt(Role::Primary, true)
        .expect_commit_success();

    {
        // Act
        let receipt = test_runner.cancel_badge_withdraw_attempt(Role::Primary);

        // Assert
        receipt.expect_commit_success();
    }

    {
        // Act
        let receipt =
            test_runner.quick_confirm_badge_withdraw_attempt(Role::Recovery, Role::Primary);

        // Assert
        receipt.expect_specific_failure(is_no_badge_withdraw_attempts_exists_for_proposer_error);
    }
}

#[test]
pub fn recovery_can_cancel_their_badge_withdraw_attempt() {
    // Arrange
    let mut test_runner = AccessControllerTestRunner::new(Some(10));
    test_runner
        .initiate_badge_withdraw_attempt(Role::Recovery, true)
        .expect_commit_success();

    {
        // Act
        let receipt = test_runner.cancel_badge_withdraw_attempt(Role::Recovery);

        // Assert
        receipt.expect_commit_success();
    }

    {
        // Act
        let receipt =
            test_runner.quick_confirm_badge_withdraw_attempt(Role::Confirmation, Role::Recovery);

        // Assert
        receipt.expect_specific_failure(is_no_badge_withdraw_attempts_exists_for_proposer_error);
    }
}

#[test]
pub fn minting_of_recovery_badges_succeeds_for_primary_role() {
    // Arrange
    let mut test_runner = AccessControllerTestRunner::new(Some(100));

    let mut non_fungible_local_ids = index_set_new();
    non_fungible_local_ids.insert(NonFungibleLocalId::integer(1));

    // Act
    let receipt = test_runner.mint_recovery_badges(Role::Primary, non_fungible_local_ids);

    // Assert
    receipt.expect_commit_success();
}

#[test]
pub fn minting_of_recovery_badges_succeeds_for_recovery_role() {
    // Arrange
    let mut test_runner = AccessControllerTestRunner::new(Some(100));

    let mut non_fungible_local_ids = index_set_new();
    non_fungible_local_ids.insert(NonFungibleLocalId::integer(1));

    // Act
    let receipt = test_runner.mint_recovery_badges(Role::Recovery, non_fungible_local_ids);

    // Assert
    receipt.expect_commit_success();
}

#[test]
pub fn minting_of_recovery_badges_fails_for_confirmation_role() {
    // Arrange
    let mut test_runner = AccessControllerTestRunner::new(Some(100));

    let mut non_fungible_local_ids = index_set_new();
    non_fungible_local_ids.insert(NonFungibleLocalId::integer(1));

    // Act
    let receipt = test_runner.mint_recovery_badges(Role::Confirmation, non_fungible_local_ids);

    // Assert
    receipt.expect_specific_failure(is_auth_unauthorized_error);
}

//=============
// State Tests
//=============

mod no_recovery_with_primary_unlocked {
    use super::*;

    const TIMED_RECOVERY_DELAY_IN_MINUTES: Option<u32> = Some(10);

    fn setup_environment() -> AccessControllerTestRunner {
        AccessControllerTestRunner::new(TIMED_RECOVERY_DELAY_IN_MINUTES)
    }

    #[test]
    pub fn create_proof() {
        // Arrange
        let test_vectors = [
            (Role::Primary, None),
            (Role::Recovery, Some(is_auth_unauthorized_error)),
            (Role::Confirmation, Some(is_auth_unauthorized_error)),
        ];

        for (role, error_assertion_function) in test_vectors {
            let mut test_runner = setup_environment();

            // Act
            let receipt = test_runner.create_proof(role);

            // Assert
            match error_assertion_function {
                None => {
                    receipt.expect_commit_success();
                }
                Some(function) => receipt.expect_specific_failure(function),
            };
        }
    }

    #[test]
    pub fn initiate_recovery() {
        // Arrange
        let test_vectors: [(Role, Option<ErrorCheckFunction>); 2] =
            [(Role::Primary, None), (Role::Recovery, None)];

        for (role, error_assertion_function) in test_vectors {
            let mut test_runner = setup_environment();

            // Act
            let receipt = test_runner.initiate_recovery(
                role,
                rule!(require(XRD)),
                rule!(require(XRD)),
                rule!(require(XRD)),
                TIMED_RECOVERY_DELAY_IN_MINUTES,
            );

            // Assert
            match error_assertion_function {
                None => {
                    receipt.expect_commit_success();
                }
                Some(function) => receipt.expect_specific_failure(function),
            };
        }
    }

    #[test]
    pub fn lock_primary_role() {
        // Arrange
        let test_vectors = [
            (Role::Primary, Some(is_auth_unauthorized_error)),
            (Role::Recovery, None),
            (Role::Confirmation, Some(is_auth_unauthorized_error)),
        ];

        for (role, error_assertion_function) in test_vectors {
            let mut test_runner = setup_environment();

            // Act
            let receipt = test_runner.lock_primary_role(role);

            // Assert
            match error_assertion_function {
                None => {
                    receipt.expect_commit_success();
                }
                Some(function) => receipt.expect_specific_failure(function),
            };
        }
    }

    #[test]
    pub fn unlock_primary_role() {
        // Arrange
        let test_vectors: [(Role, Option<ErrorCheckFunction>); 3] = [
            (Role::Primary, Some(is_auth_unauthorized_error)),
            (Role::Recovery, None),
            (Role::Confirmation, Some(is_auth_unauthorized_error)),
        ];

        for (role, error_assertion_function) in test_vectors {
            let mut test_runner = setup_environment();

            // Act
            let receipt = test_runner.unlock_primary_role(role);

            // Assert
            match error_assertion_function {
                None => {
                    receipt.expect_commit_success();
                }
                Some(function) => receipt.expect_specific_failure(function),
            };
        }
    }

    #[test]
    pub fn quick_confirm_recovery() {
        // Arrange
        let test_vectors = [
            (
                Role::Primary,  // As role
                Role::Recovery, // Proposer
                Some(is_no_recovery_exists_for_proposer_error),
            ),
            (
                Role::Recovery, // As role
                Role::Primary,  // Proposer
                Some(is_no_recovery_exists_for_proposer_error),
            ),
            (
                Role::Confirmation, // As role
                Role::Primary,      // Proposer
                Some(is_no_recovery_exists_for_proposer_error),
            ),
        ];

        for (role, proposer, error_assertion_function) in test_vectors {
            let mut test_runner = setup_environment();

            // Act
            let receipt = test_runner.quick_confirm_recovery(
                role,
                proposer,
                rule!(require(XRD)),
                rule!(require(XRD)),
                rule!(require(XRD)),
                TIMED_RECOVERY_DELAY_IN_MINUTES,
            );

            // Assert
            match error_assertion_function {
                None => {
                    receipt.expect_commit_success();
                }
                Some(function) => receipt.expect_specific_failure(function),
            };
        }
    }

    #[test]
    pub fn timed_confirm_recovery() {
        // Arrange
        let test_vectors: [(Role, Option<ErrorCheckFunction>); 2] = [
            (Role::Primary, Some(is_no_timed_recoveries_found_error)),
            (Role::Recovery, Some(is_no_timed_recoveries_found_error)),
        ];

        for (role, error_assertion_function) in test_vectors {
            let mut test_runner = setup_environment();

            // Act
            let receipt = test_runner.timed_confirm_recovery(
                role,
                rule!(require(XRD)),
                rule!(require(XRD)),
                rule!(require(XRD)),
                TIMED_RECOVERY_DELAY_IN_MINUTES,
            );

            // Assert
            match error_assertion_function {
                None => {
                    receipt.expect_commit_success();
                }
                Some(function) => receipt.expect_specific_failure(function),
            };
        }
    }

    #[test]
    pub fn cancel_recovery_attempt() {
        // Arrange
        let test_vectors: [(Role, Option<ErrorCheckFunction>); 2] = [
            (
                Role::Primary,
                Some(is_no_recovery_exists_for_proposer_error),
            ),
            (
                Role::Recovery,
                Some(is_no_recovery_exists_for_proposer_error),
            ),
        ];

        for (role, error_assertion_function) in test_vectors {
            let mut test_runner = setup_environment();

            // Act
            let receipt = test_runner.cancel_recovery_attempt(role);

            // Assert
            match error_assertion_function {
                None => {
                    receipt.expect_commit_success();
                }
                Some(function) => receipt.expect_specific_failure(function),
            };
        }
    }

    #[test]
    pub fn stop_timed_recovery() {
        // Arrange
        let test_vectors: [(Role, Option<ErrorCheckFunction>); 3] = [
            (Role::Primary, Some(is_no_timed_recoveries_found_error)),
            (Role::Recovery, Some(is_no_timed_recoveries_found_error)),
            (Role::Confirmation, Some(is_no_timed_recoveries_found_error)),
        ];

        for (role, error_assertion_function) in test_vectors {
            let mut test_runner = setup_environment();

            // Act
            let receipt = test_runner.stop_timed_recovery(
                role,
                rule!(require(XRD)),
                rule!(require(XRD)),
                rule!(require(XRD)),
                TIMED_RECOVERY_DELAY_IN_MINUTES,
            );

            // Assert
            match error_assertion_function {
                None => {
                    receipt.expect_commit_success();
                }
                Some(function) => receipt.expect_specific_failure(function),
            };
        }
    }
}

mod no_recovery_with_primary_locked {
    use super::*;

    const TIMED_RECOVERY_DELAY_IN_MINUTES: Option<u32> = Some(10);

    fn setup_environment() -> AccessControllerTestRunner {
        let mut test_runner = AccessControllerTestRunner::new(TIMED_RECOVERY_DELAY_IN_MINUTES);
        test_runner
            .lock_primary_role(Role::Recovery)
            .expect_commit_success();
        test_runner
    }

    #[test]
    pub fn create_proof() {
        // Arrange
        let test_vectors: [(Role, Option<ErrorCheckFunction>); 3] = [
            (
                Role::Primary,
                Some(is_operation_requires_unlocked_primary_role_error),
            ),
            (Role::Recovery, Some(is_auth_unauthorized_error)),
            (Role::Confirmation, Some(is_auth_unauthorized_error)),
        ];

        for (role, error_assertion_function) in test_vectors {
            let mut test_runner = setup_environment();

            // Act
            let receipt = test_runner.create_proof(role);

            // Assert
            match error_assertion_function {
                None => {
                    receipt.expect_commit_success();
                }
                Some(function) => receipt.expect_specific_failure(function),
            };
        }
    }

    #[test]
    pub fn initiate_recovery() {
        // Arrange
        let test_vectors: [(Role, Option<ErrorCheckFunction>); 2] =
            [(Role::Primary, None), (Role::Recovery, None)];

        for (role, error_assertion_function) in test_vectors {
            let mut test_runner = setup_environment();

            // Act
            let receipt = test_runner.initiate_recovery(
                role,
                rule!(require(XRD)),
                rule!(require(XRD)),
                rule!(require(XRD)),
                TIMED_RECOVERY_DELAY_IN_MINUTES,
            );

            // Assert
            match error_assertion_function {
                None => {
                    receipt.expect_commit_success();
                }
                Some(function) => receipt.expect_specific_failure(function),
            };
        }
    }

    #[test]
    pub fn lock_primary_role() {
        // Arrange
        let test_vectors: [(Role, Option<ErrorCheckFunction>); 3] = [
            (Role::Primary, Some(is_auth_unauthorized_error)),
            (Role::Recovery, None),
            (Role::Confirmation, Some(is_auth_unauthorized_error)),
        ];

        for (role, error_assertion_function) in test_vectors {
            let mut test_runner = setup_environment();

            // Act
            let receipt = test_runner.lock_primary_role(role);

            // Assert
            match error_assertion_function {
                None => {
                    receipt.expect_commit_success();
                }
                Some(function) => receipt.expect_specific_failure(function),
            };
        }
    }

    #[test]
    pub fn unlock_primary_role() {
        // Arrange
        let test_vectors = [
            (Role::Primary, Some(is_auth_unauthorized_error)),
            (Role::Recovery, None),
            (Role::Confirmation, Some(is_auth_unauthorized_error)),
        ];

        for (role, error_assertion_function) in test_vectors {
            let mut test_runner = setup_environment();

            // Act
            let receipt = test_runner.unlock_primary_role(role);

            // Assert
            match error_assertion_function {
                None => {
                    receipt.expect_commit_success();
                }
                Some(function) => receipt.expect_specific_failure(function),
            };
        }
    }

    #[test]
    pub fn quick_confirm_recovery() {
        // Arrange
        let test_vectors = [
            (
                Role::Primary,  // As role
                Role::Recovery, // Proposer
                Some(is_no_recovery_exists_for_proposer_error),
            ),
            (
                Role::Recovery, // As role
                Role::Primary,  // Proposer
                Some(is_no_recovery_exists_for_proposer_error),
            ),
            (
                Role::Confirmation, // As role
                Role::Primary,      // Proposer
                Some(is_no_recovery_exists_for_proposer_error),
            ),
        ];

        for (role, proposer, error_assertion_function) in test_vectors {
            let mut test_runner = setup_environment();

            // Act
            let receipt = test_runner.quick_confirm_recovery(
                role,
                proposer,
                rule!(require(XRD)),
                rule!(require(XRD)),
                rule!(require(XRD)),
                TIMED_RECOVERY_DELAY_IN_MINUTES,
            );

            // Assert
            match error_assertion_function {
                None => {
                    receipt.expect_commit_success();
                }
                Some(function) => receipt.expect_specific_failure(function),
            };
        }
    }

    #[test]
    pub fn timed_confirm_recovery() {
        // Arrange
        let test_vectors: [(Role, Option<ErrorCheckFunction>); 2] = [
            (Role::Primary, Some(is_no_timed_recoveries_found_error)),
            (Role::Recovery, Some(is_no_timed_recoveries_found_error)),
        ];

        for (role, error_assertion_function) in test_vectors {
            let mut test_runner = setup_environment();

            // Act
            let receipt = test_runner.timed_confirm_recovery(
                role,
                rule!(require(XRD)),
                rule!(require(XRD)),
                rule!(require(XRD)),
                TIMED_RECOVERY_DELAY_IN_MINUTES,
            );

            // Assert
            match error_assertion_function {
                None => {
                    receipt.expect_commit_success();
                }
                Some(function) => receipt.expect_specific_failure(function),
            };
        }
    }

    #[test]
    pub fn cancel_recovery_attempt() {
        // Arrange
        let test_vectors: [(Role, Option<ErrorCheckFunction>); 2] = [
            (
                Role::Primary,
                Some(is_no_recovery_exists_for_proposer_error),
            ),
            (
                Role::Recovery,
                Some(is_no_recovery_exists_for_proposer_error),
            ),
        ];

        for (role, error_assertion_function) in test_vectors {
            let mut test_runner = setup_environment();

            // Act
            let receipt = test_runner.cancel_recovery_attempt(role);

            // Assert
            match error_assertion_function {
                None => {
                    receipt.expect_commit_success();
                }
                Some(function) => receipt.expect_specific_failure(function),
            };
        }
    }

    #[test]
    pub fn stop_timed_recovery() {
        // Arrange
        let test_vectors: [(Role, Option<ErrorCheckFunction>); 3] = [
            (Role::Primary, Some(is_no_timed_recoveries_found_error)),
            (Role::Recovery, Some(is_no_timed_recoveries_found_error)),
            (Role::Confirmation, Some(is_no_timed_recoveries_found_error)),
        ];

        for (role, error_assertion_function) in test_vectors {
            let mut test_runner = setup_environment();

            // Act
            let receipt = test_runner.stop_timed_recovery(
                role,
                rule!(require(XRD)),
                rule!(require(XRD)),
                rule!(require(XRD)),
                TIMED_RECOVERY_DELAY_IN_MINUTES,
            );

            // Assert
            match error_assertion_function {
                None => {
                    receipt.expect_commit_success();
                }
                Some(function) => receipt.expect_specific_failure(function),
            };
        }
    }
}

mod recovery_mode_with_primary_unlocked {
    use super::*;

    const TIMED_RECOVERY_DELAY_IN_MINUTES: Option<u32> = Some(10);

    fn setup_environment() -> AccessControllerTestRunner {
        let mut test_runner = AccessControllerTestRunner::new(TIMED_RECOVERY_DELAY_IN_MINUTES);
        test_runner
            .initiate_recovery(
                Role::Recovery,
                rule!(require(XRD)),
                rule!(require(XRD)),
                rule!(require(XRD)),
                TIMED_RECOVERY_DELAY_IN_MINUTES,
            )
            .expect_commit_success();
        test_runner
    }

    #[test]
    pub fn create_proof() {
        // Arrange
        let test_vectors: [(Role, Option<ErrorCheckFunction>); 3] = [
            (Role::Primary, None),
            (Role::Recovery, Some(is_auth_unauthorized_error)),
            (Role::Confirmation, Some(is_auth_unauthorized_error)),
        ];

        for (role, error_assertion_function) in test_vectors {
            let mut test_runner = setup_environment();

            // Act
            let receipt = test_runner.create_proof(role);

            // Assert
            match error_assertion_function {
                None => {
                    receipt.expect_commit_success();
                }
                Some(function) => receipt.expect_specific_failure(function),
            };
        }
    }

    #[test]
    pub fn initiate_recovery() {
        // Arrange
        let test_vectors: [(Role, Option<ErrorCheckFunction>); 2] = [
            (Role::Primary, None),
            (
                Role::Recovery,
                Some(is_recovery_already_exists_for_proposer_error),
            ),
        ];

        for (role, error_assertion_function) in test_vectors {
            let mut test_runner = setup_environment();

            // Act
            let receipt = test_runner.initiate_recovery(
                role,
                rule!(require(XRD)),
                rule!(require(XRD)),
                rule!(require(XRD)),
                TIMED_RECOVERY_DELAY_IN_MINUTES,
            );

            // Assert
            match error_assertion_function {
                None => {
                    receipt.expect_commit_success();
                }
                Some(function) => receipt.expect_specific_failure(function),
            };
        }
    }

    #[test]
    pub fn lock_primary_role() {
        // Arrange
        let test_vectors = [
            (Role::Primary, Some(is_auth_unauthorized_error)),
            (Role::Recovery, None),
            (Role::Confirmation, Some(is_auth_unauthorized_error)),
        ];

        for (role, error_assertion_function) in test_vectors {
            let mut test_runner = setup_environment();

            // Act
            let receipt = test_runner.lock_primary_role(role);

            // Assert
            match error_assertion_function {
                None => {
                    receipt.expect_commit_success();
                }
                Some(function) => receipt.expect_specific_failure(function),
            };
        }
    }

    #[test]
    pub fn unlock_primary_role() {
        // Arrange
        let test_vectors: [(Role, Option<ErrorCheckFunction>); 3] = [
            (Role::Primary, Some(is_auth_unauthorized_error)),
            (Role::Recovery, None),
            (Role::Confirmation, Some(is_auth_unauthorized_error)),
        ];

        for (role, error_assertion_function) in test_vectors {
            let mut test_runner = setup_environment();

            // Act
            let receipt = test_runner.unlock_primary_role(role);

            // Assert
            match error_assertion_function {
                None => {
                    receipt.expect_commit_success();
                }
                Some(function) => receipt.expect_specific_failure(function),
            };
        }
    }

    #[test]
    pub fn quick_confirm_recovery() {
        // Arrange
        let test_vectors = [
            (
                Role::Primary,  // As role
                Role::Recovery, // Proposer
                None,
            ),
            (
                Role::Recovery, // As role
                Role::Primary,  // Proposer
                Some(is_no_recovery_exists_for_proposer_error),
            ),
            (
                Role::Confirmation, // As role
                Role::Primary,      // Proposer
                Some(is_no_recovery_exists_for_proposer_error),
            ),
        ];

        for (role, proposer, error_assertion_function) in test_vectors {
            let mut test_runner = setup_environment();

            // Act
            let receipt = test_runner.quick_confirm_recovery(
                role,
                proposer,
                rule!(require(XRD)),
                rule!(require(XRD)),
                rule!(require(XRD)),
                TIMED_RECOVERY_DELAY_IN_MINUTES,
            );

            // Assert
            match error_assertion_function {
                None => {
                    receipt.expect_commit_success();
                }
                Some(function) => receipt.expect_specific_failure(function),
            };
        }
    }

    #[test]
    pub fn timed_confirm_recovery() {
        // Arrange
        let test_vectors: [(Role, Option<ErrorCheckFunction>); 2] = [
            (
                Role::Primary,
                Some(is_timed_recovery_delay_has_not_elapsed_error),
            ),
            (
                Role::Recovery,
                Some(is_timed_recovery_delay_has_not_elapsed_error),
            ),
        ];

        for (role, error_assertion_function) in test_vectors {
            let mut test_runner = setup_environment();

            // Act
            let receipt = test_runner.timed_confirm_recovery(
                role,
                rule!(require(XRD)),
                rule!(require(XRD)),
                rule!(require(XRD)),
                TIMED_RECOVERY_DELAY_IN_MINUTES,
            );

            // Assert
            match error_assertion_function {
                None => {
                    receipt.expect_commit_success();
                }
                Some(function) => receipt.expect_specific_failure(function),
            };
        }
    }

    #[test]
    pub fn cancel_recovery_attempt() {
        // Arrange
        let test_vectors: [(Role, Option<ErrorCheckFunction>); 2] = [
            (
                Role::Primary,
                Some(is_no_recovery_exists_for_proposer_error),
            ),
            (Role::Recovery, None),
        ];

        for (role, error_assertion_function) in test_vectors {
            let mut test_runner = setup_environment();

            // Act
            let receipt = test_runner.cancel_recovery_attempt(role);

            // Assert
            match error_assertion_function {
                None => {
                    receipt.expect_commit_success();
                }
                Some(function) => receipt.expect_specific_failure(function),
            };
        }
    }

    #[test]
    pub fn stop_timed_recovery() {
        // Arrange
        let test_vectors: [(Role, Option<ErrorCheckFunction>); 3] = [
            (Role::Primary, None),
            (Role::Recovery, None),
            (Role::Confirmation, None),
        ];

        for (role, error_assertion_function) in test_vectors {
            let mut test_runner = setup_environment();

            // Act
            let receipt = test_runner.stop_timed_recovery(
                role,
                rule!(require(XRD)),
                rule!(require(XRD)),
                rule!(require(XRD)),
                TIMED_RECOVERY_DELAY_IN_MINUTES,
            );

            // Assert
            match error_assertion_function {
                None => {
                    receipt.expect_commit_success();
                }
                Some(function) => receipt.expect_specific_failure(function),
            };
        }
    }
}

mod recovery_mode_with_primary_locked {
    use super::*;

    const TIMED_RECOVERY_DELAY_IN_MINUTES: Option<u32> = Some(10);

    fn setup_environment() -> AccessControllerTestRunner {
        let mut test_runner = AccessControllerTestRunner::new(TIMED_RECOVERY_DELAY_IN_MINUTES);
        test_runner
            .lock_primary_role(Role::Recovery)
            .expect_commit_success();
        test_runner
            .initiate_recovery(
                Role::Recovery,
                rule!(require(XRD)),
                rule!(require(XRD)),
                rule!(require(XRD)),
                TIMED_RECOVERY_DELAY_IN_MINUTES,
            )
            .expect_commit_success();
        test_runner
    }

    #[test]
    pub fn create_proof() {
        // Arrange
        let test_vectors: [(Role, Option<ErrorCheckFunction>); 3] = [
            (
                Role::Primary,
                Some(is_operation_requires_unlocked_primary_role_error),
            ),
            (Role::Recovery, Some(is_auth_unauthorized_error)),
            (Role::Confirmation, Some(is_auth_unauthorized_error)),
        ];

        for (role, error_assertion_function) in test_vectors {
            let mut test_runner = setup_environment();

            // Act
            let receipt = test_runner.create_proof(role);

            // Assert
            match error_assertion_function {
                None => {
                    receipt.expect_commit_success();
                }
                Some(function) => receipt.expect_specific_failure(function),
            };
        }
    }

    #[test]
    pub fn initiate_recovery() {
        // Arrange
        let test_vectors: [(Role, Option<ErrorCheckFunction>); 2] = [
            (Role::Primary, None),
            (
                Role::Recovery,
                Some(is_recovery_already_exists_for_proposer_error),
            ),
        ];

        for (role, error_assertion_function) in test_vectors {
            let mut test_runner = setup_environment();

            // Act
            let receipt = test_runner.initiate_recovery(
                role,
                rule!(require(XRD)),
                rule!(require(XRD)),
                rule!(require(XRD)),
                TIMED_RECOVERY_DELAY_IN_MINUTES,
            );

            // Assert
            match error_assertion_function {
                None => {
                    receipt.expect_commit_success();
                }
                Some(function) => receipt.expect_specific_failure(function),
            };
        }
    }

    #[test]
    pub fn lock_primary_role() {
        // Arrange
        let test_vectors: [(Role, Option<ErrorCheckFunction>); 3] = [
            (Role::Primary, Some(is_auth_unauthorized_error)),
            (Role::Recovery, None),
            (Role::Confirmation, Some(is_auth_unauthorized_error)),
        ];

        for (role, error_assertion_function) in test_vectors {
            let mut test_runner = setup_environment();

            // Act
            let receipt = test_runner.lock_primary_role(role);

            // Assert
            match error_assertion_function {
                None => {
                    receipt.expect_commit_success();
                }
                Some(function) => receipt.expect_specific_failure(function),
            };
        }
    }

    #[test]
    pub fn unlock_primary_role() {
        // Arrange
        let test_vectors = [
            (Role::Primary, Some(is_auth_unauthorized_error)),
            (Role::Recovery, None),
            (Role::Confirmation, Some(is_auth_unauthorized_error)),
        ];

        for (role, error_assertion_function) in test_vectors {
            let mut test_runner = setup_environment();

            // Act
            let receipt = test_runner.unlock_primary_role(role);

            // Assert
            match error_assertion_function {
                None => {
                    receipt.expect_commit_success();
                }
                Some(function) => receipt.expect_specific_failure(function),
            };
        }
    }

    #[test]
    pub fn quick_confirm_recovery() {
        // Arrange
        let test_vectors = [
            (
                Role::Primary,  // As role
                Role::Recovery, // Proposer
                None,
            ),
            (
                Role::Recovery, // As role
                Role::Primary,  // Proposer
                Some(is_no_recovery_exists_for_proposer_error),
            ),
            (
                Role::Confirmation, // As role
                Role::Primary,      // Proposer
                Some(is_no_recovery_exists_for_proposer_error),
            ),
        ];

        for (role, proposer, error_assertion_function) in test_vectors {
            let mut test_runner = setup_environment();

            // Act
            let receipt = test_runner.quick_confirm_recovery(
                role,
                proposer,
                rule!(require(XRD)),
                rule!(require(XRD)),
                rule!(require(XRD)),
                TIMED_RECOVERY_DELAY_IN_MINUTES,
            );

            // Assert
            match error_assertion_function {
                None => {
                    receipt.expect_commit_success();
                }
                Some(function) => receipt.expect_specific_failure(function),
            };
        }
    }

    #[test]
    pub fn timed_confirm_recovery() {
        // Arrange
        let test_vectors: [(Role, Option<ErrorCheckFunction>); 2] = [
            (
                Role::Primary,
                Some(is_timed_recovery_delay_has_not_elapsed_error),
            ),
            (
                Role::Recovery,
                Some(is_timed_recovery_delay_has_not_elapsed_error),
            ),
        ];

        for (role, error_assertion_function) in test_vectors {
            let mut test_runner = setup_environment();

            // Act
            let receipt = test_runner.timed_confirm_recovery(
                role,
                rule!(require(XRD)),
                rule!(require(XRD)),
                rule!(require(XRD)),
                TIMED_RECOVERY_DELAY_IN_MINUTES,
            );

            // Assert
            match error_assertion_function {
                None => {
                    receipt.expect_commit_success();
                }
                Some(function) => receipt.expect_specific_failure(function),
            };
        }
    }

    #[test]
    pub fn cancel_recovery_attempt() {
        // Arrange
        let test_vectors: [(Role, Option<ErrorCheckFunction>); 2] = [
            (
                Role::Primary,
                Some(is_no_recovery_exists_for_proposer_error),
            ),
            (Role::Recovery, None),
        ];

        for (role, error_assertion_function) in test_vectors {
            let mut test_runner = setup_environment();

            // Act
            let receipt = test_runner.cancel_recovery_attempt(role);

            // Assert
            match error_assertion_function {
                None => {
                    receipt.expect_commit_success();
                }
                Some(function) => receipt.expect_specific_failure(function),
            };
        }
    }

    #[test]
    pub fn stop_timed_recovery() {
        // Arrange
        let test_vectors: [(Role, Option<ErrorCheckFunction>); 3] = [
            (Role::Primary, None),
            (Role::Recovery, None),
            (Role::Confirmation, None),
        ];

        for (role, error_assertion_function) in test_vectors {
            let mut test_runner = setup_environment();

            // Act
            let receipt = test_runner.stop_timed_recovery(
                role,
                rule!(require(XRD)),
                rule!(require(XRD)),
                rule!(require(XRD)),
                TIMED_RECOVERY_DELAY_IN_MINUTES,
            );

            // Assert
            match error_assertion_function {
                None => {
                    receipt.expect_commit_success();
                }
                Some(function) => receipt.expect_specific_failure(function),
            };
        }
    }
}

//==================
// Helper Functions
//==================

type ErrorCheckFunction = fn(&RuntimeError) -> bool;

fn is_auth_unauthorized_error(error: &RuntimeError) -> bool {
    matches!(
        error,
        RuntimeError::SystemModuleError(SystemModuleError::AuthError(
            AuthError::Unauthorized { .. }
        ))
    )
}

fn is_operation_requires_unlocked_primary_role_error(error: &RuntimeError) -> bool {
    matches!(
        error,
        RuntimeError::ApplicationError(ApplicationError::AccessControllerError(
            AccessControllerError::OperationRequiresUnlockedPrimaryRole
        ))
    )
}

fn is_recovery_already_exists_for_proposer_error(error: &RuntimeError) -> bool {
    matches!(
        error,
        RuntimeError::ApplicationError(ApplicationError::AccessControllerError(
            AccessControllerError::RecoveryAlreadyExistsForProposer { .. }
        ))
    )
}

fn is_no_recovery_exists_for_proposer_error(error: &RuntimeError) -> bool {
    matches!(
        error,
        RuntimeError::ApplicationError(ApplicationError::AccessControllerError(
            AccessControllerError::NoRecoveryExistsForProposer { .. }
        ))
    )
}

fn is_no_badge_withdraw_attempts_exists_for_proposer_error(error: &RuntimeError) -> bool {
    matches!(
        error,
        RuntimeError::ApplicationError(ApplicationError::AccessControllerError(
            AccessControllerError::NoBadgeWithdrawAttemptExistsForProposer { .. }
        ))
    )
}

fn is_no_timed_recoveries_found_error(error: &RuntimeError) -> bool {
    matches!(
        error,
        RuntimeError::ApplicationError(ApplicationError::AccessControllerError(
            AccessControllerError::NoTimedRecoveriesFound
        ))
    )
}

fn is_timed_recovery_delay_has_not_elapsed_error(error: &RuntimeError) -> bool {
    matches!(
        error,
        RuntimeError::ApplicationError(ApplicationError::AccessControllerError(
            AccessControllerError::TimedRecoveryDelayHasNotElapsed
        ))
    )
}

fn is_recovery_proposal_mismatch_error(error: &RuntimeError) -> bool {
    matches!(
        error,
        RuntimeError::ApplicationError(ApplicationError::AccessControllerError(
            AccessControllerError::RecoveryProposalMismatch { .. }
        ))
    )
}

fn is_drop_non_empty_bucket_error(error: &RuntimeError) -> bool {
    matches!(
        error,
        RuntimeError::ApplicationError(ApplicationError::FungibleResourceManagerError(
            FungibleResourceManagerError::DropNonEmptyBucket
        ))
    )
}

#[allow(dead_code)]
struct AccessControllerTestRunner {
    pub test_runner: TestRunner,

    pub account: (ComponentAddress, PublicKey),

    pub access_controller_address: ComponentAddress,
    pub primary_role_badge: ResourceAddress,
    pub recovery_role_badge: ResourceAddress,
    pub confirmation_role_badge: ResourceAddress,

    pub timed_recovery_delay_in_minutes: Option<u32>,
}

#[allow(dead_code)]
impl AccessControllerTestRunner {
    pub fn new(timed_recovery_delay_in_minutes: Option<u32>) -> Self {
        let mut test_runner = TestRunner::builder()
            .without_trace()
            .with_custom_genesis(CustomGenesis::default(
                Epoch::of(1),
                CustomGenesis::default_consensus_manager_config(),
            ))
            .build();

        // Creating a new account - this is where the badges will be held
        let (public_key, _, account) = test_runner.new_account(false);

        // Creating the resource to be protected
        let controlled_asset = test_runner.create_fungible_resource(1.into(), 0, account);

        // Creating three badges for the three roles.
        let primary_role_badge = test_runner.create_fungible_resource(1.into(), 0, account);
        let recovery_role_badge = test_runner.create_fungible_resource(1.into(), 0, account);
        let confirmation_role_badge = test_runner.create_fungible_resource(1.into(), 0, account);

        // Creating the access controller component
        let manifest = ManifestBuilder::new()
            .lock_standard_test_fee(account)
            .withdraw_from_account(account, controlled_asset, 1)
            .take_all_from_worktop(controlled_asset, "controlled_asset")
            .create_access_controller(
                "controlled_asset",
                rule!(require(primary_role_badge)),
                rule!(require(recovery_role_badge)),
                rule!(require(confirmation_role_badge)),
                timed_recovery_delay_in_minutes,
            )
            .build();
        let receipt = test_runner.execute_manifest(
            manifest,
            [NonFungibleGlobalId::from_public_key(&public_key)],
        );
        receipt.expect_commit_success();

        let access_controller_address = receipt.expect_commit(true).new_component_addresses()[0];

        Self {
            test_runner,
            account: (account, public_key.into()),

            access_controller_address,
            primary_role_badge,
            recovery_role_badge,
            confirmation_role_badge,

            timed_recovery_delay_in_minutes,
        }
    }

    pub fn create_proof(&mut self, as_role: Role) -> TransactionReceipt {
        let manifest = self
            .manifest_builder(as_role)
            .call_method(
                self.access_controller_address,
                "create_proof",
                AccessControllerCreateProofInput {},
            )
            .pop_from_auth_zone("ignored_proof")
            .build();
        self.execute_manifest(manifest)
    }

    pub fn initiate_recovery(
        &mut self,
        as_role: Role,
        proposed_primary_role: AccessRule,
        proposed_recovery_role: AccessRule,
        proposed_confirmation_role: AccessRule,
        timed_recovery_delay_in_minutes: Option<u32>,
    ) -> TransactionReceipt {
        let method_name = match as_role {
            Role::Primary => ACCESS_CONTROLLER_INITIATE_RECOVERY_AS_PRIMARY_IDENT,
            Role::Recovery => ACCESS_CONTROLLER_INITIATE_RECOVERY_AS_RECOVERY_IDENT,
            Role::Confirmation => panic!("Confirmation Role can't initiate recovery!"),
        };

        let manifest = self
            .manifest_builder(as_role)
            .call_method(
                self.access_controller_address,
                method_name,
                AccessControllerInitiateRecoveryAsPrimaryInput {
                    rule_set: RuleSet {
                        primary_role: proposed_primary_role,
                        recovery_role: proposed_recovery_role,
                        confirmation_role: proposed_confirmation_role,
                    },
                    timed_recovery_delay_in_minutes,
                },
            )
            .build();
        self.execute_manifest(manifest)
    }

    pub fn initiate_badge_withdraw_attempt(
        &mut self,
        as_role: Role,
        create_proof: bool,
    ) -> TransactionReceipt {
        let method_name = match as_role {
            Role::Primary => ACCESS_CONTROLLER_INITIATE_BADGE_WITHDRAW_ATTEMPT_AS_PRIMARY_IDENT,
            Role::Recovery => ACCESS_CONTROLLER_INITIATE_BADGE_WITHDRAW_ATTEMPT_AS_RECOVERY_IDENT,
            Role::Confirmation => panic!("Confirmation Role can't initiate recovery!"),
        };

        let manifest_builder = if create_proof {
            self.manifest_builder(as_role)
        } else {
            ManifestBuilder::new()
        };

        let manifest = manifest_builder
            .call_method(
                self.access_controller_address,
                method_name,
                AccessControllerInitiateBadgeWithdrawAttemptAsPrimaryInput {},
            )
            .build();
        self.execute_manifest(manifest)
    }

    pub fn quick_confirm_recovery(
        &mut self,
        as_role: Role,
        proposer: Role,
        proposed_primary_role: AccessRule,
        proposed_recovery_role: AccessRule,
        proposed_confirmation_role: AccessRule,
        timed_recovery_delay_in_minutes: Option<u32>,
    ) -> TransactionReceipt {
        let proposer = match proposer {
            Role::Primary => Proposer::Primary,
            Role::Recovery => Proposer::Recovery,
            Role::Confirmation => panic!("Confirmation is not a valid proposer"),
        };

        let method_name = match proposer {
            Proposer::Primary => {
                ACCESS_CONTROLLER_QUICK_CONFIRM_PRIMARY_ROLE_RECOVERY_PROPOSAL_IDENT
            }
            Proposer::Recovery => {
                ACCESS_CONTROLLER_QUICK_CONFIRM_RECOVERY_ROLE_RECOVERY_PROPOSAL_IDENT
            }
        };

        let manifest = self
            .manifest_builder(as_role)
            .call_method(
                self.access_controller_address,
                method_name,
                AccessControllerQuickConfirmPrimaryRoleRecoveryProposalInput {
                    rule_set: RuleSet {
                        primary_role: proposed_primary_role,
                        recovery_role: proposed_recovery_role,
                        confirmation_role: proposed_confirmation_role,
                    },
                    timed_recovery_delay_in_minutes,
                },
            )
            .build();
        self.execute_manifest(manifest)
    }

    pub fn quick_confirm_badge_withdraw_attempt(
        &mut self,
        as_role: Role,
        proposer: Role,
    ) -> TransactionReceipt {
        let proposer = match proposer {
            Role::Primary => Proposer::Primary,
            Role::Recovery => Proposer::Recovery,
            Role::Confirmation => panic!("Confirmation is not a valid proposer"),
        };

        let method_name = match proposer {
            Proposer::Primary => {
                ACCESS_CONTROLLER_QUICK_CONFIRM_PRIMARY_ROLE_BADGE_WITHDRAW_ATTEMPT_IDENT
            }
            Proposer::Recovery => {
                ACCESS_CONTROLLER_QUICK_CONFIRM_RECOVERY_ROLE_BADGE_WITHDRAW_ATTEMPT_IDENT
            }
        };

        let manifest = self
            .manifest_builder(as_role)
            .call_method(
                self.access_controller_address,
                method_name,
                AccessControllerQuickConfirmPrimaryRoleBadgeWithdrawAttemptInput {},
            )
            .build();
        self.execute_manifest(manifest)
    }

    pub fn timed_confirm_recovery(
        &mut self,
        as_role: Role,
        proposed_primary_role: AccessRule,
        proposed_recovery_role: AccessRule,
        proposed_confirmation_role: AccessRule,
        timed_recovery_delay_in_minutes: Option<u32>,
    ) -> TransactionReceipt {
        let manifest = self
            .manifest_builder(as_role)
            .call_method(
                self.access_controller_address,
                ACCESS_CONTROLLER_TIMED_CONFIRM_RECOVERY_IDENT,
                AccessControllerTimedConfirmRecoveryInput {
                    rule_set: RuleSet {
                        primary_role: proposed_primary_role,
                        recovery_role: proposed_recovery_role,
                        confirmation_role: proposed_confirmation_role,
                    },
                    timed_recovery_delay_in_minutes,
                },
            )
            .build();
        self.execute_manifest(manifest)
    }

    pub fn cancel_recovery_attempt(&mut self, as_role: Role) -> TransactionReceipt {
        let method_name = match as_role {
            Role::Primary => ACCESS_CONTROLLER_CANCEL_PRIMARY_ROLE_RECOVERY_PROPOSAL_IDENT,
            Role::Recovery => ACCESS_CONTROLLER_CANCEL_RECOVERY_ROLE_RECOVERY_PROPOSAL_IDENT,
            Role::Confirmation => panic!("No method for the given role"),
        };

        let manifest = self
            .manifest_builder(as_role)
            .call_method(
                self.access_controller_address,
                method_name,
                AccessControllerCancelPrimaryRoleRecoveryProposalInput,
            )
            .build();
        self.execute_manifest(manifest)
    }

    pub fn cancel_badge_withdraw_attempt(&mut self, as_role: Role) -> TransactionReceipt {
        let method_name = match as_role {
            Role::Primary => ACCESS_CONTROLLER_CANCEL_PRIMARY_ROLE_BADGE_WITHDRAW_ATTEMPT_IDENT,
            Role::Recovery => ACCESS_CONTROLLER_CANCEL_RECOVERY_ROLE_BADGE_WITHDRAW_ATTEMPT_IDENT,
            Role::Confirmation => panic!("No method for the given role"),
        };

        let manifest = self
            .manifest_builder(as_role)
            .call_method(
                self.access_controller_address,
                method_name,
                AccessControllerCancelPrimaryRoleBadgeWithdrawAttemptInput,
            )
            .build();
        self.execute_manifest(manifest)
    }

    pub fn lock_primary_role(&mut self, as_role: Role) -> TransactionReceipt {
        let manifest = self
            .manifest_builder(as_role)
            .call_method(
                self.access_controller_address,
                "lock_primary_role",
                AccessControllerLockPrimaryRoleInput {},
            )
            .build();
        self.execute_manifest(manifest)
    }

    pub fn unlock_primary_role(&mut self, as_role: Role) -> TransactionReceipt {
        let manifest = self
            .manifest_builder(as_role)
            .call_method(
                self.access_controller_address,
                "unlock_primary_role",
                AccessControllerUnlockPrimaryRoleInput {},
            )
            .build();
        self.execute_manifest(manifest)
    }

    pub fn stop_timed_recovery(
        &mut self,
        as_role: Role,
        proposed_primary_role: AccessRule,
        proposed_recovery_role: AccessRule,
        proposed_confirmation_role: AccessRule,
        timed_recovery_delay_in_minutes: Option<u32>,
    ) -> TransactionReceipt {
        let manifest = self
            .manifest_builder(as_role)
            .call_method(
                self.access_controller_address,
                "stop_timed_recovery",
                AccessControllerStopTimedRecoveryInput {
                    rule_set: RuleSet {
                        primary_role: proposed_primary_role,
                        recovery_role: proposed_recovery_role,
                        confirmation_role: proposed_confirmation_role,
                    },
                    timed_recovery_delay_in_minutes,
                },
            )
            .build();
        self.execute_manifest(manifest)
    }

    pub fn mint_recovery_badges(
        &mut self,
        as_role: Role,
        non_fungible_local_ids: IndexSet<NonFungibleLocalId>,
    ) -> TransactionReceipt {
        let manifest = self
            .manifest_builder(as_role)
            .call_method(
                self.access_controller_address,
                ACCESS_CONTROLLER_MINT_RECOVERY_BADGES_IDENT,
                AccessControllerMintRecoveryBadgesInput {
                    non_fungible_local_ids,
                },
            )
            .try_deposit_batch_or_abort(self.account.0)
            .build();
        self.execute_manifest(manifest)
    }

    fn execute_manifest(&mut self, manifest: TransactionManifestV1) -> TransactionReceipt {
        self.test_runner.execute_manifest_ignoring_fee(
            manifest,
            [NonFungibleGlobalId::from_public_key(&self.account.1)],
        )
    }

    fn manifest_builder(&self, role: Role) -> ManifestBuilder {
        let resource_address = match role {
            Role::Primary => self.primary_role_badge,
            Role::Recovery => self.recovery_role_badge,
            Role::Confirmation => self.confirmation_role_badge,
        };
<<<<<<< HEAD
        manifest_builder.create_proof_from_account_of_amount(
            self.account.0,
            resource_address,
            dec!("1"),
        );
        manifest_builder
=======
        ManifestBuilder::new().create_proof_from_account(self.account.0, resource_address)
>>>>>>> aef52489
    }

    fn set_current_minute(&mut self, minutes: i64) {
        // we use a single-round epochs, so the only possible round advance is to round 1
        self.test_runner
            .advance_to_round_at_timestamp(Round::of(1), minutes * 60 * 1000)
            .expect_commit_success();
    }
}<|MERGE_RESOLUTION|>--- conflicted
+++ resolved
@@ -1991,16 +1991,11 @@
             Role::Recovery => self.recovery_role_badge,
             Role::Confirmation => self.confirmation_role_badge,
         };
-<<<<<<< HEAD
-        manifest_builder.create_proof_from_account_of_amount(
+        ManifestBuilder::new().create_proof_from_account_of_amount(
             self.account.0,
             resource_address,
-            dec!("1"),
-        );
-        manifest_builder
-=======
-        ManifestBuilder::new().create_proof_from_account(self.account.0, resource_address)
->>>>>>> aef52489
+            dec!(1),
+        )
     }
 
     fn set_current_minute(&mut self, minutes: i64) {
