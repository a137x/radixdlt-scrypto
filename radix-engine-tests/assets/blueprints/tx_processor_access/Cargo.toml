--- conflicted
+++ resolved
@@ -1,10 +1,6 @@
 [package]
 name = "tx_processor_access"
-<<<<<<< HEAD
-version = "1.1.0-dev"
-=======
-version = "1.1.0"
->>>>>>> 4f2918a8
+version = "1.2.0-dev"
 edition = "2021"
 
 [dependencies]
