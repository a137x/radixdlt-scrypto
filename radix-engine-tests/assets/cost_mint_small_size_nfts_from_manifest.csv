<<<<<<< HEAD
Total Cost (XRD)                                                           ,    0.585648831,    100.0%
+ Execution Cost (XRD)                                                     ,     0.51493222,     87.9%
+ Tipping Cost (XRD)                                                       ,    0.025746611,      4.4%
+ State Expansion Cost (XRD)                                               ,        0.04497,      7.7%
+ Royalty Cost (XRD)                                                       ,              0,      0.0%
Total Cost Units Consumed                                                  ,       51493222,    100.0%
=======
Total Cost (XRD)                                                           ,     0.56021894,    100.0%
+ Execution Cost (XRD)                                                     ,     0.51524894,     92.0%
+ Tipping Cost (XRD)                                                       ,              0,      0.0%
+ State Expansion Cost (XRD)                                               ,        0.04497,      8.0%
+ Royalty Cost (XRD)                                                       ,              0,      0.0%
Total Cost Units Consumed                                                  ,       51524894,    100.0%
>>>>>>> e4581de7
AfterInvoke                                                                ,            494,      0.0%
AllocateNodeId                                                             ,          10500,      0.0%
BeforeInvoke                                                               ,          15408,      0.0%
CloseSubstate                                                              ,         223000,      0.4%
Commit::GlobalAccount                                                      ,         200012,      0.4%
Commit::GlobalGenericComponent                                             ,         100018,      0.2%
Commit::GlobalNonFungibleResourceManager                                   ,       22600749,     43.9%
Commit::InternalFungibleVault                                              ,         100010,      0.2%
<<<<<<< HEAD
Commit::InternalNonFungibleVault                                           ,       21200046,     41.2%
CreateNode                                                                 ,          30726,      0.1%
DropNode                                                                   ,          21276,      0.0%
=======
Commit::InternalNonFungibleVault                                           ,       21200046,     41.1%
CreateNode                                                                 ,          30592,      0.1%
DropNode                                                                   ,          21142,      0.0%
>>>>>>> e4581de7
EmitEvent                                                                  ,           9308,      0.0%
LockFee                                                                    ,            500,      0.0%
OpenSubstate::GlobalAccount                                                ,           7310,      0.0%
OpenSubstate::GlobalFungibleResourceManager                                ,           2624,      0.0%
OpenSubstate::GlobalGenericComponent                                       ,           2852,      0.0%
OpenSubstate::GlobalNonFungibleResourceManager                             ,          13950,      0.0%
OpenSubstate::GlobalPackage                                                ,         849624,      1.6%
OpenSubstate::InternalFungibleVault                                        ,           7242,      0.0%
<<<<<<< HEAD
OpenSubstate::InternalGenericComponent                                     ,          70782,      0.1%
OpenSubstate::InternalKeyValueStore                                        ,            706,      0.0%
OpenSubstate::InternalNonFungibleVault                                     ,         162252,      0.3%
PrepareWasmCode                                                            ,         691326,      1.3%
QueryActor                                                                 ,           2000,      0.0%
ReadSubstate                                                               ,        1120910,      2.2%
=======
OpenSubstate::InternalGenericComponent                                     ,          73492,      0.1%
OpenSubstate::InternalKeyValueStore                                        ,            706,      0.0%
OpenSubstate::InternalNonFungibleVault                                     ,         162998,      0.3%
PrepareWasmCode                                                            ,         698756,      1.4%
QueryActor                                                                 ,           2000,      0.0%
ReadSubstate                                                               ,        1131796,      2.2%
>>>>>>> e4581de7
RunNativeCode::Worktop_drain                                               ,          22525,      0.0%
RunNativeCode::Worktop_drop                                                ,          16371,      0.0%
RunNativeCode::Worktop_put                                                 ,          24411,      0.0%
RunNativeCode::create                                                      ,          45707,      0.1%
RunNativeCode::create_empty_vault_NonFungibleResourceManager               ,          54136,      0.1%
RunNativeCode::create_with_data                                            ,          26638,      0.1%
RunNativeCode::create_with_initial_supply_NonFungibleResourceManager       ,         186631,      0.4%
RunNativeCode::get_amount_NonFungibleBucket                                ,          30064,      0.1%
RunNativeCode::lock_fee                                                    ,          61733,      0.1%
RunNativeCode::put_NonFungibleVault                                        ,          17297,      0.0%
RunNativeCode::try_deposit_batch_or_abort                                  ,          63706,      0.1%
RunWasmCode::Faucet_lock_fee                                               ,          17987,      0.0%
SetSubstate                                                                ,         105248,      0.2%
StoreAccess                                                                ,        3160269,      6.1%
TxBaseCost                                                                 ,          50000,      0.1%
TxPayloadCost                                                              ,         153760,      0.3%
TxSignatureVerification                                                    ,              0,      0.0%
WriteSubstate                                                              ,          15614,      0.0%<|MERGE_RESOLUTION|>--- conflicted
+++ resolved
@@ -1,18 +1,9 @@
-<<<<<<< HEAD
-Total Cost (XRD)                                                           ,    0.585648831,    100.0%
-+ Execution Cost (XRD)                                                     ,     0.51493222,     87.9%
-+ Tipping Cost (XRD)                                                       ,    0.025746611,      4.4%
-+ State Expansion Cost (XRD)                                               ,        0.04497,      7.7%
-+ Royalty Cost (XRD)                                                       ,              0,      0.0%
-Total Cost Units Consumed                                                  ,       51493222,    100.0%
-=======
-Total Cost (XRD)                                                           ,     0.56021894,    100.0%
-+ Execution Cost (XRD)                                                     ,     0.51524894,     92.0%
+Total Cost (XRD)                                                           ,     0.55999902,    100.0%
++ Execution Cost (XRD)                                                     ,     0.51502902,     92.0%
 + Tipping Cost (XRD)                                                       ,              0,      0.0%
 + State Expansion Cost (XRD)                                               ,        0.04497,      8.0%
 + Royalty Cost (XRD)                                                       ,              0,      0.0%
-Total Cost Units Consumed                                                  ,       51524894,    100.0%
->>>>>>> e4581de7
+Total Cost Units Consumed                                                  ,       51502902,    100.0%
 AfterInvoke                                                                ,            494,      0.0%
 AllocateNodeId                                                             ,          10500,      0.0%
 BeforeInvoke                                                               ,          15408,      0.0%
@@ -21,15 +12,9 @@
 Commit::GlobalGenericComponent                                             ,         100018,      0.2%
 Commit::GlobalNonFungibleResourceManager                                   ,       22600749,     43.9%
 Commit::InternalFungibleVault                                              ,         100010,      0.2%
-<<<<<<< HEAD
 Commit::InternalNonFungibleVault                                           ,       21200046,     41.2%
 CreateNode                                                                 ,          30726,      0.1%
 DropNode                                                                   ,          21276,      0.0%
-=======
-Commit::InternalNonFungibleVault                                           ,       21200046,     41.1%
-CreateNode                                                                 ,          30592,      0.1%
-DropNode                                                                   ,          21142,      0.0%
->>>>>>> e4581de7
 EmitEvent                                                                  ,           9308,      0.0%
 LockFee                                                                    ,            500,      0.0%
 OpenSubstate::GlobalAccount                                                ,           7310,      0.0%
@@ -38,21 +23,12 @@
 OpenSubstate::GlobalNonFungibleResourceManager                             ,          13950,      0.0%
 OpenSubstate::GlobalPackage                                                ,         849624,      1.6%
 OpenSubstate::InternalFungibleVault                                        ,           7242,      0.0%
-<<<<<<< HEAD
-OpenSubstate::InternalGenericComponent                                     ,          70782,      0.1%
+OpenSubstate::InternalGenericComponent                                     ,          73626,      0.1%
 OpenSubstate::InternalKeyValueStore                                        ,            706,      0.0%
-OpenSubstate::InternalNonFungibleVault                                     ,         162252,      0.3%
+OpenSubstate::InternalNonFungibleVault                                     ,         162998,      0.3%
 PrepareWasmCode                                                            ,         691326,      1.3%
 QueryActor                                                                 ,           2000,      0.0%
-ReadSubstate                                                               ,        1120910,      2.2%
-=======
-OpenSubstate::InternalGenericComponent                                     ,          73492,      0.1%
-OpenSubstate::InternalKeyValueStore                                        ,            706,      0.0%
-OpenSubstate::InternalNonFungibleVault                                     ,         162998,      0.3%
-PrepareWasmCode                                                            ,         698756,      1.4%
-QueryActor                                                                 ,           2000,      0.0%
-ReadSubstate                                                               ,        1131796,      2.2%
->>>>>>> e4581de7
+ReadSubstate                                                               ,        1124500,      2.2%
 RunNativeCode::Worktop_drain                                               ,          22525,      0.0%
 RunNativeCode::Worktop_drop                                                ,          16371,      0.0%
 RunNativeCode::Worktop_put                                                 ,          24411,      0.0%
