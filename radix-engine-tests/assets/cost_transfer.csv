--- conflicted
+++ resolved
@@ -1,18 +1,9 @@
-<<<<<<< HEAD
-Total Cost (XRD)                                                           ,     0.03031441,    100.0%
-+ Execution Cost (XRD)                                                     ,     0.03031441,    100.0%
-=======
-Total Cost (XRD)                                                           ,     0.03020844,    100.0%
-+ Execution Cost (XRD)                                                     ,     0.03011844,     99.7%
->>>>>>> 0db2db33
+Total Cost (XRD)                                                           ,     0.03031494,    100.0%
++ Execution Cost (XRD)                                                     ,     0.03031494,    100.0%
 + Tipping Cost (XRD)                                                       ,              0,      0.0%
 + State Expansion Cost (XRD)                                               ,              0,      0.0%
 + Royalty Cost (XRD)                                                       ,              0,      0.0%
-<<<<<<< HEAD
-Total Cost Units Consumed                                                  ,        3031441,    100.0%
-=======
-Total Cost Units Consumed                                                  ,        3011844,    100.0%
->>>>>>> 0db2db33
+Total Cost Units Consumed                                                  ,        3031494,    100.0%
 AfterInvoke                                                                ,           1570,      0.1%
 AllocateNodeId                                                             ,           1352,      0.0%
 BeforeInvoke                                                               ,           1768,      0.1%
@@ -22,22 +13,14 @@
 DropNode                                                                   ,          17869,      0.6%
 EmitEvent                                                                  ,           1940,      0.1%
 LockFee                                                                    ,            500,      0.0%
-<<<<<<< HEAD
-OpenSubstate                                                               ,        2122711,     70.0%
-=======
-OpenSubstate                                                               ,        2002712,     66.5%
->>>>>>> 0db2db33
+OpenSubstate                                                               ,        2122712,     70.0%
 OpenSubstate::GlobalAccount                                                ,          10139,      0.3%
 OpenSubstate::GlobalFungibleResourceManager                                ,           7111,      0.2%
 OpenSubstate::GlobalPackage                                                ,          81030,      2.7%
 OpenSubstate::InternalFungibleVault                                        ,          10350,      0.3%
 OpenSubstate::InternalGenericComponent                                     ,          33406,      1.1%
 QueryActor                                                                 ,           2500,      0.1%
-<<<<<<< HEAD
-ReadSubstate                                                               ,         105108,      3.5%
-=======
-ReadSubstate                                                               ,         105482,      3.5%
->>>>>>> 0db2db33
+ReadSubstate                                                               ,         105134,      3.5%
 RunNativeCode::Worktop_drain                                               ,          13505,      0.4%
 RunNativeCode::Worktop_drop                                                ,          15385,      0.5%
 RunNativeCode::Worktop_put                                                 ,          18262,      0.6%
