<<<<<<< HEAD
Total Cost (XRD)                                                           ,     0.05320593,    100.0%
+ Execution Cost (XRD)                                                     ,     0.05311593,     99.8%
=======
Total Cost (XRD)                                                           ,     0.03319936,    100.0%
+ Execution Cost (XRD)                                                     ,     0.03310936,     99.7%
>>>>>>> 34c447e1
+ Tipping Cost (XRD)                                                       ,              0,      0.0%
+ State Expansion Cost (XRD)                                               ,        0.00009,      0.3%
+ Royalty Cost (XRD)                                                       ,              0,      0.0%
<<<<<<< HEAD
Total Cost Units Consumed                                                  ,        5311593,    100.0%
AfterInvoke                                                                ,            300,      0.0%
AllocateNodeId                                                             ,           6500,      0.1%
BeforeInvoke                                                               ,           6462,      0.1%
CloseSubstate                                                              ,         105500,      2.0%
Commit::GlobalAccount                                                      ,         100002,      1.9%
Commit::InternalFungibleVault                                              ,         200020,      3.8%
CreateNode                                                                 ,          11904,      0.2%
DropNode                                                                   ,          11764,      0.2%
EmitEvent                                                                  ,           1940,      0.0%
LockFee                                                                    ,            500,      0.0%
OpenSubstate::GlobalAccount                                                ,         900148,     16.9%
OpenSubstate::GlobalFungibleResourceManager                                ,         332126,      6.3%
OpenSubstate::GlobalPackage                                                ,        2574262,     48.5%
OpenSubstate::InternalFungibleVault                                        ,         339570,      6.4%
OpenSubstate::InternalGenericComponent                                     ,          53220,      1.0%
QueryActor                                                                 ,           2500,      0.0%
ReadSubstate                                                               ,         196708,      3.7%
RunNativeCode::Worktop_drain                                               ,          22525,      0.4%
RunNativeCode::Worktop_drop                                                ,          16371,      0.3%
RunNativeCode::Worktop_put                                                 ,          24411,      0.5%
RunNativeCode::get_amount_FungibleBucket                                   ,           7453,      0.1%
RunNativeCode::lock_fee                                                    ,         131708,      2.5%
RunNativeCode::put_FungibleVault                                           ,          21358,      0.4%
RunNativeCode::take_FungibleVault                                          ,          53491,      1.0%
RunNativeCode::try_deposit_batch_or_abort                                  ,          63706,      1.2%
RunNativeCode::withdraw                                                    ,          47564,      0.9%
TxBaseCost                                                                 ,          50000,      0.9%
TxPayloadCost                                                              ,          10760,      0.2%
TxSignatureVerification                                                    ,           7000,      0.1%
WriteSubstate                                                              ,          11820,      0.2%
=======
Total Cost Units Consumed                                                  ,        3310936,    100.0%
AfterInvoke                                                                ,            300,      0.0%
AllocateNodeId                                                             ,           6500,      0.2%
BeforeInvoke                                                               ,           6462,      0.2%
CloseSubstate                                                              ,         105500,      3.2%
Commit::GlobalAccount                                                      ,         100002,      3.0%
Commit::InternalFungibleVault                                              ,         200020,      6.0%
CreateNode                                                                 ,          12848,      0.4%
DropNode                                                                   ,          12708,      0.4%
EmitEvent                                                                  ,           1940,      0.1%
LockFee                                                                    ,            500,      0.0%
OpenSubstate                                                               ,        2002759,     60.5%
OpenSubstate::GlobalAccount                                                ,          15452,      0.5%
OpenSubstate::GlobalFungibleResourceManager                                ,          12092,      0.4%
OpenSubstate::GlobalPackage                                                ,          88652,      2.7%
OpenSubstate::InternalFungibleVault                                        ,          17286,      0.5%
OpenSubstate::InternalGenericComponent                                     ,          59950,      1.8%
QueryActor                                                                 ,           2500,      0.1%
ReadSubstate                                                               ,         196354,      5.9%
RunNativeCode::Worktop_drain                                               ,          22525,      0.7%
RunNativeCode::Worktop_drop                                                ,          16371,      0.5%
RunNativeCode::Worktop_put                                                 ,          24411,      0.7%
RunNativeCode::get_amount_FungibleBucket                                   ,           7453,      0.2%
RunNativeCode::lock_fee                                                    ,         131708,      4.0%
RunNativeCode::put_FungibleVault                                           ,          21358,      0.6%
RunNativeCode::take_FungibleVault                                          ,          53491,      1.6%
RunNativeCode::try_deposit_batch_or_abort                                  ,          63706,      1.9%
RunNativeCode::withdraw                                                    ,          47564,      1.4%
TxBaseCost                                                                 ,          50000,      1.5%
TxPayloadCost                                                              ,          10760,      0.3%
TxSignatureVerification                                                    ,           7000,      0.2%
WriteSubstate                                                              ,          12764,      0.4%
>>>>>>> 34c447e1
<|MERGE_RESOLUTION|>--- conflicted
+++ resolved
@@ -1,65 +1,26 @@
-<<<<<<< HEAD
-Total Cost (XRD)                                                           ,     0.05320593,    100.0%
-+ Execution Cost (XRD)                                                     ,     0.05311593,     99.8%
-=======
-Total Cost (XRD)                                                           ,     0.03319936,    100.0%
-+ Execution Cost (XRD)                                                     ,     0.03310936,     99.7%
->>>>>>> 34c447e1
+Total Cost (XRD)                                                           ,     0.03317523,    100.0%
++ Execution Cost (XRD)                                                     ,     0.03308523,     99.7%
 + Tipping Cost (XRD)                                                       ,              0,      0.0%
 + State Expansion Cost (XRD)                                               ,        0.00009,      0.3%
 + Royalty Cost (XRD)                                                       ,              0,      0.0%
-<<<<<<< HEAD
-Total Cost Units Consumed                                                  ,        5311593,    100.0%
-AfterInvoke                                                                ,            300,      0.0%
-AllocateNodeId                                                             ,           6500,      0.1%
-BeforeInvoke                                                               ,           6462,      0.1%
-CloseSubstate                                                              ,         105500,      2.0%
-Commit::GlobalAccount                                                      ,         100002,      1.9%
-Commit::InternalFungibleVault                                              ,         200020,      3.8%
-CreateNode                                                                 ,          11904,      0.2%
-DropNode                                                                   ,          11764,      0.2%
-EmitEvent                                                                  ,           1940,      0.0%
-LockFee                                                                    ,            500,      0.0%
-OpenSubstate::GlobalAccount                                                ,         900148,     16.9%
-OpenSubstate::GlobalFungibleResourceManager                                ,         332126,      6.3%
-OpenSubstate::GlobalPackage                                                ,        2574262,     48.5%
-OpenSubstate::InternalFungibleVault                                        ,         339570,      6.4%
-OpenSubstate::InternalGenericComponent                                     ,          53220,      1.0%
-QueryActor                                                                 ,           2500,      0.0%
-ReadSubstate                                                               ,         196708,      3.7%
-RunNativeCode::Worktop_drain                                               ,          22525,      0.4%
-RunNativeCode::Worktop_drop                                                ,          16371,      0.3%
-RunNativeCode::Worktop_put                                                 ,          24411,      0.5%
-RunNativeCode::get_amount_FungibleBucket                                   ,           7453,      0.1%
-RunNativeCode::lock_fee                                                    ,         131708,      2.5%
-RunNativeCode::put_FungibleVault                                           ,          21358,      0.4%
-RunNativeCode::take_FungibleVault                                          ,          53491,      1.0%
-RunNativeCode::try_deposit_batch_or_abort                                  ,          63706,      1.2%
-RunNativeCode::withdraw                                                    ,          47564,      0.9%
-TxBaseCost                                                                 ,          50000,      0.9%
-TxPayloadCost                                                              ,          10760,      0.2%
-TxSignatureVerification                                                    ,           7000,      0.1%
-WriteSubstate                                                              ,          11820,      0.2%
-=======
-Total Cost Units Consumed                                                  ,        3310936,    100.0%
-AfterInvoke                                                                ,            300,      0.0%
+Total Cost Units Consumed                                                  ,        3308523,    100.0%
 AllocateNodeId                                                             ,           6500,      0.2%
 BeforeInvoke                                                               ,           6462,      0.2%
 CloseSubstate                                                              ,         105500,      3.2%
 Commit::GlobalAccount                                                      ,         100002,      3.0%
 Commit::InternalFungibleVault                                              ,         200020,      6.0%
-CreateNode                                                                 ,          12848,      0.4%
-DropNode                                                                   ,          12708,      0.4%
+CreateNode                                                                 ,          11904,      0.4%
+DropNode                                                                   ,          11764,      0.4%
 EmitEvent                                                                  ,           1940,      0.1%
 LockFee                                                                    ,            500,      0.0%
-OpenSubstate                                                               ,        2002759,     60.5%
-OpenSubstate::GlobalAccount                                                ,          15452,      0.5%
+OpenSubstate                                                               ,        2002770,     60.5%
+OpenSubstate::GlobalAccount                                                ,          20096,      0.6%
 OpenSubstate::GlobalFungibleResourceManager                                ,          12092,      0.4%
-OpenSubstate::GlobalPackage                                                ,          88652,      2.7%
-OpenSubstate::InternalFungibleVault                                        ,          17286,      0.5%
-OpenSubstate::InternalGenericComponent                                     ,          59950,      1.8%
+OpenSubstate::GlobalPackage                                                ,          88872,      2.7%
+OpenSubstate::InternalFungibleVault                                        ,          19506,      0.6%
+OpenSubstate::InternalGenericComponent                                     ,          53220,      1.6%
 QueryActor                                                                 ,           2500,      0.1%
-ReadSubstate                                                               ,         196354,      5.9%
+ReadSubstate                                                               ,         196708,      5.9%
 RunNativeCode::Worktop_drain                                               ,          22525,      0.7%
 RunNativeCode::Worktop_drop                                                ,          16371,      0.5%
 RunNativeCode::Worktop_put                                                 ,          24411,      0.7%
@@ -72,5 +33,4 @@
 TxBaseCost                                                                 ,          50000,      1.5%
 TxPayloadCost                                                              ,          10760,      0.3%
 TxSignatureVerification                                                    ,           7000,      0.2%
-WriteSubstate                                                              ,          12764,      0.4%
->>>>>>> 34c447e1
+WriteSubstate                                                              ,          11820,      0.4%