--- conflicted
+++ resolved
@@ -1,16 +1,15 @@
-<<<<<<< HEAD
-Total Cost (XRD)                                                           ,   0.0754350955,    100.0%
-+ Execution Cost (XRD)                                                     ,     0.06354771,     84.2%
-+ Tipping Cost (XRD)                                                       ,   0.0031773855,      4.2%
+Total Cost (XRD)                                                           ,   0.0755975935,    100.0%
++ Execution Cost (XRD)                                                     ,     0.06370247,     84.3%
++ Tipping Cost (XRD)                                                       ,   0.0031851235,      4.2%
 + State Expansion Cost (XRD)                                               ,        0.00871,     11.5%
 + Royalty Cost (XRD)                                                       ,              0,      0.0%
-Total Cost Units Consumed                                                  ,        6354771,    100.0%
+Total Cost Units Consumed                                                  ,        6370247,    100.0%
 AfterInvoke                                                                ,            626,      0.0%
 AllocateNodeId                                                             ,          13000,      0.2%
 BeforeInvoke                                                               ,          10802,      0.2%
-CloseSubstate                                                              ,         148000,      2.3%
+CloseSubstate                                                              ,         152000,      2.4%
 Commit::GlobalAccount                                                      ,         100002,      1.6%
-Commit::GlobalVirtualSecp256k1Account                                      ,         900125,     14.2%
+Commit::GlobalVirtualSecp256k1Account                                      ,         900125,     14.1%
 Commit::InternalFungibleVault                                              ,         700096,     11.0%
 CreateNode                                                                 ,          25918,      0.4%
 DropNode                                                                   ,          21972,      0.3%
@@ -22,52 +21,16 @@
 OpenSubstate::GlobalPackage                                                ,         135186,      2.1%
 OpenSubstate::GlobalVirtualSecp256k1Account                                ,           7906,      0.1%
 OpenSubstate::InternalAccount                                              ,           1332,      0.0%
-OpenSubstate::InternalFungibleVault                                        ,          19506,      0.3%
-OpenSubstate::InternalGenericComponent                                     ,          80594,      1.3%
+OpenSubstate::InternalFungibleVault                                        ,          20986,      0.3%
+OpenSubstate::InternalGenericComponent                                     ,          84852,      1.3%
 QueryActor                                                                 ,           2500,      0.0%
-ReadSubstate                                                               ,         279864,      4.4%
+ReadSubstate                                                               ,         285602,      4.5%
 RunNativeCode::Worktop_drain                                               ,          22525,      0.4%
 RunNativeCode::Worktop_drop                                                ,          16371,      0.3%
 RunNativeCode::Worktop_put                                                 ,          24411,      0.4%
-RunNativeCode::create                                                      ,          54027,      0.9%
+RunNativeCode::create                                                      ,          54027,      0.8%
 RunNativeCode::create_empty_vault_FungibleResourceManager                  ,          46810,      0.7%
 RunNativeCode::create_with_data                                            ,          26638,      0.4%
-=======
-Total Cost (XRD)                                                           ,    0.106343326,    100.0%
-+ Execution Cost (XRD)                                                     ,     0.09298412,     87.4%
-+ Tipping Cost (XRD)                                                       ,    0.004649206,      4.4%
-+ State Expansion Cost (XRD)                                               ,        0.00871,      8.2%
-+ Royalty Cost (XRD)                                                       ,              0,      0.0%
-Total Cost Units Consumed                                                  ,        9298412,    100.0%
-AfterInvoke                                                                ,            626,      0.0%
-AllocateNodeId                                                             ,          13000,      0.1%
-BeforeInvoke                                                               ,          10802,      0.1%
-CloseSubstate                                                              ,         152000,      1.6%
-Commit::GlobalAccount                                                      ,         100002,      1.1%
-Commit::GlobalVirtualSecp256k1Account                                      ,         900125,      9.7%
-Commit::InternalFungibleVault                                              ,         700096,      7.5%
-CreateNode                                                                 ,          25918,      0.3%
-DropNode                                                                   ,          21972,      0.2%
-EmitEvent                                                                  ,           3228,      0.0%
-LockFee                                                                    ,            500,      0.0%
-MoveModules                                                                ,           4000,      0.0%
-OpenSubstate::GlobalAccount                                                ,         569406,      6.1%
-OpenSubstate::GlobalFungibleResourceManager                                ,         339236,      3.6%
-OpenSubstate::GlobalNonFungibleResourceManager                             ,          83294,      0.9%
-OpenSubstate::GlobalPackage                                                ,        4543386,     48.9%
-OpenSubstate::GlobalVirtualSecp256k1Account                                ,         647906,      7.0%
-OpenSubstate::InternalAccount                                              ,           1332,      0.0%
-OpenSubstate::InternalFungibleVault                                        ,         181018,      1.9%
-OpenSubstate::InternalGenericComponent                                     ,          84852,      0.9%
-QueryActor                                                                 ,           2500,      0.0%
-ReadSubstate                                                               ,         285602,      3.1%
-RunNativeCode::Worktop_drain                                               ,          22525,      0.2%
-RunNativeCode::Worktop_drop                                                ,          16371,      0.2%
-RunNativeCode::Worktop_put                                                 ,          24411,      0.3%
-RunNativeCode::create                                                      ,          54027,      0.6%
-RunNativeCode::create_empty_vault_FungibleResourceManager                  ,          46810,      0.5%
-RunNativeCode::create_with_data                                            ,          26638,      0.3%
->>>>>>> e544d449
 RunNativeCode::get_amount_FungibleBucket                                   ,           7453,      0.1%
 RunNativeCode::lock_fee                                                    ,         131708,      2.1%
 RunNativeCode::on_virtualize                                               ,          24877,      0.4%
@@ -75,7 +38,7 @@
 RunNativeCode::take_FungibleVault                                          ,          53491,      0.8%
 RunNativeCode::try_deposit_batch_or_abort                                  ,          63706,      1.0%
 RunNativeCode::withdraw                                                    ,          47564,      0.7%
-StoreAccess                                                                ,        3244165,     51.1%
+StoreAccess                                                                ,        3244165,     50.9%
 TxBaseCost                                                                 ,          50000,      0.8%
 TxPayloadCost                                                              ,          10760,      0.2%
 TxSignatureVerification                                                    ,           7000,      0.1%
