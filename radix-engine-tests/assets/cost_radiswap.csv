<<<<<<< HEAD
Total Cost (XRD)                                                           ,     0.08876439,    100.0%
+ Execution Cost (XRD)                                                     ,     0.08643439,     97.4%
+ Tipping Cost (XRD)                                                       ,              0,      0.0%
+ State Expansion Cost (XRD)                                               ,        0.00233,      2.6%
+ Royalty Cost (XRD)                                                       ,              0,      0.0%
Total Cost Units Consumed                                                  ,        8643439,    100.0%
=======
Total Cost (XRD)                                                           ,     0.08879457,    100.0%
+ Execution Cost (XRD)                                                     ,     0.08646457,     97.4%
+ Tipping Cost (XRD)                                                       ,              0,      0.0%
+ State Expansion Cost (XRD)                                               ,        0.00233,      2.6%
+ Royalty Cost (XRD)                                                       ,              0,      0.0%
Total Cost Units Consumed                                                  ,        8646457,    100.0%
>>>>>>> f19ebd57
AfterInvoke                                                                ,           1368,      0.0%
AllocateNodeId                                                             ,          15500,      0.2%
BeforeInvoke                                                               ,          16440,      0.2%
CloseSubstate                                                              ,         245500,      2.8%
Commit::GlobalAccount                                                      ,         300014,      3.5%
Commit::GlobalGenericComponent                                             ,         100010,      1.2%
Commit::InternalFungibleVault                                              ,         700083,      8.1%
CreateNode                                                                 ,          30540,      0.4%
DropNode                                                                   ,          29326,      0.3%
EmitEvent                                                                  ,           5416,      0.1%
LockFee                                                                    ,            500,      0.0%
<<<<<<< HEAD
OpenSubstate                                                               ,        3713085,     43.0%
=======
OpenSubstate                                                               ,        3713113,     42.9%
>>>>>>> f19ebd57
OpenSubstate::GlobalAccount                                                ,          16682,      0.2%
OpenSubstate::GlobalFungibleResourceManager                                ,          27558,      0.3%
OpenSubstate::GlobalGenericComponent                                       ,           2802,      0.0%
OpenSubstate::GlobalPackage                                                ,         736144,      8.5%
OpenSubstate::GlobalTwoResourcePool                                        ,          15126,      0.2%
OpenSubstate::InternalFungibleVault                                        ,          39170,      0.5%
OpenSubstate::InternalGenericComponent                                     ,         150098,      1.7%
PrepareWasmCode                                                            ,         576800,      6.7%
QueryActor                                                                 ,           4000,      0.0%
ReadSubstate                                                               ,         994004,     11.5%
RunNativeCode::Worktop_drain                                               ,          22525,      0.3%
RunNativeCode::Worktop_drop                                                ,          16371,      0.2%
RunNativeCode::Worktop_put                                                 ,          48822,      0.6%
RunNativeCode::Worktop_take_all                                            ,          13199,      0.2%
RunNativeCode::create_empty_vault_FungibleResourceManager                  ,          23405,      0.3%
RunNativeCode::get_amount_FungibleBucket                                   ,          37265,      0.4%
RunNativeCode::get_amount_FungibleVault                                    ,          20068,      0.2%
RunNativeCode::get_resource_address_FungibleBucket                         ,           5709,      0.1%
RunNativeCode::get_vault_amounts_two_resource_pool                         ,          58187,      0.7%
RunNativeCode::lock_fee                                                    ,         131708,      1.5%
RunNativeCode::protected_deposit_two_resource_pool                         ,          41388,      0.5%
RunNativeCode::protected_withdraw_two_resource_pool                        ,          44707,      0.5%
RunNativeCode::put_FungibleVault                                           ,          42716,      0.5%
RunNativeCode::take_FungibleVault                                          ,          53491,      0.6%
RunNativeCode::take_advanced_FungibleVault                                 ,          53491,      0.6%
RunNativeCode::try_deposit_batch_or_abort                                  ,          63706,      0.7%
RunNativeCode::withdraw                                                    ,          47564,      0.6%
RunWasmCode::Radiswap_swap                                                 ,          99905,      1.2%
TxBaseCost                                                                 ,          50000,      0.6%
TxPayloadCost                                                              ,          14120,      0.2%
TxSignatureVerification                                                    ,           7000,      0.1%
WriteSubstate                                                              ,          29924,      0.3%<|MERGE_RESOLUTION|>--- conflicted
+++ resolved
@@ -1,18 +1,9 @@
-<<<<<<< HEAD
-Total Cost (XRD)                                                           ,     0.08876439,    100.0%
-+ Execution Cost (XRD)                                                     ,     0.08643439,     97.4%
+Total Cost (XRD)                                                           ,     0.08878437,    100.0%
++ Execution Cost (XRD)                                                     ,     0.08645437,     97.4%
 + Tipping Cost (XRD)                                                       ,              0,      0.0%
 + State Expansion Cost (XRD)                                               ,        0.00233,      2.6%
 + Royalty Cost (XRD)                                                       ,              0,      0.0%
-Total Cost Units Consumed                                                  ,        8643439,    100.0%
-=======
-Total Cost (XRD)                                                           ,     0.08879457,    100.0%
-+ Execution Cost (XRD)                                                     ,     0.08646457,     97.4%
-+ Tipping Cost (XRD)                                                       ,              0,      0.0%
-+ State Expansion Cost (XRD)                                               ,        0.00233,      2.6%
-+ Royalty Cost (XRD)                                                       ,              0,      0.0%
-Total Cost Units Consumed                                                  ,        8646457,    100.0%
->>>>>>> f19ebd57
+Total Cost Units Consumed                                                  ,        8645437,    100.0%
 AfterInvoke                                                                ,           1368,      0.0%
 AllocateNodeId                                                             ,          15500,      0.2%
 BeforeInvoke                                                               ,          16440,      0.2%
@@ -24,11 +15,7 @@
 DropNode                                                                   ,          29326,      0.3%
 EmitEvent                                                                  ,           5416,      0.1%
 LockFee                                                                    ,            500,      0.0%
-<<<<<<< HEAD
-OpenSubstate                                                               ,        3713085,     43.0%
-=======
-OpenSubstate                                                               ,        3713113,     42.9%
->>>>>>> f19ebd57
+OpenSubstate                                                               ,        3713085,     42.9%
 OpenSubstate::GlobalAccount                                                ,          16682,      0.2%
 OpenSubstate::GlobalFungibleResourceManager                                ,          27558,      0.3%
 OpenSubstate::GlobalGenericComponent                                       ,           2802,      0.0%
