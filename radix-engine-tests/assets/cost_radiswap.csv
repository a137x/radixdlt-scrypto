--- conflicted
+++ resolved
@@ -1,22 +1,11 @@
-<<<<<<< HEAD
-Total Cost (XRD)                                                           ,     0.500993450488275582,    100.0%
-- Execution Cost (XRD)                                                     ,                0.3545331,     70.8%
-- Finalization Cost (XRD)                                                  ,               0.04250985,      8.5%
+Total Cost (XRD)                                                           ,     0.505304050488275582,    100.0%
+- Execution Cost (XRD)                                                     ,                0.3588437,     71.0%
+- Finalization Cost (XRD)                                                  ,               0.04250985,      8.4%
 - Tipping Cost (XRD)                                                       ,                        0,      0.0%
-- Storage Cost (XRD)                                                       ,     0.103950500488275582,     20.7%
+- Storage Cost (XRD)                                                       ,     0.103950500488275582,     20.6%
 - Tipping Cost (XRD)                                                       ,                        0,      0.0%
 - Royalty Cost (XRD)                                                       ,                        0,      0.0%
-Execution Cost Breakdown                                                   ,                  7090662,    100.0%
-=======
-Total Cost (XRD)                                                           ,     0.512243950488275582,    100.0%
-- Execution Cost (XRD)                                                     ,                0.3657836,     71.4%
-- Finalization Cost (XRD)                                                  ,               0.04250985,      8.3%
-- Tipping Cost (XRD)                                                       ,                        0,      0.0%
-- Storage Cost (XRD)                                                       ,     0.103950500488275582,     20.3%
-- Tipping Cost (XRD)                                                       ,                        0,      0.0%
-- Royalty Cost (XRD)                                                       ,                        0,      0.0%
-Execution Cost Breakdown                                                   ,                  7315672,    100.0%
->>>>>>> d51195c1
+Execution Cost Breakdown                                                   ,                  7176874,    100.0%
 - AllocateNodeId                                                           ,                     3432,      0.0%
 - BeforeInvoke                                                             ,                     4362,      0.1%
 - CloseSubstate                                                            ,                    58380,      0.8%
@@ -24,33 +13,18 @@
 - DropNode                                                                 ,                    42444,      0.6%
 - EmitEvent                                                                ,                     5828,      0.1%
 - LockFee                                                                  ,                      500,      0.0%
-<<<<<<< HEAD
-- MarkSubstateAsTransient                                                  ,                      300,      0.0%
-- OpenSubstate::GlobalAccount                                              ,                   653961,      9.2%
+- MarkSubstateAsTransient                                                  ,                     7248,      0.1%
+- OpenSubstate::GlobalAccount                                              ,                   653961,      9.1%
 - OpenSubstate::GlobalFungibleResourceManager                              ,                   421132,      5.9%
 - OpenSubstate::GlobalGenericComponent                                     ,                    43173,      0.6%
-- OpenSubstate::GlobalPackage                                              ,                  2684467,     37.9%
-- OpenSubstate::GlobalTwoResourcePool                                      ,                   655432,      9.2%
-- OpenSubstate::InternalFungibleVault                                      ,                   351248,      5.0%
-- OpenSubstate::InternalGenericComponent                                   ,                    99254,      1.4%
-- PinNode                                                                  ,                     3200,      0.0%
-- PrepareWasmCode                                                          ,                   523900,      7.4%
-- QueryActor                                                               ,                     5000,      0.1%
-- ReadSubstate                                                             ,                   754092,     10.6%
-=======
-- MarkSubstateAsTransient                                                  ,                     7248,      0.1%
-- OpenSubstate::GlobalAccount                                              ,                   653961,      8.9%
-- OpenSubstate::GlobalFungibleResourceManager                              ,                   421132,      5.8%
-- OpenSubstate::GlobalGenericComponent                                     ,                    43173,      0.6%
-- OpenSubstate::GlobalPackage                                              ,                  2733052,     37.4%
-- OpenSubstate::GlobalTwoResourcePool                                      ,                   655432,      9.0%
-- OpenSubstate::InternalFungibleVault                                      ,                   351248,      4.8%
+- OpenSubstate::GlobalPackage                                              ,                  2684467,     37.4%
+- OpenSubstate::GlobalTwoResourcePool                                      ,                   655432,      9.1%
+- OpenSubstate::InternalFungibleVault                                      ,                   351248,      4.9%
 - OpenSubstate::InternalGenericComponent                                   ,                    99254,      1.4%
 - PinNode                                                                  ,                    82464,      1.1%
-- PrepareWasmCode                                                          ,                   570172,      7.8%
+- PrepareWasmCode                                                          ,                   523900,      7.3%
 - QueryActor                                                               ,                     5000,      0.1%
-- ReadSubstate                                                             ,                   800364,     10.9%
->>>>>>> d51195c1
+- ReadSubstate                                                             ,                   754092,     10.5%
 - RunNativeCode::Worktop_drain                                             ,                    13505,      0.2%
 - RunNativeCode::Worktop_drop                                              ,                    15385,      0.2%
 - RunNativeCode::Worktop_put                                               ,                    36524,      0.5%
@@ -60,7 +34,7 @@
 - RunNativeCode::get_amount_FungibleVault                                  ,                    22052,      0.3%
 - RunNativeCode::get_resource_address_FungibleBucket                       ,                     6820,      0.1%
 - RunNativeCode::get_vault_amounts_two_resource_pool                       ,                    36565,      0.5%
-- RunNativeCode::lock_fee                                                  ,                   103093,      1.5%
+- RunNativeCode::lock_fee                                                  ,                   103093,      1.4%
 - RunNativeCode::protected_deposit_two_resource_pool                       ,                    43838,      0.6%
 - RunNativeCode::protected_withdraw_two_resource_pool                      ,                    27332,      0.4%
 - RunNativeCode::put_FungibleVault                                         ,                    46766,      0.7%
