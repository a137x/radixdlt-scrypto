--- conflicted
+++ resolved
@@ -1,15 +1,9 @@
-<<<<<<< HEAD
-Total Cost (XRD)                                                           ,     0.08222601,    100.0%
-+ Execution Cost (XRD)                                                     ,     0.07989601,     97.2%
-=======
-Total Cost (XRD)                                                           ,     0.08879457,    100.0%
-+ Execution Cost (XRD)                                                     ,     0.08646457,     97.4%
->>>>>>> f19ebd57
+Total Cost (XRD)                                                           ,     0.08224599,    100.0%
++ Execution Cost (XRD)                                                     ,     0.07991599,     97.2%
 + Tipping Cost (XRD)                                                       ,              0,      0.0%
 + State Expansion Cost (XRD)                                               ,        0.00233,      2.8%
 + Royalty Cost (XRD)                                                       ,              0,      0.0%
-<<<<<<< HEAD
-Total Cost Units Consumed                                                  ,        7989601,    100.0%
+Total Cost Units Consumed                                                  ,        7991599,    100.0%
 AfterInvoke                                                                ,           4670,      0.1%
 AllocateNodeId                                                             ,           3224,      0.0%
 BeforeInvoke                                                               ,           4220,      0.1%
@@ -49,50 +43,7 @@
 RunNativeCode::take_advanced_FungibleVault                                 ,          41881,      0.5%
 RunNativeCode::try_deposit_batch_or_abort                                  ,          76963,      1.0%
 RunNativeCode::withdraw                                                    ,          30320,      0.4%
-RunWasmCode::Radiswap_swap                                                 ,          97907,      1.2%
-=======
-Total Cost Units Consumed                                                  ,        8646457,    100.0%
-AfterInvoke                                                                ,           1368,      0.0%
-AllocateNodeId                                                             ,          15500,      0.2%
-BeforeInvoke                                                               ,          16440,      0.2%
-CloseSubstate                                                              ,         245500,      2.8%
-Commit::GlobalAccount                                                      ,         300014,      3.5%
-Commit::GlobalGenericComponent                                             ,         100010,      1.2%
-Commit::InternalFungibleVault                                              ,         700083,      8.1%
-CreateNode                                                                 ,          30406,      0.4%
-DropNode                                                                   ,          29192,      0.3%
-EmitEvent                                                                  ,           5416,      0.1%
-LockFee                                                                    ,            500,      0.0%
-OpenSubstate                                                               ,        3713113,     42.9%
-OpenSubstate::GlobalAccount                                                ,          16682,      0.2%
-OpenSubstate::GlobalFungibleResourceManager                                ,          27558,      0.3%
-OpenSubstate::GlobalGenericComponent                                       ,           2802,      0.0%
-OpenSubstate::GlobalPackage                                                ,         736698,      8.5%
-OpenSubstate::GlobalTwoResourcePool                                        ,          15126,      0.2%
-OpenSubstate::InternalFungibleVault                                        ,          39170,      0.5%
-OpenSubstate::InternalGenericComponent                                     ,         149964,      1.7%
-PrepareWasmCode                                                            ,         577354,      6.7%
-QueryActor                                                                 ,           4000,      0.0%
-ReadSubstate                                                               ,         994424,     11.5%
-RunNativeCode::Worktop_drain                                               ,          22525,      0.3%
-RunNativeCode::Worktop_drop                                                ,          16371,      0.2%
-RunNativeCode::Worktop_put                                                 ,          48822,      0.6%
-RunNativeCode::Worktop_take_all                                            ,          13199,      0.2%
-RunNativeCode::create_empty_vault_FungibleResourceManager                  ,          23405,      0.3%
-RunNativeCode::get_amount_FungibleBucket                                   ,          37265,      0.4%
-RunNativeCode::get_amount_FungibleVault                                    ,          20068,      0.2%
-RunNativeCode::get_resource_address_FungibleBucket                         ,           5709,      0.1%
-RunNativeCode::get_vault_amounts_two_resource_pool                         ,          58187,      0.7%
-RunNativeCode::lock_fee                                                    ,         131708,      1.5%
-RunNativeCode::protected_deposit_two_resource_pool                         ,          41388,      0.5%
-RunNativeCode::protected_withdraw_two_resource_pool                        ,          44707,      0.5%
-RunNativeCode::put_FungibleVault                                           ,          42716,      0.5%
-RunNativeCode::take_FungibleVault                                          ,          53491,      0.6%
-RunNativeCode::take_advanced_FungibleVault                                 ,          53491,      0.6%
-RunNativeCode::try_deposit_batch_or_abort                                  ,          63706,      0.7%
-RunNativeCode::withdraw                                                    ,          47564,      0.6%
-RunWasmCode::Radiswap_swap                                                 ,          99905,      1.2%
->>>>>>> f19ebd57
+RunWasmCode::Radiswap_swap                                                 ,          99905,      1.3%
 TxBaseCost                                                                 ,          50000,      0.6%
 TxPayloadCost                                                              ,          14120,      0.2%
 TxSignatureVerification                                                    ,           7000,      0.1%
