<<<<<<< HEAD
Total Cost (XRD)                                                           ,     0.08219643,    100.0%
+ Execution Cost (XRD)                                                     ,     0.07986643,     97.2%
+ Tipping Cost (XRD)                                                       ,              0,      0.0%
+ State Expansion Cost (XRD)                                               ,        0.00233,      2.8%
+ Royalty Cost (XRD)                                                       ,              0,      0.0%
Total Cost Units Consumed                                                  ,        7986643,    100.0%
=======
Total Cost (XRD)                                                           ,     0.08206011,    100.0%
+ Execution Cost (XRD)                                                     ,     0.07973011,     97.2%
+ Tipping Cost (XRD)                                                       ,              0,      0.0%
+ State Expansion Cost (XRD)                                               ,        0.00233,      2.8%
+ Royalty Cost (XRD)                                                       ,              0,      0.0%
Total Cost Units Consumed                                                  ,        7973011,    100.0%
>>>>>>> 65c26ef5
AfterInvoke                                                                ,           4670,      0.1%
AllocateNodeId                                                             ,           3224,      0.0%
BeforeInvoke                                                               ,           4226,      0.1%
CloseSubstate                                                              ,          51555,      0.6%
Commit::GlobalAccount                                                      ,         300014,      3.8%
Commit::GlobalGenericComponent                                             ,         100010,      1.3%
Commit::InternalFungibleVault                                              ,         700083,      8.8%
CreateNode                                                                 ,          21327,      0.3%
DropNode                                                                   ,          41236,      0.5%
EmitEvent                                                                  ,           5416,      0.1%
LockFee                                                                    ,            500,      0.0%
<<<<<<< HEAD
OpenSubstate                                                               ,        3712979,     46.5%
OpenSubstate::GlobalAccount                                                ,          10907,      0.1%
OpenSubstate::GlobalFungibleResourceManager                                ,          16717,      0.2%
OpenSubstate::GlobalGenericComponent                                       ,           1842,      0.0%
OpenSubstate::GlobalPackage                                                ,         719288,      9.0%
OpenSubstate::GlobalTwoResourcePool                                        ,          10546,      0.1%
OpenSubstate::InternalFungibleVault                                        ,          23275,      0.3%
OpenSubstate::InternalGenericComponent                                     ,          83422,      1.0%
PrepareWasmCode                                                            ,         576800,      7.2%
QueryActor                                                                 ,           4000,      0.1%
ReadSubstate                                                               ,         782266,      9.8%
=======
OpenSubstate                                                               ,        3712785,     46.6%
OpenSubstate::GlobalAccount                                                ,          10907,      0.1%
OpenSubstate::GlobalFungibleResourceManager                                ,          16717,      0.2%
OpenSubstate::GlobalGenericComponent                                       ,           1842,      0.0%
OpenSubstate::GlobalPackage                                                ,         715396,      9.0%
OpenSubstate::GlobalTwoResourcePool                                        ,          10546,      0.1%
OpenSubstate::InternalFungibleVault                                        ,          23275,      0.3%
OpenSubstate::InternalGenericComponent                                     ,          83288,      1.0%
PrepareWasmCode                                                            ,         572104,      7.2%
QueryActor                                                                 ,           4000,      0.1%
ReadSubstate                                                               ,         777952,      9.8%
>>>>>>> 65c26ef5
RunNativeCode::Worktop_drain                                               ,          13505,      0.2%
RunNativeCode::Worktop_drop                                                ,          15385,      0.2%
RunNativeCode::Worktop_put                                                 ,          36524,      0.5%
RunNativeCode::Worktop_take_all                                            ,          15794,      0.2%
RunNativeCode::create_empty_vault_FungibleResourceManager                  ,          29769,      0.4%
RunNativeCode::get_amount_FungibleBucket                                   ,          41825,      0.5%
RunNativeCode::get_amount_FungibleVault                                    ,          22052,      0.3%
RunNativeCode::get_resource_address_FungibleBucket                         ,           6820,      0.1%
RunNativeCode::get_vault_amounts_two_resource_pool                         ,          36565,      0.5%
RunNativeCode::lock_fee                                                    ,         103093,      1.3%
RunNativeCode::protected_deposit_two_resource_pool                         ,          43838,      0.5%
RunNativeCode::protected_withdraw_two_resource_pool                        ,          27332,      0.3%
RunNativeCode::put_FungibleVault                                           ,          46766,      0.6%
RunNativeCode::take_FungibleVault                                          ,          40519,      0.5%
RunNativeCode::take_advanced_FungibleVault                                 ,          41881,      0.5%
RunNativeCode::try_deposit_batch_or_abort                                  ,          76963,      1.0%
RunNativeCode::withdraw                                                    ,          30320,      0.4%
RunWasmCode::Radiswap_swap                                                 ,          99905,      1.3%
TxBaseCost                                                                 ,          50000,      0.6%
TxPayloadCost                                                              ,          14240,      0.2%
TxSignatureVerification                                                    ,           7000,      0.1%
WriteSubstate                                                              ,          12244,      0.2%<|MERGE_RESOLUTION|>--- conflicted
+++ resolved
@@ -1,18 +1,9 @@
-<<<<<<< HEAD
-Total Cost (XRD)                                                           ,     0.08219643,    100.0%
-+ Execution Cost (XRD)                                                     ,     0.07986643,     97.2%
+Total Cost (XRD)                                                           ,     0.08221292,    100.0%
++ Execution Cost (XRD)                                                     ,     0.07988292,     97.2%
 + Tipping Cost (XRD)                                                       ,              0,      0.0%
 + State Expansion Cost (XRD)                                               ,        0.00233,      2.8%
 + Royalty Cost (XRD)                                                       ,              0,      0.0%
-Total Cost Units Consumed                                                  ,        7986643,    100.0%
-=======
-Total Cost (XRD)                                                           ,     0.08206011,    100.0%
-+ Execution Cost (XRD)                                                     ,     0.07973011,     97.2%
-+ Tipping Cost (XRD)                                                       ,              0,      0.0%
-+ State Expansion Cost (XRD)                                               ,        0.00233,      2.8%
-+ Royalty Cost (XRD)                                                       ,              0,      0.0%
-Total Cost Units Consumed                                                  ,        7973011,    100.0%
->>>>>>> 65c26ef5
+Total Cost Units Consumed                                                  ,        7988292,    100.0%
 AfterInvoke                                                                ,           4670,      0.1%
 AllocateNodeId                                                             ,           3224,      0.0%
 BeforeInvoke                                                               ,           4226,      0.1%
@@ -24,31 +15,17 @@
 DropNode                                                                   ,          41236,      0.5%
 EmitEvent                                                                  ,           5416,      0.1%
 LockFee                                                                    ,            500,      0.0%
-<<<<<<< HEAD
-OpenSubstate                                                               ,        3712979,     46.5%
+OpenSubstate                                                               ,        3713020,     46.5%
 OpenSubstate::GlobalAccount                                                ,          10907,      0.1%
 OpenSubstate::GlobalFungibleResourceManager                                ,          16717,      0.2%
 OpenSubstate::GlobalGenericComponent                                       ,           1842,      0.0%
-OpenSubstate::GlobalPackage                                                ,         719288,      9.0%
+OpenSubstate::GlobalPackage                                                ,         720092,      9.0%
 OpenSubstate::GlobalTwoResourcePool                                        ,          10546,      0.1%
 OpenSubstate::InternalFungibleVault                                        ,          23275,      0.3%
 OpenSubstate::InternalGenericComponent                                     ,          83422,      1.0%
 PrepareWasmCode                                                            ,         576800,      7.2%
 QueryActor                                                                 ,           4000,      0.1%
-ReadSubstate                                                               ,         782266,      9.8%
-=======
-OpenSubstate                                                               ,        3712785,     46.6%
-OpenSubstate::GlobalAccount                                                ,          10907,      0.1%
-OpenSubstate::GlobalFungibleResourceManager                                ,          16717,      0.2%
-OpenSubstate::GlobalGenericComponent                                       ,           1842,      0.0%
-OpenSubstate::GlobalPackage                                                ,         715396,      9.0%
-OpenSubstate::GlobalTwoResourcePool                                        ,          10546,      0.1%
-OpenSubstate::InternalFungibleVault                                        ,          23275,      0.3%
-OpenSubstate::InternalGenericComponent                                     ,          83288,      1.0%
-PrepareWasmCode                                                            ,         572104,      7.2%
-QueryActor                                                                 ,           4000,      0.1%
-ReadSubstate                                                               ,         777952,      9.8%
->>>>>>> 65c26ef5
+ReadSubstate                                                               ,         783070,      9.8%
 RunNativeCode::Worktop_drain                                               ,          13505,      0.2%
 RunNativeCode::Worktop_drop                                                ,          15385,      0.2%
 RunNativeCode::Worktop_put                                                 ,          36524,      0.5%
