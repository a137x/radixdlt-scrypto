--- conflicted
+++ resolved
@@ -1,19 +1,9 @@
-<<<<<<< HEAD
-Total Cost (XRD)                                                           ,     0.08203954,    100.0%
-+ Execution Cost (XRD)                                                     ,     0.07970954,     97.2%
+Total Cost (XRD)                                                           ,     0.08204007,    100.0%
++ Execution Cost (XRD)                                                     ,     0.07971007,     97.2%
 + Tipping Cost (XRD)                                                       ,              0,      0.0%
 + State Expansion Cost (XRD)                                               ,        0.00233,      2.8%
 + Royalty Cost (XRD)                                                       ,              0,      0.0%
-Total Cost Units Consumed                                                  ,        7970954,    100.0%
-=======
-Total Cost (XRD)                                                           ,     0.08206064,    100.0%
-+ Execution Cost (XRD)                                                     ,     0.07973064,     97.2%
-+ Tipping Cost (XRD)                                                       ,              0,      0.0%
-+ State Expansion Cost (XRD)                                               ,        0.00233,      2.8%
-+ Royalty Cost (XRD)                                                       ,              0,      0.0%
-Total Cost Units Consumed                                                  ,        7973064,    100.0%
-AfterInvoke                                                                ,           4670,      0.1%
->>>>>>> 660ec659
+Total Cost Units Consumed                                                  ,        7971007,    100.0%
 AllocateNodeId                                                             ,           3224,      0.0%
 BeforeInvoke                                                               ,           4226,      0.1%
 CloseSubstate                                                              ,          51765,      0.6%
@@ -24,31 +14,17 @@
 DropNode                                                                   ,          39446,      0.5%
 EmitEvent                                                                  ,           5416,      0.1%
 LockFee                                                                    ,            500,      0.0%
-<<<<<<< HEAD
-OpenSubstate                                                               ,        3712797,     46.6%
+OpenSubstate                                                               ,        3712798,     46.6%
 OpenSubstate::GlobalAccount                                                ,          14165,      0.2%
 OpenSubstate::GlobalFungibleResourceManager                                ,          17747,      0.2%
 OpenSubstate::GlobalGenericComponent                                       ,           2842,      0.0%
-OpenSubstate::GlobalPackage                                                ,         715624,      9.0%
+OpenSubstate::GlobalPackage                                                ,         715650,      9.0%
 OpenSubstate::GlobalTwoResourcePool                                        ,          13912,      0.2%
 OpenSubstate::InternalFungibleVault                                        ,          26432,      0.3%
 OpenSubstate::InternalGenericComponent                                     ,          75364,      0.9%
 PrepareWasmCode                                                            ,         572104,      7.2%
 QueryActor                                                                 ,           4000,      0.1%
-ReadSubstate                                                               ,         781196,      9.8%
-=======
-OpenSubstate                                                               ,        3712786,     46.6%
-OpenSubstate::GlobalAccount                                                ,          10907,      0.1%
-OpenSubstate::GlobalFungibleResourceManager                                ,          16717,      0.2%
-OpenSubstate::GlobalGenericComponent                                       ,           1842,      0.0%
-OpenSubstate::GlobalPackage                                                ,         715422,      9.0%
-OpenSubstate::GlobalTwoResourcePool                                        ,          10546,      0.1%
-OpenSubstate::InternalFungibleVault                                        ,          23275,      0.3%
-OpenSubstate::InternalGenericComponent                                     ,          83288,      1.0%
-PrepareWasmCode                                                            ,         572104,      7.2%
-QueryActor                                                                 ,           4000,      0.1%
-ReadSubstate                                                               ,         777978,      9.8%
->>>>>>> 660ec659
+ReadSubstate                                                               ,         781222,      9.8%
 RunNativeCode::Worktop_drain                                               ,          13505,      0.2%
 RunNativeCode::Worktop_drop                                                ,          15385,      0.2%
 RunNativeCode::Worktop_put                                                 ,          36524,      0.5%
