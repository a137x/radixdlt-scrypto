use sbor::rust::str::FromStr;

/// The span of tokens. The `start` and `end` are Unicode code points / UTF-32 - as opposed to a
/// byte-based / UTF-8 index.
#[derive(Debug, Clone, PartialEq, Eq)]
pub struct Span {
    /// The start of the span, exclusive
    pub start: usize,
    /// The end of the span, inclusive
    pub end: usize,
}

#[derive(Debug, Clone, PartialEq, Eq)]
pub enum TokenKind {
    // ==============
    // Literals
    // ==============
    BoolLiteral(bool),
    I8Literal(i8),
    I16Literal(i16),
    I32Literal(i32),
    I64Literal(i64),
    I128Literal(i128),
    U8Literal(u8),
    U16Literal(u16),
    U32Literal(u32),
    U64Literal(u64),
    U128Literal(u128),
    StringLiteral(String),

    // ==============
    // SBOR basic types
    // ==============
    Bool,
    I8,
    I16,
    I32,
    I64,
    I128,
    U8,
    U16,
    U32,
    U64,
    U128,
    String,
    Enum,
    Array,
    Tuple,
    Map,

    // ==============
    // SBOR aliases
    // ==============
    Some,
    None,
    Ok,
    Err,
    Bytes,
    NonFungibleGlobalId,

    // ==============
    // SBOR custom types
    // ==============
    Address,
    Bucket,
    Proof,
    Expression,
    Blob,
    Decimal,
    PreciseDecimal,
    NonFungibleLocalId,

    /* Punctuations */
    OpenParenthesis,
    CloseParenthesis,
    LessThan,
    GreaterThan,
    Comma,
    Semicolon,

    /* Instructions */
    TakeFromWorktop,
    TakeNonFungiblesFromWorktop,
    TakeAllFromWorktop,
    ReturnToWorktop,
    AssertWorktopContains,
    AssertWorktopContainsNonFungibles,

    PopFromAuthZone,
    PushToAuthZone,
    ClearAuthZone,
    CreateProofFromAuthZone,
    CreateProofFromAuthZoneOfAmount,
    CreateProofFromAuthZoneOfNonFungibles,
    CreateProofFromAuthZoneOfAll,
    ClearSignatureProofs,
    CreateProofFromBucket,
    CreateProofFromBucketOfAmount,
    CreateProofFromBucketOfNonFungibles,
    CreateProofFromBucketOfAll,
    BurnResource,
    CloneProof,
    DropProof,
    CallFunction,
    CallMethod,
    RecallResource,
    DropAllProofs,

    /* Call function aliases */
    PublishPackage,
    PublishPackageAdvanced,
    CreateFungibleResource,
    CreateFungibleResourceWithInitialSupply,
    CreateNonFungibleResource,
    CreateNonFungibleResourceWithInitialSupply,
    CreateAccessController,
    CreateIdentity,
    CreateIdentityAdvanced,
    CreateAccount,
    CreateAccountAdvanced,

    /* Call non-main method aliases */
    SetMetadata,
    RemoveMetadata,
    SetComponentRoyaltyConfig,
    ClaimComponentRoyalty,
<<<<<<< HEAD
    SetMethodAccessRule,
    SetGroupAccessRule,
    SetGroupMutability,

    /* Call main method aliases */
    SetPackageRoyaltyConfig,
    ClaimPackageRoyalty,
=======
    SetAuthorityAccessRule,
    SetAuthorityMutability,
>>>>>>> a9a59170
    MintFungible,
    MintNonFungible,
    MintUuidNonFungible,
    CreateValidator,
}

#[derive(Debug, Clone, PartialEq, Eq)]
pub struct Token {
    pub kind: TokenKind,
    pub span: Span,
}

#[derive(Debug, Clone, PartialEq, Eq)]
pub enum LexerError {
    UnexpectedEof,
    UnexpectedChar(char, usize),
    InvalidInteger(String),
    InvalidUnicode(u32),
    UnknownIdentifier(String),
}

#[derive(Debug, Clone)]
pub struct Lexer {
    /// The input text chars
    text: Vec<char>,
    /// A 0-indexed cursor indicating the next char
    current: usize,
}

pub fn tokenize(s: &str) -> Result<Vec<Token>, LexerError> {
    let mut lexer = Lexer::new(s);
    let mut tokens = Vec::new();
    loop {
        if let Some(token) = lexer.next_token()? {
            tokens.push(token);
        } else {
            break;
        }
    }
    Ok(tokens)
}

impl Lexer {
    pub fn new(text: &str) -> Self {
        Self {
            text: text.chars().collect(),
            current: 0,
        }
    }

    pub fn is_eof(&self) -> bool {
        self.current == self.text.len()
    }

    fn peek(&self) -> Result<char, LexerError> {
        self.text
            .get(self.current)
            .cloned()
            .ok_or(LexerError::UnexpectedEof)
    }

    fn advance(&mut self) -> Result<char, LexerError> {
        let c = self.peek()?;
        self.current += 1;
        Ok(c)
    }

    fn is_whitespace(c: char) -> bool {
        // slightly different from the original specs, we skip `\n`
        // rather than consider it as a terminal
        c == ' ' || c == '\t' || c == '\r' || c == '\n'
    }

    pub fn next_token(&mut self) -> Result<Option<Token>, LexerError> {
        // skip comment and whitespace
        let mut in_comment = false;
        while !self.is_eof() {
            if in_comment {
                if self.advance()? == '\n' {
                    in_comment = false;
                }
            } else if self.peek()? == '#' {
                in_comment = true;
            } else if Self::is_whitespace(self.peek()?) {
                self.advance()?;
            } else {
                break;
            }
        }

        // check if it's the end of file
        if self.is_eof() {
            return Ok(None);
        }

        // match next token
        match self.peek()? {
            '-' | '0'..='9' => self.tokenize_number(),
            '"' => self.tokenize_string(),
            'a'..='z' | 'A'..='Z' => self.tokenize_identifier(),
            '{' | '}' | '(' | ')' | '<' | '>' | ',' | ';' | '&' => self.tokenize_punctuation(),
            _ => Err(LexerError::UnexpectedChar(
                self.text[self.current],
                self.current,
            )),
        }
        .map(Option::from)
    }

    // TODO: consider using DFA
    fn tokenize_number(&mut self) -> Result<Token, LexerError> {
        let start = self.current;
        let mut s = String::new();

        // negative sign
        if self.peek()? == '-' {
            s.push(self.advance()?);
        }

        // integer
        match self.advance()? {
            c @ '0' => s.push(c),
            c @ '1'..='9' => {
                s.push(c);
                while self.peek()?.is_ascii_digit() {
                    s.push(self.advance()?);
                }
            }
            _ => {
                return Err(self.unexpected_char());
            }
        }

        // type
        match self.advance()? {
            'i' => match self.advance()? {
                '1' => match self.advance()? {
                    '2' => match self.advance()? {
                        '8' => Self::parse_int(&s, "i128", TokenKind::I128Literal),
                        _ => Err(self.unexpected_char()),
                    },
                    '6' => Self::parse_int(&s, "i16", TokenKind::I16Literal),
                    _ => Err(self.unexpected_char()),
                },
                '3' => match self.advance()? {
                    '2' => Self::parse_int(&s, "i32", TokenKind::I32Literal),
                    _ => Err(self.unexpected_char()),
                },
                '6' => match self.advance()? {
                    '4' => Self::parse_int(&s, "i64", TokenKind::I64Literal),
                    _ => Err(self.unexpected_char()),
                },
                '8' => Self::parse_int(&s, "i8", TokenKind::I8Literal),
                _ => Err(self.unexpected_char()),
            },
            'u' => match self.advance()? {
                '1' => match self.advance()? {
                    '2' => match self.advance()? {
                        '8' => Self::parse_int(&s, "u128", TokenKind::U128Literal),
                        _ => Err(self.unexpected_char()),
                    },
                    '6' => Self::parse_int(&s, "u16", TokenKind::U16Literal),
                    _ => Err(self.unexpected_char()),
                },
                '3' => match self.advance()? {
                    '2' => Self::parse_int(&s, "u32", TokenKind::U32Literal),
                    _ => Err(self.unexpected_char()),
                },
                '6' => match self.advance()? {
                    '4' => Self::parse_int(&s, "u64", TokenKind::U64Literal),
                    _ => Err(self.unexpected_char()),
                },
                '8' => Self::parse_int(&s, "u8", TokenKind::U8Literal),
                _ => Err(self.unexpected_char()),
            },
            _ => Err(self.unexpected_char()),
        }
        .map(|kind| self.new_token(kind, start, self.current))
    }

    fn parse_int<T: FromStr>(
        int: &str,
        ty: &str,
        map: fn(T) -> TokenKind,
    ) -> Result<TokenKind, LexerError> {
        int.parse::<T>()
            .map(map)
            .map_err(|_| LexerError::InvalidInteger(format!("{}{}", int, ty)))
    }

    fn tokenize_string(&mut self) -> Result<Token, LexerError> {
        let start = self.current;
        assert_eq!(self.advance()?, '"');

        let mut s = String::new();
        while self.peek()? != '"' {
            let c = self.advance()?;
            if c == '\\' {
                // See the JSON string specifications
                match self.advance()? {
                    '"' => s.push('\"'),
                    '\\' => s.push('\\'),
                    '/' => s.push('/'),
                    'b' => s.push('\x08'),
                    'f' => s.push('\x0c'),
                    'n' => s.push('\n'),
                    'r' => s.push('\r'),
                    't' => s.push('\t'),
                    'u' => {
                        let mut unicode = self.read_utf16_unit()?;
                        if unicode >= 0xD800 && unicode <= 0xDFFF {
                            if self.advance()? == '\\' && self.advance()? == 'u' {
                                unicode = 0x10000
                                    + ((unicode - 0xD800) << 10)
                                    + (self.read_utf16_unit()? - 0xDC00);
                            } else {
                                return Err(self.unexpected_char());
                            }
                        }
                        s.push(char::from_u32(unicode).ok_or(LexerError::InvalidUnicode(unicode))?);
                    }
                    _ => {
                        return Err(self.unexpected_char());
                    }
                }
            } else {
                s.push(c);
            }
        }
        self.advance()?;

        Ok(self.new_token(TokenKind::StringLiteral(s), start, self.current))
    }

    fn read_utf16_unit(&mut self) -> Result<u32, LexerError> {
        let mut code: u32 = 0;

        for _ in 0..4 {
            let c = self.advance()?;
            if c.is_ascii_hexdigit() {
                code = code * 16 + c.to_digit(16).unwrap();
            } else {
                return Err(self.unexpected_char());
            }
        }

        Ok(code)
    }

    fn tokenize_identifier(&mut self) -> Result<Token, LexerError> {
        let start = self.current;

        let mut id = String::from(self.advance()?);
        while !self.is_eof() && (self.peek()?.is_ascii_alphanumeric() || self.peek()? == '_') {
            id.push(self.advance()?);
        }

        match id.as_str() {
            "true" => Ok(TokenKind::BoolLiteral(true)),
            "false" => Ok(TokenKind::BoolLiteral(false)),

            "Bool" => Ok(TokenKind::Bool),
            "I8" => Ok(TokenKind::I8),
            "I16" => Ok(TokenKind::I16),
            "I32" => Ok(TokenKind::I32),
            "I64" => Ok(TokenKind::I64),
            "I128" => Ok(TokenKind::I128),
            "U8" => Ok(TokenKind::U8),
            "U16" => Ok(TokenKind::U16),
            "U32" => Ok(TokenKind::U32),
            "U64" => Ok(TokenKind::U64),
            "U128" => Ok(TokenKind::U128),
            "String" => Ok(TokenKind::String),
            "Enum" => Ok(TokenKind::Enum),
            "Array" => Ok(TokenKind::Array),
            "Tuple" => Ok(TokenKind::Tuple),
            "Map" => Ok(TokenKind::Map),

            "Some" => Ok(TokenKind::Some),
            "None" => Ok(TokenKind::None),
            "Ok" => Ok(TokenKind::Ok),
            "Err" => Ok(TokenKind::Err),
            "Bytes" => Ok(TokenKind::Bytes),
            "NonFungibleGlobalId" => Ok(TokenKind::NonFungibleGlobalId),

            "Address" => Ok(TokenKind::Address),
            "Bucket" => Ok(TokenKind::Bucket),
            "Proof" => Ok(TokenKind::Proof),
            "Expression" => Ok(TokenKind::Expression),
            "Blob" => Ok(TokenKind::Blob),
            "Decimal" => Ok(TokenKind::Decimal),
            "PreciseDecimal" => Ok(TokenKind::PreciseDecimal),
            "NonFungibleLocalId" => Ok(TokenKind::NonFungibleLocalId),

            "TAKE_FROM_WORKTOP" => Ok(TokenKind::TakeFromWorktop),
            "TAKE_NON_FUNGIBLES_FROM_WORKTOP" => Ok(TokenKind::TakeNonFungiblesFromWorktop),
            "TAKE_ALL_FROM_WORKTOP" => Ok(TokenKind::TakeAllFromWorktop),
            "RETURN_TO_WORKTOP" => Ok(TokenKind::ReturnToWorktop),
            "ASSERT_WORKTOP_CONTAINS" => Ok(TokenKind::AssertWorktopContains),
            "ASSERT_WORKTOP_CONTAINS_NON_FUNGIBLES" => {
                Ok(TokenKind::AssertWorktopContainsNonFungibles)
            }

            "POP_FROM_AUTH_ZONE" => Ok(TokenKind::PopFromAuthZone),
            "PUSH_TO_AUTH_ZONE" => Ok(TokenKind::PushToAuthZone),
            "CLEAR_AUTH_ZONE" => Ok(TokenKind::ClearAuthZone),
            "CREATE_PROOF_FROM_AUTH_ZONE" => Ok(TokenKind::CreateProofFromAuthZone),
            "CREATE_PROOF_FROM_AUTH_ZONE_OF_AMOUNT" => {
                Ok(TokenKind::CreateProofFromAuthZoneOfAmount)
            }
            "CREATE_PROOF_FROM_AUTH_ZONE_OF_NON_FUNGIBLES" => {
                Ok(TokenKind::CreateProofFromAuthZoneOfNonFungibles)
            }
            "CREATE_PROOF_FROM_AUTH_ZONE_OF_ALL" => Ok(TokenKind::CreateProofFromAuthZoneOfAll),
            "CLEAR_SIGNATURE_PROOFS" => Ok(TokenKind::ClearSignatureProofs),

            "CREATE_PROOF_FROM_BUCKET" => Ok(TokenKind::CreateProofFromBucket),
            "CREATE_PROOF_FROM_BUCKET_OF_AMOUNT" => Ok(TokenKind::CreateProofFromBucketOfAmount),
            "CREATE_PROOF_FROM_BUCKET_OF_NON_FUNGIBLES" => {
                Ok(TokenKind::CreateProofFromBucketOfNonFungibles)
            }
            "CREATE_PROOF_FROM_BUCKET_OF_ALL" => Ok(TokenKind::CreateProofFromBucketOfAll),
            "BURN_RESOURCE" => Ok(TokenKind::BurnResource),

            "CLONE_PROOF" => Ok(TokenKind::CloneProof),
            "DROP_PROOF" => Ok(TokenKind::DropProof),

            "CALL_FUNCTION" => Ok(TokenKind::CallFunction),
            "CALL_METHOD" => Ok(TokenKind::CallMethod),
            "RECALL_RESOURCE" => Ok(TokenKind::RecallResource),

            "DROP_ALL_PROOFS" => Ok(TokenKind::DropAllProofs),

            /* call function aliases */
            "PUBLISH_PACKAGE" => Ok(TokenKind::PublishPackage),
            "PUBLISH_PACKAGE_ADVANCED" => Ok(TokenKind::PublishPackageAdvanced),
<<<<<<< HEAD
=======
            "BURN_RESOURCE" => Ok(TokenKind::BurnResource),
            "RECALL_RESOURCE" => Ok(TokenKind::RecallResource),
            "SET_METADATA" => Ok(TokenKind::SetMetadata),
            "REMOVE_METADATA" => Ok(TokenKind::RemoveMetadata),
            "SET_PACKAGE_ROYALTY_CONFIG" => Ok(TokenKind::SetPackageRoyaltyConfig),
            "SET_COMPONENT_ROYALTY_CONFIG" => Ok(TokenKind::SetComponentRoyaltyConfig),
            "CLAIM_PACKAGE_ROYALTY" => Ok(TokenKind::ClaimPackageRoyalty),
            "CLAIM_COMPONENT_ROYALTY" => Ok(TokenKind::ClaimComponentRoyalty),
            "SET_AUTHORITY_ACCESS_RULE" => Ok(TokenKind::SetAuthorityAccessRule),
            "SET_AUTHORITY_MUTABILITY" => Ok(TokenKind::SetAuthorityMutability),
            "MINT_FUNGIBLE" => Ok(TokenKind::MintFungible),
            "MINT_NON_FUNGIBLE" => Ok(TokenKind::MintNonFungible),
            "MINT_UUID_NON_FUNGIBLE" => Ok(TokenKind::MintUuidNonFungible),
>>>>>>> a9a59170
            "CREATE_FUNGIBLE_RESOURCE" => Ok(TokenKind::CreateFungibleResource),
            "CREATE_FUNGIBLE_RESOURCE_WITH_INITIAL_SUPPLY" => {
                Ok(TokenKind::CreateFungibleResourceWithInitialSupply)
            }
            "CREATE_NON_FUNGIBLE_RESOURCE" => Ok(TokenKind::CreateNonFungibleResource),
            "CREATE_NON_FUNGIBLE_RESOURCE_WITH_INITIAL_SUPPLY" => {
                Ok(TokenKind::CreateNonFungibleResourceWithInitialSupply)
            }
            "CREATE_IDENTITY" => Ok(TokenKind::CreateIdentity),
            "CREATE_IDENTITY_ADVANCED" => Ok(TokenKind::CreateIdentityAdvanced),
            "CREATE_ACCOUNT" => Ok(TokenKind::CreateAccount),
            "CREATE_ACCOUNT_ADVANCED" => Ok(TokenKind::CreateAccountAdvanced),
            "CREATE_ACCESS_CONTROLLER" => Ok(TokenKind::CreateAccessController),

            /* call non-main method aliases */
            "SET_METADATA" => Ok(TokenKind::SetMetadata),
            "REMOVE_METADATA" => Ok(TokenKind::RemoveMetadata),
            "SET_COMPONENT_ROYALTY_CONFIG" => Ok(TokenKind::SetComponentRoyaltyConfig),
            "CLAIM_COMPONENT_ROYALTY" => Ok(TokenKind::ClaimComponentRoyalty),
            "SET_METHOD_ACCESS_RULE" => Ok(TokenKind::SetMethodAccessRule),
            "SET_GROUP_ACCESS_RULE" => Ok(TokenKind::SetGroupAccessRule),
            "SET_GROUP_MUTABILITY" => Ok(TokenKind::SetGroupMutability),

            /* call main method aliases */
            "MINT_FUNGIBLE" => Ok(TokenKind::MintFungible),
            "MINT_NON_FUNGIBLE" => Ok(TokenKind::MintNonFungible),
            "MINT_UUID_NON_FUNGIBLE" => Ok(TokenKind::MintUuidNonFungible),
            "SET_PACKAGE_ROYALTY_CONFIG" => Ok(TokenKind::SetPackageRoyaltyConfig),
            "CLAIM_PACKAGE_ROYALTY" => Ok(TokenKind::ClaimPackageRoyalty),
            "CREATE_VALIDATOR" => Ok(TokenKind::CreateValidator),

            s @ _ => Err(LexerError::UnknownIdentifier(s.into())),
        }
        .map(|kind| self.new_token(kind, start, self.current))
    }

    fn tokenize_punctuation(&mut self) -> Result<Token, LexerError> {
        let start = self.current;

        let token_kind = match self.advance()? {
            '(' => TokenKind::OpenParenthesis,
            ')' => TokenKind::CloseParenthesis,
            '<' => TokenKind::LessThan,
            '>' => TokenKind::GreaterThan,
            ',' => TokenKind::Comma,
            ';' => TokenKind::Semicolon,
            _ => {
                return Err(self.unexpected_char());
            }
        };

        Ok(self.new_token(token_kind, start, self.current))
    }

    fn new_token(&self, kind: TokenKind, start: usize, end: usize) -> Token {
        Token {
            kind,
            span: Span { start, end },
        }
    }

    fn unexpected_char(&self) -> LexerError {
        LexerError::UnexpectedChar(self.text[self.current - 1], self.current - 1)
    }
}

#[cfg(test)]
mod tests {
    use super::*;

    #[macro_export]
    macro_rules! lex_ok {
        ( $s:expr, $expected:expr ) => {{
            let mut lexer = Lexer::new($s);
            for i in 0..$expected.len() {
                assert_eq!(
                    lexer.next_token().map(|opt| opt.map(|t| t.kind)),
                    Ok(Some($expected[i].clone()))
                );
            }
            assert_eq!(lexer.next_token(), Ok(None));
        }};
    }

    #[macro_export]
    macro_rules! lex_error {
        ( $s:expr, $expected:expr ) => {{
            let mut lexer = Lexer::new($s);
            loop {
                match lexer.next_token() {
                    Ok(Some(_)) => {}
                    Ok(None) => {
                        panic!("Expected {:?} but no error is thrown", $expected);
                    }
                    Err(e) => {
                        assert_eq!(e, $expected);
                        return;
                    }
                }
            }
        }};
    }

    #[test]
    fn test_empty_strings() {
        lex_ok!("", Vec::<TokenKind>::new());
        lex_ok!("  ", Vec::<TokenKind>::new());
        lex_ok!("\r\n\t", Vec::<TokenKind>::new());
    }

    #[test]
    fn test_bool() {
        lex_ok!("true", vec![TokenKind::BoolLiteral(true)]);
        lex_ok!("false", vec![TokenKind::BoolLiteral(false)]);
        lex_error!(
            "false123u8",
            LexerError::UnknownIdentifier("false123u8".into())
        );
    }

    #[test]
    fn test_int() {
        lex_ok!(
            "1u82u1283i84i128",
            vec![
                TokenKind::U8Literal(1),
                TokenKind::U128Literal(2),
                TokenKind::I8Literal(3),
                TokenKind::I128Literal(4),
            ]
        );
        lex_ok!(
            "1u8 2u32",
            vec![TokenKind::U8Literal(1), TokenKind::U32Literal(2)]
        );
        lex_error!("123", LexerError::UnexpectedEof);
    }

    #[test]
    fn test_comment() {
        lex_ok!("# 1u8", Vec::<TokenKind>::new());
        lex_ok!("1u8 # comment", vec![TokenKind::U8Literal(1),]);
        lex_ok!(
            "# multiple\n# line\nCALL_FUNCTION",
            vec![TokenKind::CallFunction,]
        );
    }

    #[test]
    fn test_string() {
        lex_ok!(
            r#"  "" "abc" "abc\r\n\"def\uD83C\uDF0D"  "#,
            vec![
                TokenKind::StringLiteral("".into()),
                TokenKind::StringLiteral("abc".into()),
                TokenKind::StringLiteral("abc\r\n\"def🌍".into()),
            ]
        );
        lex_error!("\"", LexerError::UnexpectedEof);
    }

    #[test]
    fn test_mixed() {
        lex_ok!(
            r#"CALL_FUNCTION Map<String, Array>("test", Array<String>("abc"));"#,
            vec![
                TokenKind::CallFunction,
                TokenKind::Map,
                TokenKind::LessThan,
                TokenKind::String,
                TokenKind::Comma,
                TokenKind::Array,
                TokenKind::GreaterThan,
                TokenKind::OpenParenthesis,
                TokenKind::StringLiteral("test".into()),
                TokenKind::Comma,
                TokenKind::Array,
                TokenKind::LessThan,
                TokenKind::String,
                TokenKind::GreaterThan,
                TokenKind::OpenParenthesis,
                TokenKind::StringLiteral("abc".into()),
                TokenKind::CloseParenthesis,
                TokenKind::CloseParenthesis,
                TokenKind::Semicolon,
            ]
        );
    }

    #[test]
    fn test_precise_decimal() {
        lex_ok!(
            "PreciseDecimal(\"12\")",
            vec![
                TokenKind::PreciseDecimal,
                TokenKind::OpenParenthesis,
                TokenKind::StringLiteral("12".into()),
                TokenKind::CloseParenthesis,
            ]
        );
    }

    #[test]
    fn test_precise_decimal_colletion() {
        lex_ok!(
            "Array<PreciseDecimal>(PreciseDecimal(\"12\"), PreciseDecimal(\"212\"), PreciseDecimal(\"1984\"))",
            vec![
                TokenKind::Array,
                TokenKind::LessThan,
                TokenKind::PreciseDecimal,
                TokenKind::GreaterThan,
                TokenKind::OpenParenthesis,
                TokenKind::PreciseDecimal,
                TokenKind::OpenParenthesis,
                TokenKind::StringLiteral("12".into()),
                TokenKind::CloseParenthesis,
                TokenKind::Comma,
                TokenKind::PreciseDecimal,
                TokenKind::OpenParenthesis,
                TokenKind::StringLiteral("212".into()),
                TokenKind::CloseParenthesis,
                TokenKind::Comma,
                TokenKind::PreciseDecimal,
                TokenKind::OpenParenthesis,
                TokenKind::StringLiteral("1984".into()),
                TokenKind::CloseParenthesis,
                TokenKind::CloseParenthesis,
            ]
        );
    }
}<|MERGE_RESOLUTION|>--- conflicted
+++ resolved
@@ -124,18 +124,12 @@
     RemoveMetadata,
     SetComponentRoyaltyConfig,
     ClaimComponentRoyalty,
-<<<<<<< HEAD
-    SetMethodAccessRule,
-    SetGroupAccessRule,
-    SetGroupMutability,
+    SetAuthorityAccessRule,
+    SetAuthorityMutability,
 
     /* Call main method aliases */
     SetPackageRoyaltyConfig,
     ClaimPackageRoyalty,
-=======
-    SetAuthorityAccessRule,
-    SetAuthorityMutability,
->>>>>>> a9a59170
     MintFungible,
     MintNonFungible,
     MintUuidNonFungible,
@@ -472,22 +466,6 @@
             /* call function aliases */
             "PUBLISH_PACKAGE" => Ok(TokenKind::PublishPackage),
             "PUBLISH_PACKAGE_ADVANCED" => Ok(TokenKind::PublishPackageAdvanced),
-<<<<<<< HEAD
-=======
-            "BURN_RESOURCE" => Ok(TokenKind::BurnResource),
-            "RECALL_RESOURCE" => Ok(TokenKind::RecallResource),
-            "SET_METADATA" => Ok(TokenKind::SetMetadata),
-            "REMOVE_METADATA" => Ok(TokenKind::RemoveMetadata),
-            "SET_PACKAGE_ROYALTY_CONFIG" => Ok(TokenKind::SetPackageRoyaltyConfig),
-            "SET_COMPONENT_ROYALTY_CONFIG" => Ok(TokenKind::SetComponentRoyaltyConfig),
-            "CLAIM_PACKAGE_ROYALTY" => Ok(TokenKind::ClaimPackageRoyalty),
-            "CLAIM_COMPONENT_ROYALTY" => Ok(TokenKind::ClaimComponentRoyalty),
-            "SET_AUTHORITY_ACCESS_RULE" => Ok(TokenKind::SetAuthorityAccessRule),
-            "SET_AUTHORITY_MUTABILITY" => Ok(TokenKind::SetAuthorityMutability),
-            "MINT_FUNGIBLE" => Ok(TokenKind::MintFungible),
-            "MINT_NON_FUNGIBLE" => Ok(TokenKind::MintNonFungible),
-            "MINT_UUID_NON_FUNGIBLE" => Ok(TokenKind::MintUuidNonFungible),
->>>>>>> a9a59170
             "CREATE_FUNGIBLE_RESOURCE" => Ok(TokenKind::CreateFungibleResource),
             "CREATE_FUNGIBLE_RESOURCE_WITH_INITIAL_SUPPLY" => {
                 Ok(TokenKind::CreateFungibleResourceWithInitialSupply)
@@ -507,9 +485,8 @@
             "REMOVE_METADATA" => Ok(TokenKind::RemoveMetadata),
             "SET_COMPONENT_ROYALTY_CONFIG" => Ok(TokenKind::SetComponentRoyaltyConfig),
             "CLAIM_COMPONENT_ROYALTY" => Ok(TokenKind::ClaimComponentRoyalty),
-            "SET_METHOD_ACCESS_RULE" => Ok(TokenKind::SetMethodAccessRule),
-            "SET_GROUP_ACCESS_RULE" => Ok(TokenKind::SetGroupAccessRule),
-            "SET_GROUP_MUTABILITY" => Ok(TokenKind::SetGroupMutability),
+            "SET_AUTHORITY_ACCESS_RULE" => Ok(TokenKind::SetAuthorityAccessRule),
+            "SET_AUTHORITY_MUTABILITY" => Ok(TokenKind::SetAuthorityMutability),
 
             /* call main method aliases */
             "MINT_FUNGIBLE" => Ok(TokenKind::MintFungible),
