use crate::data::*;
use crate::errors::*;
use crate::manifest::ast;
use crate::model::*;
use crate::validation::*;
use radix_engine_interface::address::Bech32Decoder;
use radix_engine_interface::api::types::*;
use radix_engine_interface::blueprints::access_controller::RuleSet;
use radix_engine_interface::blueprints::access_controller::{
    ACCESS_CONTROLLER_BLUEPRINT, ACCESS_CONTROLLER_CREATE_GLOBAL_IDENT,
};
use radix_engine_interface::blueprints::account::{
    AccountCreateLocalInput, ACCOUNT_BLUEPRINT, ACCOUNT_CREATE_LOCAL_IDENT,
};
use radix_engine_interface::blueprints::epoch_manager::{
    EpochManagerCreateValidatorInput, EPOCH_MANAGER_CREATE_VALIDATOR_IDENT,
};
use radix_engine_interface::blueprints::identity::{
    IdentityCreateInput, IDENTITY_BLUEPRINT, IDENTITY_CREATE_IDENT,
};
use radix_engine_interface::blueprints::resource::{
    AccessRule, ResourceManagerCreateFungibleInput,
    ResourceManagerCreateFungibleWithInitialSupplyInput, ResourceManagerCreateNonFungibleInput,
    ResourceManagerCreateNonFungibleWithInitialSupplyInput, RESOURCE_MANAGER_BLUEPRINT,
    RESOURCE_MANAGER_CREATE_FUNGIBLE_IDENT,
    RESOURCE_MANAGER_CREATE_FUNGIBLE_WITH_INITIAL_SUPPLY_IDENT,
    RESOURCE_MANAGER_CREATE_NON_FUNGIBLE_IDENT,
    RESOURCE_MANAGER_CREATE_NON_FUNGIBLE_WITH_INITIAL_SUPPLY_IDENT,
};
use radix_engine_interface::constants::{
    ACCESS_CONTROLLER_PACKAGE, ACCOUNT_PACKAGE, EPOCH_MANAGER, IDENTITY_PACKAGE,
    RESOURCE_MANAGER_PACKAGE,
};
use radix_engine_interface::crypto::Hash;
use radix_engine_interface::math::{Decimal, PreciseDecimal};
use sbor::rust::borrow::Borrow;
use sbor::rust::collections::BTreeMap;
use sbor::rust::collections::BTreeSet;
use sbor::rust::str::FromStr;
use sbor::rust::vec;

#[derive(Debug, Clone, PartialEq, Eq)]
pub enum GeneratorError {
    InvalidAstType {
        expected_type: ast::Type,
        actual: ast::Type,
    },
    InvalidAstValue {
        expected_type: Vec<ast::Type>,
        actual: ast::Value,
    },
    UnexpectedValue {
        expected_type: ManifestValueKind,
        actual: ast::Value,
    },
    InvalidPackageAddress(String),
    InvalidComponentAddress(String),
    InvalidResourceAddress(String),
    InvalidDecimal(String),
    InvalidPreciseDecimal(String),
    InvalidHash(String),
    InvalidNodeId(String),
    InvalidKeyValueStoreId(String),
    InvalidVaultId(String),
    InvalidNonFungibleLocalId(String),
    InvalidNonFungibleGlobalId,
    InvalidExpression(String),
    InvalidComponent(String),
    InvalidKeyValueStore(String),
    InvalidVault(String),
    InvalidEcdsaSecp256k1PublicKey(String),
    InvalidEcdsaSecp256k1Signature(String),
    InvalidEddsaEd25519PublicKey(String),
    InvalidEddsaEd25519Signature(String),
    InvalidBlobHash,
    BlobNotFound(String),
    InvalidBytesHex(String),
    SborEncodeError(EncodeError),
    NameResolverError(NameResolverError),
    IdValidationError(ManifestIdValidationError),
    ArgumentEncodingError(EncodeError),
    ArgumentDecodingError(DecodeError),
    InvalidAddress(String),
    InvalidLength {
        value_type: ast::Type,
        expected_length: usize,
        actual: usize,
    },
    OddNumberOfElements,
}

#[derive(Debug, Clone, PartialEq, Eq)]
pub enum NameResolverError {
    UndefinedBucket(String),
    UndefinedProof(String),
    NamedAlreadyDefined(String),
}

pub struct NameResolver {
    named_buckets: BTreeMap<String, ManifestBucket>,
    named_proofs: BTreeMap<String, ManifestProof>,
}

impl NameResolver {
    pub fn new() -> Self {
        Self {
            named_buckets: BTreeMap::new(),
            named_proofs: BTreeMap::new(),
        }
    }

    pub fn insert_bucket(
        &mut self,
        name: String,
        bucket_id: ManifestBucket,
    ) -> Result<(), NameResolverError> {
        if self.named_buckets.contains_key(&name) || self.named_proofs.contains_key(&name) {
            Err(NameResolverError::NamedAlreadyDefined(name))
        } else {
            self.named_buckets.insert(name, bucket_id);
            Ok(())
        }
    }

    pub fn insert_proof(
        &mut self,
        name: String,
        proof_id: ManifestProof,
    ) -> Result<(), NameResolverError> {
        if self.named_buckets.contains_key(&name) || self.named_proofs.contains_key(&name) {
            Err(NameResolverError::NamedAlreadyDefined(name))
        } else {
            self.named_proofs.insert(name, proof_id);
            Ok(())
        }
    }

    pub fn resolve_bucket(&mut self, name: &str) -> Result<ManifestBucket, NameResolverError> {
        match self.named_buckets.get(name).cloned() {
            Some(bucket_id) => Ok(bucket_id),
            None => Err(NameResolverError::UndefinedBucket(name.into())),
        }
    }

    pub fn resolve_proof(&mut self, name: &str) -> Result<ManifestProof, NameResolverError> {
        match self.named_proofs.get(name).cloned() {
            Some(proof_id) => Ok(proof_id),
            None => Err(NameResolverError::UndefinedProof(name.into())),
        }
    }
}

pub fn generate_manifest(
    instructions: &[ast::Instruction],
    bech32_decoder: &Bech32Decoder,
    blobs: BTreeMap<Hash, Vec<u8>>,
) -> Result<TransactionManifest, GeneratorError> {
    let mut id_validator = ManifestValidator::new();
    let mut name_resolver = NameResolver::new();
    let mut output = Vec::new();

    for instruction in instructions {
        output.push(generate_instruction(
            instruction,
            &mut id_validator,
            &mut name_resolver,
            bech32_decoder,
            &blobs,
        )?);
    }

    Ok(TransactionManifest {
        instructions: output,
        blobs: blobs.into_values().collect(),
    })
}

pub fn generate_instruction(
    instruction: &ast::Instruction,
    id_validator: &mut ManifestValidator,
    resolver: &mut NameResolver,
    bech32_decoder: &Bech32Decoder,
    blobs: &BTreeMap<Hash, Vec<u8>>,
) -> Result<Instruction, GeneratorError> {
    Ok(match instruction {
        ast::Instruction::TakeFromWorktop {
            resource_address,
            new_bucket,
        } => {
            let bucket_id = id_validator
                .new_bucket()
                .map_err(GeneratorError::IdValidationError)?;
            declare_bucket(new_bucket, resolver, bucket_id)?;

            Instruction::TakeFromWorktop {
                resource_address: generate_resource_address(resource_address, bech32_decoder)?,
            }
        }
        ast::Instruction::TakeFromWorktopByAmount {
            amount,
            resource_address,
            new_bucket,
        } => {
            let bucket_id = id_validator
                .new_bucket()
                .map_err(GeneratorError::IdValidationError)?;
            declare_bucket(new_bucket, resolver, bucket_id)?;

            Instruction::TakeFromWorktopByAmount {
                amount: generate_decimal(amount)?,
                resource_address: generate_resource_address(resource_address, bech32_decoder)?,
            }
        }
        ast::Instruction::TakeFromWorktopByIds {
            ids,
            resource_address,
            new_bucket,
        } => {
            let bucket_id = id_validator
                .new_bucket()
                .map_err(GeneratorError::IdValidationError)?;
            declare_bucket(new_bucket, resolver, bucket_id)?;

            Instruction::TakeFromWorktopByIds {
                ids: generate_non_fungible_local_ids(ids)?,
                resource_address: generate_resource_address(resource_address, bech32_decoder)?,
            }
        }
        ast::Instruction::ReturnToWorktop { bucket } => {
            let bucket_id = generate_bucket(bucket, resolver)?;
            id_validator
                .drop_bucket(&bucket_id)
                .map_err(GeneratorError::IdValidationError)?;
            Instruction::ReturnToWorktop { bucket_id }
        }
        ast::Instruction::AssertWorktopContains { resource_address } => {
            Instruction::AssertWorktopContains {
                resource_address: generate_resource_address(resource_address, bech32_decoder)?,
            }
        }
        ast::Instruction::AssertWorktopContainsByAmount {
            amount,
            resource_address,
        } => Instruction::AssertWorktopContainsByAmount {
            amount: generate_decimal(amount)?,
            resource_address: generate_resource_address(resource_address, bech32_decoder)?,
        },
        ast::Instruction::AssertWorktopContainsByIds {
            ids,
            resource_address,
        } => Instruction::AssertWorktopContainsByIds {
            ids: generate_non_fungible_local_ids(ids)?,
            resource_address: generate_resource_address(resource_address, bech32_decoder)?,
        },
        ast::Instruction::PopFromAuthZone { new_proof } => {
            let proof_id = id_validator
                .new_proof(ProofKind::AuthZoneProof)
                .map_err(GeneratorError::IdValidationError)?;
            declare_proof(new_proof, resolver, proof_id)?;

            Instruction::PopFromAuthZone
        }
        ast::Instruction::PushToAuthZone { proof } => {
            let proof_id = generate_proof(proof, resolver)?;
            id_validator
                .drop_proof(&proof_id)
                .map_err(GeneratorError::IdValidationError)?;
            Instruction::PushToAuthZone { proof_id }
        }
        ast::Instruction::ClearAuthZone => Instruction::ClearAuthZone,

        ast::Instruction::CreateProofFromAuthZone {
            resource_address,
            new_proof,
        } => {
            let resource_address = generate_resource_address(resource_address, bech32_decoder)?;
            let proof_id = id_validator
                .new_proof(ProofKind::AuthZoneProof)
                .map_err(GeneratorError::IdValidationError)?;
            declare_proof(new_proof, resolver, proof_id)?;

            Instruction::CreateProofFromAuthZone { resource_address }
        }
        ast::Instruction::CreateProofFromAuthZoneByAmount {
            amount,
            resource_address,
            new_proof,
        } => {
            let amount = generate_decimal(amount)?;
            let resource_address = generate_resource_address(resource_address, bech32_decoder)?;
            let proof_id = id_validator
                .new_proof(ProofKind::AuthZoneProof)
                .map_err(GeneratorError::IdValidationError)?;
            declare_proof(new_proof, resolver, proof_id)?;

            Instruction::CreateProofFromAuthZoneByAmount {
                amount,
                resource_address,
            }
        }
        ast::Instruction::CreateProofFromAuthZoneByIds {
            ids,
            resource_address,
            new_proof,
        } => {
            let ids = generate_non_fungible_local_ids(ids)?;
            let resource_address = generate_resource_address(resource_address, bech32_decoder)?;
            let proof_id = id_validator
                .new_proof(ProofKind::AuthZoneProof)
                .map_err(GeneratorError::IdValidationError)?;
            declare_proof(new_proof, resolver, proof_id)?;

            Instruction::CreateProofFromAuthZoneByIds {
                ids,
                resource_address,
            }
        }
        ast::Instruction::CreateProofFromBucket { bucket, new_proof } => {
            let bucket_id = generate_bucket(bucket, resolver)?;
            let proof_id = id_validator
                .new_proof(ProofKind::BucketProof(bucket_id.clone()))
                .map_err(GeneratorError::IdValidationError)?;
            declare_proof(new_proof, resolver, proof_id)?;

            Instruction::CreateProofFromBucket { bucket_id }
        }
        ast::Instruction::CloneProof { proof, new_proof } => {
            let proof_id = generate_proof(proof, resolver)?;
            let proof_id2 = id_validator
                .clone_proof(&proof_id)
                .map_err(GeneratorError::IdValidationError)?;
            declare_proof(new_proof, resolver, proof_id2)?;

            Instruction::CloneProof { proof_id }
        }
        ast::Instruction::DropProof { proof } => {
            let proof_id = generate_proof(proof, resolver)?;
            id_validator
                .drop_proof(&proof_id)
                .map_err(GeneratorError::IdValidationError)?;
            Instruction::DropProof { proof_id }
        }
        ast::Instruction::DropAllProofs => {
            id_validator
                .drop_all_proofs()
                .map_err(GeneratorError::IdValidationError)?;
            Instruction::DropAllProofs
        }
        ast::Instruction::CallFunction {
            package_address,
            blueprint_name,
            function_name,
            args,
        } => {
            let package_address = generate_package_address(package_address, bech32_decoder)?;
            let blueprint_name = generate_string(&blueprint_name)?;
            let function_name = generate_string(&function_name)?;
            let args = generate_args(args, resolver, bech32_decoder, blobs)?;
            id_validator
                .process_call_data(&args)
                .map_err(GeneratorError::IdValidationError)?;

            Instruction::CallFunction {
                package_address,
                blueprint_name,
                function_name,
                args: manifest_encode(&args).unwrap(),
            }
        }
        ast::Instruction::CallMethod {
            component_address,
            method_name,
            args,
        } => {
            let component_address = generate_component_address(component_address, bech32_decoder)?;
            let method_name = generate_string(&method_name)?;
            let args = generate_args(args, resolver, bech32_decoder, blobs)?;
            id_validator
                .process_call_data(&args)
                .map_err(GeneratorError::IdValidationError)?;
            Instruction::CallMethod {
                component_address,
                method_name,
                args: manifest_encode(&args).unwrap(),
            }
        }
        ast::Instruction::PublishPackage {
            code,
            abi,
            royalty_config,
            metadata,
            access_rules,
        } => Instruction::PublishPackage {
            code: generate_blob(code, blobs)?,
            abi: generate_blob(abi, blobs)?,
            royalty_config: generate_typed_value(royalty_config, resolver, bech32_decoder, blobs)?,
            metadata: generate_typed_value(metadata, resolver, bech32_decoder, blobs)?,
            access_rules: generate_typed_value(access_rules, resolver, bech32_decoder, blobs)?,
        },
<<<<<<< HEAD
=======
        ast::Instruction::PublishPackageWithOwner {
            code,
            abi,
            owner_badge,
        } => Instruction::PublishPackageWithOwner {
            code: generate_blob(code, blobs)?,
            abi: generate_blob(abi, blobs)?,
            owner_badge: generate_non_fungible_global_id(owner_badge, bech32_decoder)?,
        },
>>>>>>> 7b5f5b11
        ast::Instruction::BurnResource { bucket } => {
            let bucket_id = generate_bucket(bucket, resolver)?;
            id_validator
                .drop_bucket(&bucket_id)
                .map_err(GeneratorError::IdValidationError)?;
            Instruction::BurnResource { bucket_id }
        }
        ast::Instruction::RecallResource { vault_id, amount } => Instruction::RecallResource {
            vault_id: generate_typed_value(vault_id, resolver, bech32_decoder, blobs)?,
            amount: generate_decimal(amount)?,
        },
        ast::Instruction::SetMetadata {
            entity_address,
            key,
            value,
        } => Instruction::SetMetadata {
            entity_address: generate_address(entity_address, bech32_decoder)?,
            key: generate_string(key)?,
            value: generate_string(value)?,
        },
        ast::Instruction::SetPackageRoyaltyConfig {
            package_address,
            royalty_config,
        } => Instruction::SetPackageRoyaltyConfig {
            package_address: generate_package_address(package_address, bech32_decoder)?,
            royalty_config: generate_typed_value(royalty_config, resolver, bech32_decoder, blobs)?,
        },
        ast::Instruction::SetComponentRoyaltyConfig {
            component_address,
            royalty_config,
        } => Instruction::SetComponentRoyaltyConfig {
            component_address: generate_component_address(component_address, bech32_decoder)?,
            royalty_config: generate_typed_value(royalty_config, resolver, bech32_decoder, blobs)?,
        },
        ast::Instruction::ClaimPackageRoyalty { package_address } => {
            Instruction::ClaimPackageRoyalty {
                package_address: generate_package_address(package_address, bech32_decoder)?,
            }
        }
        ast::Instruction::ClaimComponentRoyalty { component_address } => {
            Instruction::ClaimComponentRoyalty {
                component_address: generate_component_address(component_address, bech32_decoder)?,
            }
        }
        ast::Instruction::SetMethodAccessRule {
            entity_address,
            index,
            key,
            rule,
        } => Instruction::SetMethodAccessRule {
            entity_address: generate_address(entity_address, bech32_decoder)?,
            index: generate_typed_value(index, resolver, bech32_decoder, blobs)?,
            key: generate_typed_value(key, resolver, bech32_decoder, blobs)?,
            rule: generate_typed_value(rule, resolver, bech32_decoder, blobs)?,
        },

        ast::Instruction::MintFungible {
            resource_address,
            amount,
        } => Instruction::MintFungible {
            resource_address: generate_resource_address(resource_address, bech32_decoder)?,
            amount: generate_decimal(amount)?,
        },
        ast::Instruction::MintNonFungible {
            resource_address,
            entries,
        } => Instruction::MintNonFungible {
            resource_address: generate_resource_address(resource_address, bech32_decoder)?,
            entries: generate_non_fungible_mint_params(entries, resolver, bech32_decoder, blobs)?,
        },
        ast::Instruction::MintUuidNonFungible {
            resource_address,
            entries,
        } => Instruction::MintUuidNonFungible {
            resource_address: generate_resource_address(resource_address, bech32_decoder)?,
            entries: generate_uuid_non_fungible_mint_params(
                entries,
                resolver,
                bech32_decoder,
                blobs,
            )?,
        },

        ast::Instruction::CreateValidator {
            key,
            owner_access_rule,
        } => Instruction::CallMethod {
            component_address: EPOCH_MANAGER,
            method_name: EPOCH_MANAGER_CREATE_VALIDATOR_IDENT.to_string(),
            args: manifest_encode(&EpochManagerCreateValidatorInput {
                key: generate_typed_value(key, resolver, bech32_decoder, blobs)?,
                owner_access_rule: generate_typed_value(
                    owner_access_rule,
                    resolver,
                    bech32_decoder,
                    blobs,
                )?,
            })
            .unwrap(),
        },
        ast::Instruction::CreateFungibleResource {
            divisibility,
            metadata,
            access_rules,
        } => Instruction::CallFunction {
            package_address: RESOURCE_MANAGER_PACKAGE,
            blueprint_name: RESOURCE_MANAGER_BLUEPRINT.to_string(),
            function_name: RESOURCE_MANAGER_CREATE_FUNGIBLE_IDENT.to_string(),
            args: manifest_encode(&ResourceManagerCreateFungibleInput {
                divisibility: generate_u8(divisibility)?,
                metadata: generate_typed_value(metadata, resolver, bech32_decoder, blobs)?,
                access_rules: generate_typed_value(access_rules, resolver, bech32_decoder, blobs)?,
            })
            .unwrap(),
        },
        ast::Instruction::CreateFungibleResourceWithInitialSupply {
            divisibility,
            metadata,
            access_rules,
            initial_supply,
        } => Instruction::CallFunction {
            package_address: RESOURCE_MANAGER_PACKAGE,
            blueprint_name: RESOURCE_MANAGER_BLUEPRINT.to_string(),
            function_name: RESOURCE_MANAGER_CREATE_FUNGIBLE_WITH_INITIAL_SUPPLY_IDENT.to_string(),
            args: manifest_encode(&ResourceManagerCreateFungibleWithInitialSupplyInput {
                divisibility: generate_u8(divisibility)?,
                metadata: generate_typed_value(metadata, resolver, bech32_decoder, blobs)?,
                access_rules: generate_typed_value(access_rules, resolver, bech32_decoder, blobs)?,
                initial_supply: generate_decimal(initial_supply)?,
            })
            .unwrap(),
        },
        ast::Instruction::CreateNonFungibleResource {
            id_type,
            metadata,
            access_rules,
        } => Instruction::CallFunction {
            package_address: RESOURCE_MANAGER_PACKAGE,
            blueprint_name: RESOURCE_MANAGER_BLUEPRINT.to_string(),
            function_name: RESOURCE_MANAGER_CREATE_NON_FUNGIBLE_IDENT.to_string(),
            args: manifest_encode(&ResourceManagerCreateNonFungibleInput {
                id_type: generate_typed_value(id_type, resolver, bech32_decoder, blobs)?,
                metadata: generate_typed_value(metadata, resolver, bech32_decoder, blobs)?,
                access_rules: generate_typed_value(access_rules, resolver, bech32_decoder, blobs)?,
            })
            .unwrap(),
        },
        ast::Instruction::CreateNonFungibleResourceWithInitialSupply {
            id_type,
            metadata,
            access_rules,
            initial_supply,
        } => Instruction::CallFunction {
            package_address: RESOURCE_MANAGER_PACKAGE,
            blueprint_name: RESOURCE_MANAGER_BLUEPRINT.to_string(),
            function_name: RESOURCE_MANAGER_CREATE_NON_FUNGIBLE_WITH_INITIAL_SUPPLY_IDENT
                .to_string(),
            args: manifest_encode(&ResourceManagerCreateNonFungibleWithInitialSupplyInput {
                id_type: generate_typed_value(id_type, resolver, bech32_decoder, blobs)?,
                metadata: generate_typed_value(metadata, resolver, bech32_decoder, blobs)?,
                access_rules: generate_typed_value(access_rules, resolver, bech32_decoder, blobs)?,
                entries: generate_non_fungible_mint_params(
                    initial_supply,
                    resolver,
                    bech32_decoder,
                    blobs,
                )?,
            })
            .unwrap(),
        },
        ast::Instruction::CreateAccessController {
            controlled_asset,
            rule_set,
            timed_recovery_delay_in_minutes,
        } => Instruction::CallFunction {
            package_address: ACCESS_CONTROLLER_PACKAGE,
            blueprint_name: ACCESS_CONTROLLER_BLUEPRINT.to_string(),
            function_name: ACCESS_CONTROLLER_CREATE_GLOBAL_IDENT.to_string(),
            args: manifest_args!(
                generate_typed_value::<ManifestBucket>(
                    controlled_asset,
                    resolver,
                    bech32_decoder,
                    blobs
                )?,
                generate_typed_value::<RuleSet>(rule_set, resolver, bech32_decoder, blobs)?,
                generate_typed_value::<Option<u32>>(
                    timed_recovery_delay_in_minutes,
                    resolver,
                    bech32_decoder,
                    blobs
                )?
            ),
        },
        ast::Instruction::AssertAccessRule { access_rule } => Instruction::AssertAccessRule {
            access_rule: generate_typed_value(access_rule, resolver, bech32_decoder, blobs)?,
        },
        ast::Instruction::CreateIdentity { access_rule } => Instruction::CallFunction {
            package_address: IDENTITY_PACKAGE,
            blueprint_name: IDENTITY_BLUEPRINT.to_string(),
            function_name: IDENTITY_CREATE_IDENT.to_string(),
            args: manifest_encode(&IdentityCreateInput {
                access_rule: generate_typed_value::<AccessRule>(
                    access_rule,
                    resolver,
                    bech32_decoder,
                    blobs,
                )?,
            })
            .unwrap(),
        },
        ast::Instruction::CreateAccount { withdraw_rule } => Instruction::CallFunction {
            package_address: ACCOUNT_PACKAGE,
            blueprint_name: ACCOUNT_BLUEPRINT.to_string(),
            function_name: ACCOUNT_CREATE_LOCAL_IDENT.to_string(),
            args: manifest_encode(&AccountCreateLocalInput {
                withdraw_rule: generate_typed_value(
                    withdraw_rule,
                    resolver,
                    bech32_decoder,
                    blobs,
                )?,
            })
            .unwrap(),
        },
    })
}

#[macro_export]
macro_rules! invalid_type {
    ( $v:expr, $($exp:expr),+ ) => {
        Err(GeneratorError::InvalidAstValue {
            expected_type: vec!($($exp),+),
            actual: $v.clone(),
        })
    };
}

fn generate_typed_value<T: ManifestDecode>(
    value: &ast::Value,
    resolver: &mut NameResolver,
    bech32_decoder: &Bech32Decoder,
    blobs: &BTreeMap<Hash, Vec<u8>>,
) -> Result<T, GeneratorError> {
    let value = generate_value(value, None, resolver, bech32_decoder, blobs)?;
    let encoded = manifest_encode(&value).map_err(GeneratorError::ArgumentEncodingError)?;
    let decoded: T =
        manifest_decode(&encoded).map_err(|e| GeneratorError::ArgumentDecodingError(e))?;
    Ok(decoded)
}

fn generate_args(
    values: &Vec<ast::Value>,
    resolver: &mut NameResolver,
    bech32_decoder: &Bech32Decoder,
    blobs: &BTreeMap<Hash, Vec<u8>>,
) -> Result<ManifestValue, GeneratorError> {
    let mut fields = Vec::new();
    for v in values {
        fields.push(generate_value(v, None, resolver, bech32_decoder, blobs)?);
    }

    Ok(ManifestValue::Tuple { fields })
}

fn generate_string(value: &ast::Value) -> Result<String, GeneratorError> {
    match value {
        ast::Value::String(s) => Ok(s.into()),
        v => invalid_type!(v, ast::Type::String),
    }
}

fn generate_u8(value: &ast::Value) -> Result<u8, GeneratorError> {
    match value {
        ast::Value::U8(inner) => Ok(*inner),
        v => invalid_type!(v, ast::Type::U8),
    }
}

fn generate_decimal(value: &ast::Value) -> Result<Decimal, GeneratorError> {
    match value {
        ast::Value::Decimal(inner) => match &**inner {
            ast::Value::String(s) => {
                Decimal::from_str(s).map_err(|_| GeneratorError::InvalidDecimal(s.into()))
            }
            v => invalid_type!(v, ast::Type::String),
        },
        v => invalid_type!(v, ast::Type::Decimal),
    }
}

fn generate_precise_decimal(value: &ast::Value) -> Result<PreciseDecimal, GeneratorError> {
    match value {
        ast::Value::PreciseDecimal(inner) => match &**inner {
            ast::Value::String(s) => PreciseDecimal::from_str(s)
                .map_err(|_| GeneratorError::InvalidPreciseDecimal(s.into())),

            v => invalid_type!(v, ast::Type::String),
        },
        v => invalid_type!(v, ast::Type::Decimal),
    }
}

fn generate_package_address(
    value: &ast::Value,
    bech32_decoder: &Bech32Decoder,
) -> Result<PackageAddress, GeneratorError> {
    match value {
        ast::Value::PackageAddress(inner) => match &**inner {
            ast::Value::String(s) => bech32_decoder
                .validate_and_decode_package_address(s)
                .map_err(|_| GeneratorError::InvalidPackageAddress(s.into())),
            v => invalid_type!(v, ast::Type::String),
        },
        ast::Value::Address(inner) => match &**inner {
            ast::Value::String(s) => bech32_decoder
                .validate_and_decode_package_address(s)
                .map_err(|_| GeneratorError::InvalidPackageAddress(s.into())),
            v => invalid_type!(v, ast::Type::String),
        },
        v => invalid_type!(v, ast::Type::PackageAddress),
    }
}

fn generate_component_address(
    value: &ast::Value,
    bech32_decoder: &Bech32Decoder,
) -> Result<ComponentAddress, GeneratorError> {
    match value {
        ast::Value::ComponentAddress(inner) => match &**inner {
            ast::Value::String(s) => bech32_decoder
                .validate_and_decode_component_address(s)
                .map_err(|_| GeneratorError::InvalidComponentAddress(s.into())),
            v => invalid_type!(v, ast::Type::String),
        },
        ast::Value::Address(inner) => match &**inner {
            ast::Value::String(s) => bech32_decoder
                .validate_and_decode_component_address(s)
                .map_err(|_| GeneratorError::InvalidComponentAddress(s.into())),
            v => invalid_type!(v, ast::Type::String),
        },
        v => invalid_type!(v, ast::Type::ComponentAddress, ast::Type::Address),
    }
}

fn generate_resource_address(
    value: &ast::Value,
    bech32_decoder: &Bech32Decoder,
) -> Result<ResourceAddress, GeneratorError> {
    match value {
        ast::Value::ResourceAddress(inner) => match inner.borrow() {
            ast::Value::String(s) => bech32_decoder
                .validate_and_decode_resource_address(s)
                .map_err(|_| GeneratorError::InvalidResourceAddress(s.into())),
            v => invalid_type!(v, ast::Type::String),
        },
        ast::Value::Address(inner) => match inner.borrow() {
            ast::Value::String(s) => bech32_decoder
                .validate_and_decode_resource_address(s)
                .map_err(|_| GeneratorError::InvalidResourceAddress(s.into())),
            v => invalid_type!(v, ast::Type::String),
        },
        v => invalid_type!(v, ast::Type::ResourceAddress),
    }
}

fn generate_address(
    value: &ast::Value,
    bech32_decoder: &Bech32Decoder,
) -> Result<ManifestAddress, GeneratorError> {
    match value {
        ast::Value::Address(value) => match value.borrow() {
            ast::Value::String(s) => bech32_decoder
                .validate_and_decode_package_address(s)
                .map(|a| Address::Package(a))
                .or(bech32_decoder
                    .validate_and_decode_component_address(s)
                    .map(|a| Address::Component(a)))
                .or(bech32_decoder
                    .validate_and_decode_resource_address(s)
                    .map(|a| Address::Resource(a)))
                .map_err(|_| GeneratorError::InvalidAddress(s.into()))
                .map(from_address),
            v => return invalid_type!(v, ast::Type::String),
        },
        ast::Value::PackageAddress(value) => match value.borrow() {
            ast::Value::String(s) => bech32_decoder
                .validate_and_decode_package_address(s)
                .map(|a| Address::Package(a))
                .map_err(|_| GeneratorError::InvalidAddress(s.into()))
                .map(from_address),
            v => return invalid_type!(v, ast::Type::String),
        },
        ast::Value::ComponentAddress(value) => match value.borrow() {
            ast::Value::String(s) => bech32_decoder
                .validate_and_decode_component_address(s)
                .map(|a| Address::Component(a))
                .map_err(|_| GeneratorError::InvalidAddress(s.into()))
                .map(from_address),
            v => return invalid_type!(v, ast::Type::String),
        },
        ast::Value::ResourceAddress(value) => match value.borrow() {
            ast::Value::String(s) => bech32_decoder
                .validate_and_decode_resource_address(s)
                .map(|a| Address::Resource(a))
                .map_err(|_| GeneratorError::InvalidAddress(s.into()))
                .map(from_address),
            v => return invalid_type!(v, ast::Type::String),
        },
        v => invalid_type!(
            v,
            ast::Type::Address,
            ast::Type::PackageAddress,
            ast::Type::ResourceAddress,
            ast::Type::ComponentAddress
        ),
    }
}

fn declare_bucket(
    value: &ast::Value,
    resolver: &mut NameResolver,
    bucket_id: ManifestBucket,
) -> Result<(), GeneratorError> {
    match value {
        ast::Value::Bucket(inner) => match &**inner {
            ast::Value::String(name) => resolver
                .insert_bucket(name.to_string(), bucket_id)
                .map_err(GeneratorError::NameResolverError),
            v => invalid_type!(v, ast::Type::String),
        },
        v => invalid_type!(v, ast::Type::Bucket),
    }
}

fn generate_bucket(
    value: &ast::Value,
    resolver: &mut NameResolver,
) -> Result<ManifestBucket, GeneratorError> {
    match value {
        ast::Value::Bucket(inner) => match &**inner {
            ast::Value::U32(n) => Ok(ManifestBucket(*n)),
            ast::Value::String(s) => resolver
                .resolve_bucket(&s)
                .map_err(GeneratorError::NameResolverError),
            v => invalid_type!(v, ast::Type::U32, ast::Type::String),
        },
        v => invalid_type!(v, ast::Type::Bucket),
    }
}

fn declare_proof(
    value: &ast::Value,
    resolver: &mut NameResolver,
    proof_id: ManifestProof,
) -> Result<(), GeneratorError> {
    match value {
        ast::Value::Proof(inner) => match &**inner {
            ast::Value::String(name) => resolver
                .insert_proof(name.to_string(), proof_id)
                .map_err(GeneratorError::NameResolverError),
            v => invalid_type!(v, ast::Type::String),
        },
        v => invalid_type!(v, ast::Type::Proof),
    }
}

fn generate_proof(
    value: &ast::Value,
    resolver: &mut NameResolver,
) -> Result<ManifestProof, GeneratorError> {
    match value {
        ast::Value::Proof(inner) => match &**inner {
            ast::Value::U32(n) => Ok(ManifestProof(*n)),
            ast::Value::String(s) => resolver
                .resolve_proof(&s)
                .map_err(GeneratorError::NameResolverError),
            v => invalid_type!(v, ast::Type::U32, ast::Type::String),
        },
        v => invalid_type!(v, ast::Type::Proof),
    }
}

fn generate_non_fungible_local_id(
    value: &ast::Value,
) -> Result<NonFungibleLocalId, GeneratorError> {
    match value {
        ast::Value::NonFungibleLocalId(inner) => match inner.as_ref() {
            ast::Value::String(s) => NonFungibleLocalId::from_str(s.as_str())
                .map_err(|_| GeneratorError::InvalidNonFungibleLocalId(s.clone())),
            v => invalid_type!(v, ast::Type::String)?,
        },
        v => invalid_type!(v, ast::Type::NonFungibleLocalId),
    }
}

fn generate_expression(value: &ast::Value) -> Result<ManifestExpression, GeneratorError> {
    match value {
        ast::Value::Expression(inner) => match &**inner {
            ast::Value::String(s) => match s.as_str() {
                "ENTIRE_WORKTOP" => Ok(ManifestExpression::EntireWorktop),
                "ENTIRE_AUTH_ZONE" => Ok(ManifestExpression::EntireAuthZone),
                _ => Err(GeneratorError::InvalidExpression(s.into())),
            },
            v => invalid_type!(v, ast::Type::String),
        },
        v => invalid_type!(v, ast::Type::Expression),
    }
}

fn generate_blob(
    value: &ast::Value,
    blobs: &BTreeMap<Hash, Vec<u8>>,
) -> Result<ManifestBlobRef, GeneratorError> {
    match value {
        ast::Value::Blob(inner) => match &**inner {
            ast::Value::String(s) => {
                let hash = Hash::from_str(s).map_err(|_| GeneratorError::InvalidBlobHash)?;
                blobs
                    .get(&hash)
                    .ok_or(GeneratorError::BlobNotFound(s.clone()))?;
                Ok(ManifestBlobRef(hash.0))
            }
            v => invalid_type!(v, ast::Type::String),
        },
        v => invalid_type!(v, ast::Type::Blob),
    }
}

fn generate_non_fungible_local_ids(
    value: &ast::Value,
) -> Result<BTreeSet<NonFungibleLocalId>, GeneratorError> {
    match value {
        ast::Value::Array(kind, values) => {
            if kind != &ast::Type::NonFungibleLocalId {
                return Err(GeneratorError::InvalidAstType {
                    expected_type: ast::Type::String,
                    actual: kind.clone(),
                });
            }

            values
                .iter()
                .map(|v| generate_non_fungible_local_id(v))
                .collect()
        }
        v => invalid_type!(v, ast::Type::Array),
    }
}

fn generate_byte_vec_from_hex(value: &ast::Value) -> Result<Vec<u8>, GeneratorError> {
    let bytes = match value {
        ast::Value::String(s) => {
            hex::decode(s).map_err(|_| GeneratorError::InvalidBytesHex(s.to_owned()))?
        }
        v => invalid_type!(v, ast::Type::String)?,
    };
    Ok(bytes)
}

/// This function generates args from an [`ast::Value`]. This is useful when minting NFTs to be able
/// to specify their data in a human readable format instead of SBOR.
fn generate_args_from_tuple(
    value: &ast::Value,
    resolver: &mut NameResolver,
    bech32_decoder: &Bech32Decoder,
    blobs: &BTreeMap<Hash, Vec<u8>>,
) -> Result<ManifestValue, GeneratorError> {
    match value {
        ast::Value::Tuple(values) => generate_args(values, resolver, bech32_decoder, blobs),
        v => invalid_type!(v, ast::Type::Tuple),
    }
}

/// This function generates the mint parameters of a non fungible resource from an array which has
/// the following structure:
///
/// Map<NonFungibleLocalId, Tuple>
/// - Every key is a NonFungibleLocalId
/// - Every value is a Tuple of length 2
///    - [0] Tuple (immutable data)
///    - [1] Tuple (mutable data)
fn generate_non_fungible_mint_params(
    value: &ast::Value,
    resolver: &mut NameResolver,
    bech32_decoder: &Bech32Decoder,
    blobs: &BTreeMap<Hash, Vec<u8>>,
) -> Result<BTreeMap<NonFungibleLocalId, (Vec<u8>, Vec<u8>)>, GeneratorError> {
    match value {
        ast::Value::Map(key_type, value_type, elements) => {
            if key_type != &ast::Type::NonFungibleLocalId {
                return Err(GeneratorError::InvalidAstType {
                    expected_type: ast::Type::NonFungibleLocalId,
                    actual: key_type.clone(),
                });
            };
            if value_type != &ast::Type::Tuple {
                return Err(GeneratorError::InvalidAstType {
                    expected_type: ast::Type::Tuple,
                    actual: value_type.clone(),
                });
            };
            if elements.len() % 2 != 0 {
                return Err(GeneratorError::OddNumberOfElements);
            }

            let mut mint_params = BTreeMap::new();
            for i in 0..elements.len() / 2 {
                let non_fungible_local_id = generate_non_fungible_local_id(&elements[i * 2])?;
                let non_fungible_data = match elements[i * 2 + 1].clone() {
                    ast::Value::Tuple(values) => {
                        if values.len() != 2 {
                            return Err(GeneratorError::InvalidLength {
                                value_type: ast::Type::Tuple,
                                expected_length: 2,
                                actual: values.len(),
                            });
                        }

                        let immutable_data = manifest_encode(&generate_args_from_tuple(
                            &values[0],
                            resolver,
                            bech32_decoder,
                            blobs,
                        )?)
                        .map_err(GeneratorError::ArgumentEncodingError)?;
                        let mutable_data = manifest_encode(&generate_args_from_tuple(
                            &values[1],
                            resolver,
                            bech32_decoder,
                            blobs,
                        )?)
                        .map_err(GeneratorError::ArgumentEncodingError)?;

                        (immutable_data, mutable_data)
                    }
                    v => invalid_type!(v, ast::Type::Tuple)?,
                };
                mint_params.insert(non_fungible_local_id, non_fungible_data);
            }

            Ok(mint_params)
        }
        v => invalid_type!(v, ast::Type::Array)?,
    }
}

fn generate_uuid_non_fungible_mint_params(
    value: &ast::Value,
    resolver: &mut NameResolver,
    bech32_decoder: &Bech32Decoder,
    blobs: &BTreeMap<Hash, Vec<u8>>,
) -> Result<Vec<(Vec<u8>, Vec<u8>)>, GeneratorError> {
    match value {
        ast::Value::Array(kind, elements) => {
            if kind != &ast::Type::Tuple {
                return Err(GeneratorError::InvalidAstType {
                    expected_type: ast::Type::Tuple,
                    actual: kind.clone(),
                });
            };

            let mut mint_params = Vec::new();
            for element in elements.into_iter() {
                match element {
                    ast::Value::Tuple(values) => {
                        if values.len() != 2 {
                            return Err(GeneratorError::InvalidLength {
                                value_type: ast::Type::Tuple,
                                expected_length: 2,
                                actual: values.len(),
                            });
                        }

                        let immutable_data = manifest_encode(&generate_args_from_tuple(
                            &values[0],
                            resolver,
                            bech32_decoder,
                            blobs,
                        )?)
                        .map_err(GeneratorError::ArgumentEncodingError)?;
                        let mutable_data = manifest_encode(&generate_args_from_tuple(
                            &values[1],
                            resolver,
                            bech32_decoder,
                            blobs,
                        )?)
                        .map_err(GeneratorError::ArgumentEncodingError)?;

                        mint_params.push((immutable_data, mutable_data));
                    }
                    v => invalid_type!(v, ast::Type::Tuple)?,
                }
            }

            Ok(mint_params)
        }
        v => invalid_type!(v, ast::Type::Array)?,
    }
}

pub fn generate_value(
    value: &ast::Value,
    expected_type: Option<ManifestValueKind>,
    resolver: &mut NameResolver,
    bech32_decoder: &Bech32Decoder,
    blobs: &BTreeMap<Hash, Vec<u8>>,
) -> Result<ManifestValue, GeneratorError> {
    if let Some(ty) = expected_type {
        if ty != value.value_kind() {
            return Err(GeneratorError::UnexpectedValue {
                expected_type: ty,
                actual: value.clone(),
            });
        }
    }

    match value {
        // ==============
        // Basic types
        // ==============
        ast::Value::Bool(value) => Ok(Value::Bool { value: *value }),
        ast::Value::I8(value) => Ok(Value::I8 { value: *value }),
        ast::Value::I16(value) => Ok(Value::I16 { value: *value }),
        ast::Value::I32(value) => Ok(Value::I32 { value: *value }),
        ast::Value::I64(value) => Ok(Value::I64 { value: *value }),
        ast::Value::I128(value) => Ok(Value::I128 { value: *value }),
        ast::Value::U8(value) => Ok(Value::U8 { value: *value }),
        ast::Value::U16(value) => Ok(Value::U16 { value: *value }),
        ast::Value::U32(value) => Ok(Value::U32 { value: *value }),
        ast::Value::U64(value) => Ok(Value::U64 { value: *value }),
        ast::Value::U128(value) => Ok(Value::U128 { value: *value }),
        ast::Value::String(value) => Ok(Value::String {
            value: value.clone(),
        }),
        ast::Value::Tuple(fields) => Ok(Value::Tuple {
            fields: generate_singletons(fields, None, resolver, bech32_decoder, blobs)?,
        }),
        ast::Value::Enum(discriminator, fields) => Ok(Value::Enum {
            discriminator: discriminator.clone(),
            fields: generate_singletons(fields, None, resolver, bech32_decoder, blobs)?,
        }),
        ast::Value::Array(element_type, elements) => {
            let element_value_kind = element_type.value_kind();
            Ok(Value::Array {
                element_value_kind,
                elements: generate_singletons(
                    elements,
                    Some(element_value_kind),
                    resolver,
                    bech32_decoder,
                    blobs,
                )?,
            })
        }
        ast::Value::Map(key_type, value_type, entries) => {
            let key_value_kind = key_type.value_kind();
            let value_value_kind = value_type.value_kind();
            Ok(Value::Map {
                key_value_kind,
                value_value_kind,
                entries: generate_kv_entries(
                    entries,
                    key_value_kind,
                    value_value_kind,
                    resolver,
                    bech32_decoder,
                    blobs,
                )?,
            })
        }
        // ==============
        // Aliases
        // ==============
        ast::Value::Some(value) => Ok(Value::Enum {
            discriminator: OPTION_VARIANT_SOME,
            fields: vec![generate_value(
                value,
                None,
                resolver,
                bech32_decoder,
                blobs,
            )?],
        }),
        ast::Value::None => Ok(Value::Enum {
            discriminator: OPTION_VARIANT_NONE,
            fields: vec![],
        }),
        ast::Value::Ok(value) => Ok(Value::Enum {
            discriminator: RESULT_VARIANT_OK,
            fields: vec![generate_value(
                value,
                None,
                resolver,
                bech32_decoder,
                blobs,
            )?],
        }),
        ast::Value::Err(value) => Ok(Value::Enum {
            discriminator: RESULT_VARIANT_ERR,
            fields: vec![generate_value(
                value,
                None,
                resolver,
                bech32_decoder,
                blobs,
            )?],
        }),
        ast::Value::Bytes(value) => {
            let bytes = generate_byte_vec_from_hex(value)?;
            Ok(Value::Array {
                element_value_kind: ValueKind::U8,
                elements: bytes.iter().map(|i| Value::U8 { value: *i }).collect(),
            })
        }
        ast::Value::NonFungibleGlobalId(value) => {
            let global_id = match value.as_ref() {
                ast::Value::String(s) => {
                    NonFungibleGlobalId::try_from_canonical_string(bech32_decoder, s.as_str())
                        .map_err(|_| GeneratorError::InvalidNonFungibleGlobalId)
                }
                v => invalid_type!(v, ast::Type::String)?,
            }?;
            Ok(Value::Tuple {
                fields: vec![
                    Value::Custom {
                        value: ManifestCustomValue::Address(from_address(Address::Resource(
                            global_id.resource_address(),
                        ))),
                    },
                    Value::Custom {
                        value: ManifestCustomValue::NonFungibleLocalId(from_non_fungible_local_id(
                            global_id.local_id().clone(),
                        )),
                    },
                ],
            })
        }
        ast::Value::PackageAddress(_) => {
            generate_package_address(value, bech32_decoder).map(|v| Value::Custom {
                value: ManifestCustomValue::Address(from_address(Address::Package(v))),
            })
        }
        ast::Value::ComponentAddress(_) => {
            generate_component_address(value, bech32_decoder).map(|v| Value::Custom {
                value: ManifestCustomValue::Address(from_address(Address::Component(v))),
            })
        }
        ast::Value::ResourceAddress(_) => {
            generate_resource_address(value, bech32_decoder).map(|v| Value::Custom {
                value: ManifestCustomValue::Address(from_address(Address::Resource(v))),
            })
        }
        // ==============
        // Custom Types
        // ==============
        ast::Value::Address(_) => generate_address(value, bech32_decoder).map(|v| Value::Custom {
            value: ManifestCustomValue::Address(v),
        }),
        ast::Value::Bucket(_) => generate_bucket(value, resolver).map(|v| Value::Custom {
            value: ManifestCustomValue::Bucket(v),
        }),
        ast::Value::Proof(_) => generate_proof(value, resolver).map(|v| Value::Custom {
            value: ManifestCustomValue::Proof(v),
        }),
        ast::Value::Expression(_) => generate_expression(value).map(|v| Value::Custom {
            value: ManifestCustomValue::Expression(v),
        }),
        ast::Value::Blob(_) => generate_blob(value, blobs).map(|v| Value::Custom {
            value: ManifestCustomValue::Blob(v),
        }),
        ast::Value::Decimal(_) => generate_decimal(value).map(|v| Value::Custom {
            value: ManifestCustomValue::Decimal(from_decimal(v)),
        }),
        ast::Value::PreciseDecimal(_) => generate_precise_decimal(value).map(|v| Value::Custom {
            value: ManifestCustomValue::PreciseDecimal(from_precise_decimal(v)),
        }),
        ast::Value::NonFungibleLocalId(_) => {
            generate_non_fungible_local_id(value).map(|v| Value::Custom {
                value: ManifestCustomValue::NonFungibleLocalId(from_non_fungible_local_id(v)),
            })
        }
    }
}

fn generate_singletons(
    elements: &Vec<ast::Value>,
    expected_type: Option<ManifestValueKind>,
    resolver: &mut NameResolver,
    bech32_decoder: &Bech32Decoder,
    blobs: &BTreeMap<Hash, Vec<u8>>,
) -> Result<Vec<ManifestValue>, GeneratorError> {
    let mut result = vec![];
    for element in elements {
        result.push(generate_value(
            element,
            expected_type,
            resolver,
            bech32_decoder,
            blobs,
        )?);
    }
    Ok(result)
}

fn generate_kv_entries(
    elements: &Vec<ast::Value>,
    key_value_kind: ManifestValueKind,
    value_value_kind: ManifestValueKind,
    resolver: &mut NameResolver,
    bech32_decoder: &Bech32Decoder,
    blobs: &BTreeMap<Hash, Vec<u8>>,
) -> Result<Vec<(ManifestValue, ManifestValue)>, GeneratorError> {
    if elements.len() % 2 != 0 {
        return Err(GeneratorError::OddNumberOfElements);
    }

    let mut result = vec![];
    for i in 0..elements.len() / 2 {
        let key = generate_value(
            &elements[i * 2],
            Some(key_value_kind),
            resolver,
            bech32_decoder,
            blobs,
        )?;
        let value = generate_value(
            &elements[i * 2 + 1],
            Some(value_value_kind),
            resolver,
            bech32_decoder,
            blobs,
        )?;
        result.push((key, value));
    }
    Ok(result)
}

#[cfg(test)]
mod tests {
    use super::*;
    use crate::ecdsa_secp256k1::EcdsaSecp256k1PrivateKey;
    use crate::manifest::lexer::tokenize;
    use crate::manifest::parser::Parser;
    use radix_engine_interface::address::Bech32Decoder;
    use radix_engine_interface::blueprints::resource::{
        AccessRule, AccessRules, NonFungibleIdType, ResourceMethodAuthKey,
    };
    use radix_engine_interface::network::NetworkDefinition;
    use radix_engine_interface::{dec, pdec};

    #[macro_export]
    macro_rules! generate_value_ok {
        ( $s:expr,   $expected:expr ) => {{
            let value = Parser::new(tokenize($s).unwrap()).parse_value().unwrap();
            let mut resolver = NameResolver::new();
            assert_eq!(
                generate_value(
                    &value,
                    None,
                    &mut resolver,
                    &Bech32Decoder::new(&NetworkDefinition::simulator()),
                    &mut BTreeMap::new()
                ),
                Ok($expected)
            );
        }};
    }

    #[macro_export]
    macro_rules! generate_instruction_ok {
        ( $s:expr, $expected:expr, $($blob_hash: expr),* ) => {{
            // If you use the following output for test cases, make sure you've checked the diff
            // println!("{}", crate::manifest::decompile(&[$expected.clone()], &NetworkDefinition::simulator()).unwrap());
            let instruction = Parser::new(tokenize($s).unwrap())
                .parse_instruction()
                .unwrap();
            let mut id_validator = ManifestValidator::new();
            let mut resolver = NameResolver::new();
            assert_eq!(
                generate_instruction(
                    &instruction,
                    &mut id_validator,
                    &mut resolver,
                    &Bech32Decoder::new(&NetworkDefinition::simulator()),
                    &mut BTreeMap::from([
                        $(
                            (($blob_hash).parse().unwrap(), Vec::new()),
                        )*
                    ])
                ),
                Ok($expected)
            );
        }}
    }

    #[macro_export]
    macro_rules! generate_value_error {
        ( $s:expr, $expected:expr ) => {{
            let value = Parser::new(tokenize($s).unwrap()).parse_value().unwrap();
            match generate_value(
                &value,
                None,
                &mut NameResolver::new(),
                &Bech32Decoder::new(&NetworkDefinition::simulator()),
                &mut BTreeMap::new(),
            ) {
                Ok(_) => {
                    panic!("Expected {:?} but no error is thrown", $expected);
                }
                Err(e) => {
                    assert_eq!(e, $expected);
                }
            }
        }};
    }

    #[test]
    fn test_value() {
        generate_value_ok!(r#"Tuple()"#, Value::Tuple { fields: vec![] });
        generate_value_ok!(r#"true"#, Value::Bool { value: true });
        generate_value_ok!(r#"false"#, Value::Bool { value: false });
        generate_value_ok!(r#"1i8"#, Value::I8 { value: 1 });
        generate_value_ok!(r#"1i128"#, Value::I128 { value: 1 });
        generate_value_ok!(r#"1u8"#, Value::U8 { value: 1 });
        generate_value_ok!(r#"1u128"#, Value::U128 { value: 1 });
        generate_value_ok!(
            r#"Tuple(Bucket(1u32), Proof(2u32), "bar")"#,
            Value::Tuple {
                fields: vec![
                    Value::Custom {
                        value: ManifestCustomValue::Bucket(ManifestBucket(1))
                    },
                    Value::Custom {
                        value: ManifestCustomValue::Proof(ManifestProof(2))
                    },
                    Value::String {
                        value: "bar".into()
                    }
                ]
            }
        );
        generate_value_ok!(
            r#"Tuple(Decimal("1"))"#,
            Value::Tuple {
                fields: vec![Value::Custom {
                    value: ManifestCustomValue::Decimal(from_decimal(
                        Decimal::from_str("1").unwrap()
                    ))
                },]
            }
        );
        generate_value_ok!(r#"Tuple()"#, Value::Tuple { fields: vec![] });
        generate_value_ok!(
            r#"Enum(0u8, "abc")"#,
            Value::Enum {
                discriminator: 0,
                fields: vec![Value::String {
                    value: "abc".to_owned()
                }]
            }
        );
        generate_value_ok!(
            r#"Enum(1u8)"#,
            Value::Enum {
                discriminator: 1,
                fields: vec![]
            }
        );
        generate_value_ok!(
            r#"Enum("AccessRule::AllowAll")"#,
            Value::Enum {
                discriminator: 0,
                fields: vec![]
            }
        );
        generate_value_ok!(
            r#"Expression("ENTIRE_WORKTOP")"#,
            Value::Custom {
                value: ManifestCustomValue::Expression(ManifestExpression::EntireWorktop)
            }
        );
    }

    #[test]
    fn test_failures() {
        generate_value_error!(
            r#"ComponentAddress(100u32)"#,
            GeneratorError::InvalidAstValue {
                expected_type: vec![ast::Type::String],
                actual: ast::Value::U32(100),
            }
        );
        generate_value_error!(
            r#"PackageAddress("invalid_package_address")"#,
            GeneratorError::InvalidPackageAddress("invalid_package_address".into())
        );
        generate_value_error!(
            r#"Decimal("invalid_decimal")"#,
            GeneratorError::InvalidDecimal("invalid_decimal".into())
        );
    }

    #[test]
    fn test_instructions() {
        let bech32_decoder = Bech32Decoder::new(&NetworkDefinition::simulator());
        let component = bech32_decoder
            .validate_and_decode_component_address(
                "component_sim1q2f9vmyrmeladvz0ejfttcztqv3genlsgpu9vue83mcs835hum",
            )
            .unwrap();
        let resource = bech32_decoder
            .validate_and_decode_resource_address(
                "resource_sim1qr9alp6h38ggejqvjl3fzkujpqj2d84gmqy72zuluzwsykwvak",
            )
            .unwrap();

        generate_instruction_ok!(
            r#"TAKE_FROM_WORKTOP_BY_AMOUNT  Decimal("1")  ResourceAddress("resource_sim1qr9alp6h38ggejqvjl3fzkujpqj2d84gmqy72zuluzwsykwvak")  Bucket("xrd_bucket");"#,
            Instruction::TakeFromWorktopByAmount {
                amount: Decimal::from(1),
                resource_address: resource,
            },
        );
        generate_instruction_ok!(
            r#"TAKE_FROM_WORKTOP  ResourceAddress("resource_sim1qr9alp6h38ggejqvjl3fzkujpqj2d84gmqy72zuluzwsykwvak")  Bucket("xrd_bucket");"#,
            Instruction::TakeFromWorktop {
                resource_address: resource
            },
        );
        generate_instruction_ok!(
            r#"ASSERT_WORKTOP_CONTAINS_BY_AMOUNT  Decimal("1")  ResourceAddress("resource_sim1qr9alp6h38ggejqvjl3fzkujpqj2d84gmqy72zuluzwsykwvak");"#,
            Instruction::AssertWorktopContainsByAmount {
                amount: Decimal::from(1),
                resource_address: resource,
            },
        );
        generate_instruction_ok!(
            r#"CALL_FUNCTION  PackageAddress("package_sim1q8gl2qqsusgzmz92es68wy2fr7zjc523xj57eanm597qrz3dx7")  "Airdrop"  "new"  500u32  PreciseDecimal("120");"#,
            Instruction::CallFunction {
                package_address: Bech32Decoder::for_simulator()
                    .validate_and_decode_package_address(
                        "package_sim1q8gl2qqsusgzmz92es68wy2fr7zjc523xj57eanm597qrz3dx7".into()
                    )
                    .unwrap(),
                blueprint_name: "Airdrop".into(),
                function_name: "new".to_string(),
                args: manifest_args!(500u32, pdec!("120"))
            },
        );
        generate_instruction_ok!(
            r#"CALL_METHOD  ComponentAddress("component_sim1q2f9vmyrmeladvz0ejfttcztqv3genlsgpu9vue83mcs835hum")  "refill";"#,
            Instruction::CallMethod {
                component_address: component,
                method_name: "refill".to_string(),
                args: manifest_args!()
            },
        );
<<<<<<< HEAD
=======
        generate_instruction_ok!(
            r#"PUBLISH_PACKAGE Blob("a710f0959d8e139b3c1ca74ac4fcb9a95ada2c82e7f563304c5487e0117095c0") Blob("554d6e3a49e90d3be279e7ff394a01d9603cc13aa701c11c1f291f6264aa5791") Map<String, Tuple>() Map<String, String>() Tuple(Map<Enum, Enum>(), Map<String, Enum>(), Enum("AccessRule::DenyAll"), Map<Enum, Enum>(), Map<String, Enum>(), Enum("AccessRule::DenyAll"));"#,
            Instruction::PublishPackage {
                code: ManifestBlobRef(
                    hex::decode("a710f0959d8e139b3c1ca74ac4fcb9a95ada2c82e7f563304c5487e0117095c0")
                        .unwrap()
                        .try_into()
                        .unwrap()
                ),
                abi: ManifestBlobRef(
                    hex::decode("554d6e3a49e90d3be279e7ff394a01d9603cc13aa701c11c1f291f6264aa5791")
                        .unwrap()
                        .try_into()
                        .unwrap()
                ),
                royalty_config: BTreeMap::new(),
                metadata: BTreeMap::new(),
                access_rules: AccessRules::new()
            },
            "a710f0959d8e139b3c1ca74ac4fcb9a95ada2c82e7f563304c5487e0117095c0",
            "554d6e3a49e90d3be279e7ff394a01d9603cc13aa701c11c1f291f6264aa5791"
        );
        generate_instruction_ok!(
            r#"PUBLISH_PACKAGE_WITH_OWNER Blob("a710f0959d8e139b3c1ca74ac4fcb9a95ada2c82e7f563304c5487e0117095c0") Blob("554d6e3a49e90d3be279e7ff394a01d9603cc13aa701c11c1f291f6264aa5791") NonFungibleGlobalId("resource_sim1qr9alp6h38ggejqvjl3fzkujpqj2d84gmqy72zuluzwsykwvak:#1#");"#,
            Instruction::PublishPackageWithOwner {
                code: ManifestBlobRef(
                    hex::decode("a710f0959d8e139b3c1ca74ac4fcb9a95ada2c82e7f563304c5487e0117095c0")
                        .unwrap()
                        .try_into()
                        .unwrap()
                ),
                abi: ManifestBlobRef(
                    hex::decode("554d6e3a49e90d3be279e7ff394a01d9603cc13aa701c11c1f291f6264aa5791")
                        .unwrap()
                        .try_into()
                        .unwrap()
                ),
                owner_badge: owner_badge.clone()
            },
            "a710f0959d8e139b3c1ca74ac4fcb9a95ada2c82e7f563304c5487e0117095c0",
            "554d6e3a49e90d3be279e7ff394a01d9603cc13aa701c11c1f291f6264aa5791"
        );
>>>>>>> 7b5f5b11

        generate_instruction_ok!(
            r#"MINT_FUNGIBLE ResourceAddress("resource_sim1qr9alp6h38ggejqvjl3fzkujpqj2d84gmqy72zuluzwsykwvak") Decimal("100");"#,
            Instruction::MintFungible {
                resource_address: resource,
                amount: dec!("100")
            },
        );
        generate_instruction_ok!(
            r##"MINT_NON_FUNGIBLE ResourceAddress("resource_sim1qr9alp6h38ggejqvjl3fzkujpqj2d84gmqy72zuluzwsykwvak") Map<NonFungibleLocalId, Tuple>(NonFungibleLocalId("#1#"), Tuple(Tuple("Hello World", Decimal("12")), Tuple(12u8, 19u128)));"##,
            Instruction::MintNonFungible {
                resource_address: resource,
                entries: BTreeMap::from([(
                    NonFungibleLocalId::integer(1),
                    (
                        manifest_args!(String::from("Hello World"), dec!("12")),
                        manifest_args!(12u8, 19u128)
                    )
                )])
            },
        );
    }

    #[test]
    fn test_publish_instruction() {
        generate_instruction_ok!(
            r#"PUBLISH_PACKAGE Blob("a710f0959d8e139b3c1ca74ac4fcb9a95ada2c82e7f563304c5487e0117095c0") Blob("554d6e3a49e90d3be279e7ff394a01d9603cc13aa701c11c1f291f6264aa5791") Map<String, Tuple>() Map<String, String>() Tuple(Map<Tuple, Enum>(), Map<String, Enum>(), Enum("AccessRule::DenyAll"), Map<Tuple, Enum>(), Map<String, Enum>(), Enum("AccessRule::DenyAll"));"#,
            BasicInstruction::PublishPackage {
                code: ManifestBlobRef(
                    "a710f0959d8e139b3c1ca74ac4fcb9a95ada2c82e7f563304c5487e0117095c0"
                        .parse()
                        .unwrap()
                ),
                abi: ManifestBlobRef(
                    "554d6e3a49e90d3be279e7ff394a01d9603cc13aa701c11c1f291f6264aa5791"
                        .parse()
                        .unwrap()
                ),
                royalty_config: BTreeMap::new(),
                metadata: BTreeMap::new(),
                access_rules: AccessRules::new()
            },
            "a710f0959d8e139b3c1ca74ac4fcb9a95ada2c82e7f563304c5487e0117095c0",
            "554d6e3a49e90d3be279e7ff394a01d9603cc13aa701c11c1f291f6264aa5791"
        );
    }

    #[test]
    fn test_create_non_fungible_instruction() {
        generate_instruction_ok!(
            r#"CREATE_NON_FUNGIBLE_RESOURCE Enum("NonFungibleIdType::Integer") Map<String, String>("name", "Token") Map<Enum, Tuple>(Enum("ResourceMethodAuthKey::Withdraw"), Tuple(Enum("AccessRule::AllowAll"), Enum("AccessRule::DenyAll")), Enum("ResourceMethodAuthKey::Deposit"), Tuple(Enum("AccessRule::AllowAll"), Enum("AccessRule::DenyAll")));"#,
            Instruction::CallFunction {
                package_address: RESOURCE_MANAGER_PACKAGE,
                blueprint_name: RESOURCE_MANAGER_BLUEPRINT.to_string(),
                function_name: RESOURCE_MANAGER_CREATE_NON_FUNGIBLE_IDENT.to_string(),
                args: manifest_encode(&ResourceManagerCreateNonFungibleInput {
                    id_type: NonFungibleIdType::Integer,
                    metadata: BTreeMap::from([("name".to_string(), "Token".to_string())]),
                    access_rules: BTreeMap::from([
                        (
                            ResourceMethodAuthKey::Withdraw,
                            (AccessRule::AllowAll, AccessRule::DenyAll)
                        ),
                        (
                            ResourceMethodAuthKey::Deposit,
                            (AccessRule::AllowAll, AccessRule::DenyAll)
                        ),
                    ]),
                })
                .unwrap(),
            },
        );
    }

    #[test]
    fn test_create_non_fungible_with_initial_supply_instruction() {
        generate_instruction_ok!(
            r##"CREATE_NON_FUNGIBLE_RESOURCE_WITH_INITIAL_SUPPLY Enum("NonFungibleIdType::Integer") Map<String, String>("name", "Token") Map<Enum, Tuple>(Enum("ResourceMethodAuthKey::Withdraw"), Tuple(Enum("AccessRule::AllowAll"), Enum("AccessRule::DenyAll")), Enum("ResourceMethodAuthKey::Deposit"), Tuple(Enum("AccessRule::AllowAll"), Enum("AccessRule::DenyAll"))) Map<NonFungibleLocalId, Tuple>(NonFungibleLocalId("#1#"), Tuple(Tuple("Hello World", Decimal("12")), Tuple(12u8, 19u128)));"##,
            Instruction::CallFunction {
                package_address: RESOURCE_MANAGER_PACKAGE,
                blueprint_name: RESOURCE_MANAGER_BLUEPRINT.to_string(),
                function_name: RESOURCE_MANAGER_CREATE_NON_FUNGIBLE_WITH_INITIAL_SUPPLY_IDENT
                    .to_string(),
                args: manifest_encode(&ResourceManagerCreateNonFungibleWithInitialSupplyInput {
                    id_type: NonFungibleIdType::Integer,
                    metadata: BTreeMap::from([("name".to_string(), "Token".to_string())]),
                    access_rules: BTreeMap::from([
                        (
                            ResourceMethodAuthKey::Withdraw,
                            (AccessRule::AllowAll, AccessRule::DenyAll)
                        ),
                        (
                            ResourceMethodAuthKey::Deposit,
                            (AccessRule::AllowAll, AccessRule::DenyAll)
                        ),
                    ]),
                    entries: BTreeMap::from([(
                        NonFungibleLocalId::integer(1),
                        (
                            manifest_args!(String::from("Hello World"), dec!("12")),
                            manifest_args!(12u8, 19u128)
                        )
                    )]),
                })
                .unwrap(),
            },
        );
    }

    #[test]
    fn test_create_fungible_instruction() {
        generate_instruction_ok!(
            r#"CREATE_FUNGIBLE_RESOURCE 18u8 Map<String, String>("name", "Token") Map<Enum, Tuple>(Enum("ResourceMethodAuthKey::Withdraw"), Tuple(Enum("AccessRule::AllowAll"), Enum("AccessRule::DenyAll")), Enum("ResourceMethodAuthKey::Deposit"), Tuple(Enum("AccessRule::AllowAll"), Enum("AccessRule::DenyAll")));"#,
            Instruction::CallFunction {
                package_address: RESOURCE_MANAGER_PACKAGE,
                blueprint_name: RESOURCE_MANAGER_BLUEPRINT.to_string(),
                function_name: RESOURCE_MANAGER_CREATE_FUNGIBLE_IDENT.to_string(),
                args: manifest_encode(&ResourceManagerCreateFungibleInput {
                    divisibility: 18,
                    metadata: BTreeMap::from([("name".to_string(), "Token".to_string())]),
                    access_rules: BTreeMap::from([
                        (
                            ResourceMethodAuthKey::Withdraw,
                            (AccessRule::AllowAll, AccessRule::DenyAll)
                        ),
                        (
                            ResourceMethodAuthKey::Deposit,
                            (AccessRule::AllowAll, AccessRule::DenyAll)
                        ),
                    ]),
                })
                .unwrap(),
            },
        );
    }

    #[test]
    fn test_create_fungible_with_initial_supply_instruction() {
        generate_instruction_ok!(
            r#"CREATE_FUNGIBLE_RESOURCE_WITH_INITIAL_SUPPLY 18u8 Map<String, String>("name", "Token") Map<Enum, Tuple>(Enum("ResourceMethodAuthKey::Withdraw"), Tuple(Enum("AccessRule::AllowAll"), Enum("AccessRule::DenyAll")), Enum("ResourceMethodAuthKey::Deposit"), Tuple(Enum("AccessRule::AllowAll"), Enum("AccessRule::DenyAll"))) Decimal("500");"#,
            Instruction::CallFunction {
                package_address: RESOURCE_MANAGER_PACKAGE,
                blueprint_name: RESOURCE_MANAGER_BLUEPRINT.to_string(),
                function_name: RESOURCE_MANAGER_CREATE_FUNGIBLE_WITH_INITIAL_SUPPLY_IDENT
                    .to_string(),
                args: manifest_encode(&ResourceManagerCreateFungibleWithInitialSupplyInput {
                    divisibility: 18,
                    metadata: BTreeMap::from([("name".to_string(), "Token".to_string())]),
                    access_rules: BTreeMap::from([
                        (
                            ResourceMethodAuthKey::Withdraw,
                            (AccessRule::AllowAll, AccessRule::DenyAll)
                        ),
                        (
                            ResourceMethodAuthKey::Deposit,
                            (AccessRule::AllowAll, AccessRule::DenyAll)
                        ),
                    ]),
                    initial_supply: "500".parse().unwrap()
                })
                .unwrap()
            },
        );
    }

    #[test]
    fn test_mint_uuid_non_fungible_instruction() {
        let bech32_decoder = Bech32Decoder::new(&NetworkDefinition::simulator());
        let resource = bech32_decoder
            .validate_and_decode_resource_address(
                "resource_sim1qr9alp6h38ggejqvjl3fzkujpqj2d84gmqy72zuluzwsykwvak",
            )
            .unwrap();
        generate_instruction_ok!(
            r#"
            MINT_UUID_NON_FUNGIBLE
                ResourceAddress("resource_sim1qr9alp6h38ggejqvjl3fzkujpqj2d84gmqy72zuluzwsykwvak")
                Array<Tuple>(
                    Tuple(
                        Tuple("Hello World", Decimal("12")),
                        Tuple(12u8, 19u128)
                    )
                );
            "#,
            Instruction::MintUuidNonFungible {
                resource_address: resource,
                entries: Vec::from([(
                    manifest_args!(String::from("Hello World"), dec!("12")),
                    manifest_args!(12u8, 19u128)
                )])
            },
        );
    }

    #[test]
    fn test_create_validator_instruction() {
        generate_instruction_ok!(
            r#"
            CREATE_VALIDATOR Bytes("02c6047f9441ed7d6d3045406e95c07cd85c778e4b8cef3ca7abac09b95c709ee5") Enum("AccessRule::AllowAll");
            "#,
            Instruction::CallMethod {
                component_address: EPOCH_MANAGER,
                method_name: EPOCH_MANAGER_CREATE_VALIDATOR_IDENT.to_string(),
                args: manifest_encode(&EpochManagerCreateValidatorInput {
                    key: EcdsaSecp256k1PrivateKey::from_u64(2u64)
                        .unwrap()
                        .public_key(),
                    owner_access_rule: AccessRule::AllowAll,
                })
                .unwrap(),
            },
        );
    }
}<|MERGE_RESOLUTION|>--- conflicted
+++ resolved
@@ -397,18 +397,6 @@
             metadata: generate_typed_value(metadata, resolver, bech32_decoder, blobs)?,
             access_rules: generate_typed_value(access_rules, resolver, bech32_decoder, blobs)?,
         },
-<<<<<<< HEAD
-=======
-        ast::Instruction::PublishPackageWithOwner {
-            code,
-            abi,
-            owner_badge,
-        } => Instruction::PublishPackageWithOwner {
-            code: generate_blob(code, blobs)?,
-            abi: generate_blob(abi, blobs)?,
-            owner_badge: generate_non_fungible_global_id(owner_badge, bech32_decoder)?,
-        },
->>>>>>> 7b5f5b11
         ast::Instruction::BurnResource { bucket } => {
             let bucket_id = generate_bucket(bucket, resolver)?;
             id_validator
@@ -1567,52 +1555,6 @@
                 args: manifest_args!()
             },
         );
-<<<<<<< HEAD
-=======
-        generate_instruction_ok!(
-            r#"PUBLISH_PACKAGE Blob("a710f0959d8e139b3c1ca74ac4fcb9a95ada2c82e7f563304c5487e0117095c0") Blob("554d6e3a49e90d3be279e7ff394a01d9603cc13aa701c11c1f291f6264aa5791") Map<String, Tuple>() Map<String, String>() Tuple(Map<Enum, Enum>(), Map<String, Enum>(), Enum("AccessRule::DenyAll"), Map<Enum, Enum>(), Map<String, Enum>(), Enum("AccessRule::DenyAll"));"#,
-            Instruction::PublishPackage {
-                code: ManifestBlobRef(
-                    hex::decode("a710f0959d8e139b3c1ca74ac4fcb9a95ada2c82e7f563304c5487e0117095c0")
-                        .unwrap()
-                        .try_into()
-                        .unwrap()
-                ),
-                abi: ManifestBlobRef(
-                    hex::decode("554d6e3a49e90d3be279e7ff394a01d9603cc13aa701c11c1f291f6264aa5791")
-                        .unwrap()
-                        .try_into()
-                        .unwrap()
-                ),
-                royalty_config: BTreeMap::new(),
-                metadata: BTreeMap::new(),
-                access_rules: AccessRules::new()
-            },
-            "a710f0959d8e139b3c1ca74ac4fcb9a95ada2c82e7f563304c5487e0117095c0",
-            "554d6e3a49e90d3be279e7ff394a01d9603cc13aa701c11c1f291f6264aa5791"
-        );
-        generate_instruction_ok!(
-            r#"PUBLISH_PACKAGE_WITH_OWNER Blob("a710f0959d8e139b3c1ca74ac4fcb9a95ada2c82e7f563304c5487e0117095c0") Blob("554d6e3a49e90d3be279e7ff394a01d9603cc13aa701c11c1f291f6264aa5791") NonFungibleGlobalId("resource_sim1qr9alp6h38ggejqvjl3fzkujpqj2d84gmqy72zuluzwsykwvak:#1#");"#,
-            Instruction::PublishPackageWithOwner {
-                code: ManifestBlobRef(
-                    hex::decode("a710f0959d8e139b3c1ca74ac4fcb9a95ada2c82e7f563304c5487e0117095c0")
-                        .unwrap()
-                        .try_into()
-                        .unwrap()
-                ),
-                abi: ManifestBlobRef(
-                    hex::decode("554d6e3a49e90d3be279e7ff394a01d9603cc13aa701c11c1f291f6264aa5791")
-                        .unwrap()
-                        .try_into()
-                        .unwrap()
-                ),
-                owner_badge: owner_badge.clone()
-            },
-            "a710f0959d8e139b3c1ca74ac4fcb9a95ada2c82e7f563304c5487e0117095c0",
-            "554d6e3a49e90d3be279e7ff394a01d9603cc13aa701c11c1f291f6264aa5791"
-        );
->>>>>>> 7b5f5b11
-
         generate_instruction_ok!(
             r#"MINT_FUNGIBLE ResourceAddress("resource_sim1qr9alp6h38ggejqvjl3fzkujpqj2d84gmqy72zuluzwsykwvak") Decimal("100");"#,
             Instruction::MintFungible {
@@ -1639,15 +1581,17 @@
     fn test_publish_instruction() {
         generate_instruction_ok!(
             r#"PUBLISH_PACKAGE Blob("a710f0959d8e139b3c1ca74ac4fcb9a95ada2c82e7f563304c5487e0117095c0") Blob("554d6e3a49e90d3be279e7ff394a01d9603cc13aa701c11c1f291f6264aa5791") Map<String, Tuple>() Map<String, String>() Tuple(Map<Tuple, Enum>(), Map<String, Enum>(), Enum("AccessRule::DenyAll"), Map<Tuple, Enum>(), Map<String, Enum>(), Enum("AccessRule::DenyAll"));"#,
-            BasicInstruction::PublishPackage {
+            Instruction::PublishPackage {
                 code: ManifestBlobRef(
-                    "a710f0959d8e139b3c1ca74ac4fcb9a95ada2c82e7f563304c5487e0117095c0"
-                        .parse()
+                    hex::decode("a710f0959d8e139b3c1ca74ac4fcb9a95ada2c82e7f563304c5487e0117095c0")
+                        .unwrap()
+                        .try_into()
                         .unwrap()
                 ),
                 abi: ManifestBlobRef(
-                    "554d6e3a49e90d3be279e7ff394a01d9603cc13aa701c11c1f291f6264aa5791"
-                        .parse()
+                    hex::decode("554d6e3a49e90d3be279e7ff394a01d9603cc13aa701c11c1f291f6264aa5791")
+                        .unwrap()
+                        .try_into()
                         .unwrap()
                 ),
                 royalty_config: BTreeMap::new(),
