--- conflicted
+++ resolved
@@ -383,8 +383,7 @@
             args: to_manifest_value(&IdentityCreateAdvancedInput {
                 access_rule: access_rule.clone(),
                 mutability: access_rule.clone(),
-            })
-            .unwrap(),
+            }),
         });
         self
     }
@@ -394,11 +393,7 @@
             package_address: IDENTITY_PACKAGE,
             blueprint_name: IDENTITY_BLUEPRINT.to_string(),
             function_name: IDENTITY_CREATE_IDENT.to_string(),
-<<<<<<< HEAD
-            args: to_manifest_value(&IdentityCreateInput {}).unwrap(),
-=======
-            args: to_manifest_value(&IdentityCreateInput { access_rule }),
->>>>>>> f5ba3f42
+            args: to_manifest_value(&IdentityCreateInput {}),
         });
         self
     }
@@ -789,19 +784,11 @@
         self.add_instruction(Instruction::CallFunction {
             package_address: ACCOUNT_PACKAGE,
             blueprint_name: ACCOUNT_BLUEPRINT.to_string(),
-<<<<<<< HEAD
             function_name: ACCOUNT_CREATE_ADVANCED_IDENT.to_string(),
             args: to_manifest_value(&AccountCreateAdvancedInput {
                 access_rule,
                 mutability,
-            })
-            .unwrap(),
-=======
-            function_name: ACCOUNT_CREATE_GLOBAL_IDENT.to_string(),
-            args: to_manifest_value(&AccountCreateGlobalInput {
-                withdraw_rule: withdraw_auth,
             }),
->>>>>>> f5ba3f42
         })
         .0
     }
