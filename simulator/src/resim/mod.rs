--- conflicted
+++ resolved
@@ -58,7 +58,7 @@
 };
 use radix_engine::system::bootstrap::Bootstrapper;
 use radix_engine::system::node_modules::type_info::TypeInfoSubstate;
-use radix_engine::system::system::SubstateWrapper;
+use radix_engine::system::system::KeyValueEntrySubstate;
 use radix_engine::transaction::execute_and_commit_transaction;
 use radix_engine::transaction::TransactionOutcome;
 use radix_engine::transaction::TransactionReceipt;
@@ -332,9 +332,8 @@
     Bootstrapper::new(&mut substate_db, &scrypto_interpreter, false).bootstrap_test_default();
 
     let entries = substate_db
-        .list_mapped::<SpreadPrefixKeyMapper, SubstateWrapper<Option<BlueprintDefinition>>, MapKey>(
+        .list_mapped::<SpreadPrefixKeyMapper, KeyValueEntrySubstate<BlueprintDefinition>, MapKey>(
             package_address.as_node_id(),
-<<<<<<< HEAD
             MAIN_BASE_PARTITION.at_offset(PartitionOffset(1u8)).unwrap(),
         );
 
@@ -360,16 +359,12 @@
     Bootstrapper::new(&mut substate_db, &scrypto_interpreter, false).bootstrap_test_default();
 
     let schema = substate_db
-        .get_mapped::<SpreadPrefixKeyMapper, SubstateWrapper<Option<ScryptoSchema>>>(
+        .get_mapped::<SpreadPrefixKeyMapper, KeyValueEntrySubstate<ScryptoSchema>>(
             package_address.as_node_id(),
             MAIN_BASE_PARTITION
                 .at_offset(PACKAGE_SCHEMAS_PARTITION_OFFSET)
                 .unwrap(),
             &SubstateKey::Map(scrypto_encode(&schema_hash).unwrap()),
-=======
-            MAIN_BASE_PARTITION,
-            &PackageField::Info.into(),
->>>>>>> cd084ece
         )
         .ok_or(Error::SchemaNotFound(package_address, schema_hash))?
         .value
@@ -447,11 +442,10 @@
         ),
     };
 
-<<<<<<< HEAD
     match schema_pointer {
         SchemaPointer::Package(schema_hash, index) => {
             let schema = substate_db
-                .get_mapped::<SpreadPrefixKeyMapper, SubstateWrapper<Option<ScryptoSchema>>>(
+                .get_mapped::<SpreadPrefixKeyMapper, KeyValueEntrySubstate<ScryptoSchema>>(
                     package_address.as_node_id(),
                     MAIN_BASE_PARTITION
                         .at_offset(PACKAGE_SCHEMAS_PARTITION_OFFSET)
@@ -465,27 +459,6 @@
             Some((index, schema))
         }
     }
-=======
-    let package_info = substate_db
-        .get_mapped::<SpreadPrefixKeyMapper, PackageInfoSubstate>(
-            package_address.as_node_id(),
-            MAIN_BASE_PARTITION,
-            &PackageField::Info.into(),
-        )
-        .unwrap();
-
-    Some((
-        local_type_index,
-        package_info
-            .schema
-            .blueprints
-            .get(&blueprint_name)
-            .unwrap()
-            .schema
-            .schema
-            .clone(),
-    ))
->>>>>>> cd084ece
 }
 
 pub fn db_upsert_timestamps(
