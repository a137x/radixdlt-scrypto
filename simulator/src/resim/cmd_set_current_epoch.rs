use clap::Parser;
use radix_engine::types::*;
use radix_engine_interface::api::node_modules::auth::AuthAddresses;
use radix_engine_interface::blueprints::consensus_manager::{
    ConsensusManagerSetEpochInput, CONSENSUS_MANAGER_SET_EPOCH_IDENT,
};
use transaction::model::InstructionV1;

use crate::resim::*;

/// Set the current epoch
#[derive(Parser, Debug)]
pub struct SetCurrentEpoch {
    /// The new epoch number
    pub epoch: u64,

    /// Turn on tracing
    #[clap(short, long)]
    pub trace: bool,
}

impl SetCurrentEpoch {
    pub fn run<O: std::io::Write>(&self, out: &mut O) -> Result<(), Error> {
<<<<<<< HEAD
        let instructions = vec![Instruction::CallMethod {
            address: CONSENSUS_MANAGER.into(),
            method_name: CONSENSUS_MANAGER_SET_EPOCH_IDENT.to_string(),
            args: to_manifest_value(&ConsensusManagerSetEpochInput { epoch: self.epoch }),
=======
        let instructions = vec![InstructionV1::CallMethod {
            address: EPOCH_MANAGER.into(),
            method_name: EPOCH_MANAGER_SET_EPOCH_IDENT.to_string(),
            args: to_manifest_value(&EpochManagerSetEpochInput { epoch: self.epoch }),
>>>>>>> 05414375
        }];

        let blobs = vec![];
        let initial_proofs = btreeset![AuthAddresses::system_role()];
        handle_system_transaction(instructions, blobs, initial_proofs, self.trace, true, out)
            .map(|_| ())
    }
}<|MERGE_RESOLUTION|>--- conflicted
+++ resolved
@@ -21,17 +21,10 @@
 
 impl SetCurrentEpoch {
     pub fn run<O: std::io::Write>(&self, out: &mut O) -> Result<(), Error> {
-<<<<<<< HEAD
-        let instructions = vec![Instruction::CallMethod {
+        let instructions = vec![InstructionV1::CallMethod {
             address: CONSENSUS_MANAGER.into(),
             method_name: CONSENSUS_MANAGER_SET_EPOCH_IDENT.to_string(),
             args: to_manifest_value(&ConsensusManagerSetEpochInput { epoch: self.epoch }),
-=======
-        let instructions = vec![InstructionV1::CallMethod {
-            address: EPOCH_MANAGER.into(),
-            method_name: EPOCH_MANAGER_SET_EPOCH_IDENT.to_string(),
-            args: to_manifest_value(&EpochManagerSetEpochInput { epoch: self.epoch }),
->>>>>>> 05414375
         }];
 
         let blobs = vec![];
